{
    "files.associations": {
        "stdlib.h": "c",
        "stdbool.h": "c",
        "printk.h": "c",
        "stdarg.h": "c",
        "font.h": "c",
        "trap.h": "c",
        "gate.h": "c",
        "process.h": "c",
        "cpu.h": "c",
        "mm.h": "c",
        "glib.h": "c",
        "asm.h": "c",
        "memory.h": "c",
        "irq.h": "c",
        "multiboot2.h": "c",
        "kprint.h": "c",
        "8259a.h": "c",
        "ptrace.h": "c",
        "mouse.h": "c",
        "keyboard.h": "c",
        "apic.h": "c",
        "ps2_keyboard.h": "c",
        "algorithm": "c",
        "array": "c",
        "atomic": "c",
        "*.tcc": "c",
        "bitset": "c",
        "cassert": "c",
        "cctype": "c",
        "cerrno": "c",
        "cfloat": "c",
        "chrono": "c",
        "climits": "c",
        "clocale": "c",
        "cmath": "c",
        "codecvt": "c",
        "condition_variable": "c",
        "cstdarg": "c",
        "cstddef": "c",
        "cstdint": "c",
        "cstdio": "c",
        "cstdlib": "c",
        "cstring": "c",
        "ctime": "c",
        "cwchar": "c",
        "cwctype": "c",
        "deque": "c",
        "exception": "c",
        "forward_list": "c",
        "functional": "c",
        "iterator": "c",
        "list": "c",
        "map": "c",
        "memory": "c",
        "memory_resource": "c",
        "numeric": "c",
        "optional": "c",
        "random": "c",
        "ratio": "c",
        "set": "c",
        "string": "c",
        "string_view": "c",
        "system_error": "c",
        "tuple": "c",
        "type_traits": "c",
        "unordered_map": "c",
        "utility": "c",
        "vector": "c",
        "fstream": "c",
        "initializer_list": "c",
        "ios": "c",
        "iosfwd": "c",
        "istream": "c",
        "limits": "c",
        "locale": "c",
        "mutex": "c",
        "new": "c",
        "ostream": "c",
        "queue": "c",
        "sstream": "c",
        "stdexcept": "c",
        "streambuf": "c",
        "thread": "c",
        "cinttypes": "c",
        "cstdbool": "c",
        "typeinfo": "c",
        "x86_64_ipi.h": "c",
        "unistd.h": "c",
        "syscall_num.h": "c",
        "stdint.h": "c",
        "syscall.h": "c",
        "fcntl.h": "c",
        "types.h": "c",
        "string.h": "c",
        "math.h": "c",
        "ipi.h": "c",
        "arch.h": "c",
        "elf.h": "c",
        "stdio.h": "c",
        "wait_queue.h": "c",
        "stddef.h": "c",
        "spinlock.h": "c",
        "stat.h": "c",
        "video.h": "c",
        "libm.h": "c",
        "ahci.h": "c",
        "slab.h": "c",
        "boot_info.h": "c",
        "pci.h": "c",
        "time.h": "c",
        "ia64_msi.h": "c",
        "errno.h": "c",
        "bug.h": "c",
        "apic_timer.h": "c",
        "sched.h": "c",
        "preempt.h": "c",
        "softirq.h": "c",
        "screen_manager.h": "c",
        "textui.h": "c",
        "atomic.h": "c",
        "uart.h": "c",
        "fat_ent.h": "c",
        "semaphore.h": "c",
        "mm-types.h": "c",
        "vfs.h": "c",
        "current.h": "c",
        "proc-types.h": "c",
        "traceback.h": "c",
        "bitcount.h": "c",
        "limits.h": "c",
        "block.h": "c",
        "blk_types.h": "c",
        "mutex.h": "c",
        "mount.h": "c",
        "internal.h": "c",
        "devfs.h": "c",
        "devfs-types.h": "c",
        "chardev.h": "c",
        "rootfs.h": "c",
        "tty.h": "c",
        "idr.h": "c",
        "ktest_utils.h": "c",
        "kthread.h": "c",
        "lockref.h": "c",
        "compiler_attributes.h": "c",
        "timer.h": "c",
        "hid.h": "c",
        "proc.h": "c",
        "compiler.h": "c",
        "hpet.h": "c",
        "numa.h": "c",
        "procfs.h": "c",
        "err.h": "c",
        "rtc.h": "c",
        "list.h": "c",
        "completion.h": "c",
        "fat32.h": "c",
        "irqflags.h": "c",
        "dirent.h": "c",
        "cmd_help.h": "c",
        "wait.h": "c",
        "__libc__.h": "c",
        "ctype.h": "c",
        "signal.h": "c",
        "mmio.h": "c",
        "stdint-gcc.h": "c",
        "acpi.h": "c",
        "assert.h": "c",
        "sys_version.h": "c",
        "cmd.h": "c",
<<<<<<< HEAD
=======
        "user_namespace.h": "c",
        "sleep.h": "c",
>>>>>>> 0d48c3c9
        "net.h": "c"
    },
    "C_Cpp.errorSquiggles": "Enabled",
    "esbonio.sphinx.confDir": "",
    "rust-analyzer.cargo.target": "x86_64-unknown-none",
    "rust-analyzer.checkOnSave.allTargets": false
}<|MERGE_RESOLUTION|>--- conflicted
+++ resolved
@@ -170,11 +170,8 @@
         "assert.h": "c",
         "sys_version.h": "c",
         "cmd.h": "c",
-<<<<<<< HEAD
-=======
         "user_namespace.h": "c",
         "sleep.h": "c",
->>>>>>> 0d48c3c9
         "net.h": "c"
     },
     "C_Cpp.errorSquiggles": "Enabled",
