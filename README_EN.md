# DragonOS

**Languages** [中文](README.md)|English

&nbsp;

&emsp;&emsp;This project is a operating system running on computer which is in X86_ 64 Architecture . The DragonOS is currently under development!

[All you want to know about DragonOS is here - DragonOS](https://dragonos.org/uncategorized/summary/)

## Websites

- Home Page  **[DragonOS.org](https://dragonos.org)**
- Documentation  **[docs.DragonOS.org](https://docs.dragonos.org)**
- BBS  **[bbs.DragonOS.org](https://bbs.dragonos.org)**
- Software mirror website **[mirrors.DragonOS.org](https://mirrors.DragonOS.org)**
- QQ group **115763565**
- Code search engine [code.DragonOS.org](http://code.dragonos.org)&nbsp;

## How to run?

&emsp;&emsp;The steps to run DragonOS are very simple. You can refer to the following materials to run DragonOS in the shortest 15 minutes!

- [Building DragonOS - DragonOS dev document](https://docs.dragonos.org/zh_CN/latest/introduction/build_system.html#docker)

- [How to run DragonOS on a computer's virtual machine? || Long Jin's blog](https://longjin666.cn/?p=1514)

- [Teach you to run DragonOS in 15 minutes- Bilibili](https://www.bilibili.com/video/BV1zF411w7s2?share_source=copy_web&vd_source=41ab4a1b73e6f65219a785923511517e)

## DragonOS' Features

&emsp;&emsp;See documentation:[Features](https://docs.dragonos.org/zh_CN/latest/introduction/features.html)

## How to join DragonOS ?

&emsp;&emsp;If you are willing to join us, you can check the project panel of GitHub warehouse, select the recently planned functions, and improve them.

&emsp;&emsp;Or, you can also bring your ideas and ideas, discuss with the community partners, and create some new functions for dragonos.

## How to come in contact with the community?

&emsp;&emsp;You can send me an email. My email address is[ longjin@RinGoTek.cn ](mailto: longjin@RinGoTek.cn )。

&emsp;&emsp;Or join our development exchange QQ group: **115763565**

&emsp;&emsp;For the discussion of formal issues, we suggest that they be discussed in the forum [BBS.Dragonos.org](https://bbs.dragonos.org/) In the corresponding section of the, use formal language to post for discussion. Or ask questions under the issue of the warehouse.

&emsp;&emsp;While posting, you can forward the post to the communication QQ group, which can make the communication of problems more efficient and facilitate the archiving of problems.

## List of contributors

[Contributors to fslongjin/DragonOS · GitHub](https://github.com/fslongjin/DragonOS/graphs/contributors)

## Contact with me

Email：longjin@RinGoTek.cn

Community Contact Email: contact@DragonOS.org

Blog：[longjin666.cn](https://longjin666.cn)

## Reward

&emsp;&emsp;DragonOS is an open source public welfare project, but its development cannot be separated from the support of funds. If you want, you can visit **[Sponsor - DragonOS](https://dragonos.org/donate/)**, so as to promote the development of this project. The list of all sponsors will be published. Every bit of your sponsorship will contribute to the development of DragonOS!

### Where will the sponsorship funds be used?

We guarantee that all sponsorship funds and items will be used for:

- Subsidies or equipment support for active community developers
- Cloud service expenditure of DragonOS
- Equipment purchase
- Any use conducive to the development and construction of DragonOS

### Sponsor List

**None**

We hope that in the future, some enterprises can sponsor DragonOS and inject financial power into its development!
<<<<<<< HEAD

### Individual Sponsor List
=======
>>>>>>> f8b55f6d

### Individual Sponsor List

- David Wen
- 悟
- [TerryLeeSCUT · GitHub](https://github.com/TerryLeeSCUT)
- slientbard

## Open source statement

&emsp;&emsp;This project adopts GPLv2 LICENSE for open source. You are welcome to use the code of this project on the basis of abiding by the open source license!

**What we support:** using this project to create greater value and contribute code to this project under the condition of abiding by the agreement.

**What we condemn**: any non-compliance with the open source license. Including but not limited to: plagiarizing the code of the project as your graduation project and other academic misconduct, as well as commercial closed source use without payment.

If you find any violation of the open source license, we welcome you to send email feedback! Let's build an honest open source community together!

## References

&emsp;&emsp;This project refers to the following materials. I sincerely give my thanks to the authors of these projects, books and documents!

- Implementation of a 64 bit operating system, Tian Yu (POSTS&TELECOM  PRESS)

- Principle and implementation of modern operating system, Chen Haibo, Xia Yubin (China Machine Press)

- [SimpleKernel](https://github.com/Simple-XX/SimpleKernel)

- [osdev.org](https://wiki.osdev.org/Main_Page)

- Multiboot2 Specification version 2.0

- ACPI_6_3_final_Jan30

- the GNU GRUB manual

- Intel® 64 and IA-32 Architectures Software Developer’s Manual

- IA-PC HPET (High Precision Event Timers) Specification

- [skiftOS]([GitHub - skiftOS/skift: 🥑 A hobby operating system built from scratch in modern C++. Featuring a reactive UI library and a strong emphasis on user experience.](https://github.com/skiftOS/skift))

- [GuideOS](https://github.com/Codetector1374/GuideOS)<|MERGE_RESOLUTION|>--- conflicted
+++ resolved
@@ -77,11 +77,6 @@
 **None**
 
 We hope that in the future, some enterprises can sponsor DragonOS and inject financial power into its development!
-<<<<<<< HEAD
-
-### Individual Sponsor List
-=======
->>>>>>> f8b55f6d
 
 ### Individual Sponsor List
 
