--- conflicted
+++ resolved
@@ -28,16 +28,10 @@
         });
 
         // setup asm files
-<<<<<<< HEAD
-        files.push(PathBuf::from("src/arch/x86_64/asm/head.S"));
-        files.push(PathBuf::from("src/arch/x86_64/asm/entry.S"));
-        files.push(PathBuf::from("src/arch/x86_64/asm/apu_boot.S"));
-        files.push(PathBuf::from("src/arch/x86_64/vm/vmx/vmenter.S"));
-=======
         files.insert(PathBuf::from("src/arch/x86_64/asm/head.S"));
         files.insert(PathBuf::from("src/arch/x86_64/asm/entry.S"));
         files.insert(PathBuf::from("src/arch/x86_64/asm/apu_boot.S"));
->>>>>>> 72423f90
+        files.insert(PathBuf::from("src/arch/x86_64/vm/vmx/vmenter.S"));
     }
 
     fn setup_global_flags(&self, c: &mut Build) {
