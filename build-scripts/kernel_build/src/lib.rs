#[macro_use]
extern crate lazy_static;
extern crate cc;

mod bindgen;
mod cfiles;
<<<<<<< HEAD
mod constant;
=======
mod kconfig;
>>>>>>> e4600f7f
mod utils;

/// 运行构建
pub fn run() {
    println!("cargo:rustc-link-search=src");

    crate::bindgen::generate_bindings();
    crate::cfiles::CFilesBuilder::build();
    crate::kconfig::KConfigBuilder::build();
}<|MERGE_RESOLUTION|>--- conflicted
+++ resolved
@@ -4,11 +4,8 @@
 
 mod bindgen;
 mod cfiles;
-<<<<<<< HEAD
 mod constant;
-=======
 mod kconfig;
->>>>>>> e4600f7f
 mod utils;
 
 /// 运行构建
