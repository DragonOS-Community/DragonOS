[package]
name = "dragonos_kernel"
version = "0.1.0"
edition = "2021"

# See more keys and their definitions at https://doc.rust-lang.org/cargo/reference/manifest.html


[lib]
crate-type = ["staticlib"]

[workspace]
members = [ "src/libs/intertrait" ]

# 运行时依赖项
[dependencies]
x86 = "0.52.0"
x86_64 = "0.14.10"
bitflags = "1.3.2"
bitfield-struct = "0.5.3"
virtio-drivers = { git = "https://git.mirrors.dragonos.org/DragonOS-Community/virtio-drivers.git", rev = "f1d1cbb" }
# 一个无锁MPSC队列
thingbuf = { version = "0.1.3", default-features = false, features = ["alloc"] }
smoltcp = { git = "https://git.mirrors.dragonos.org/DragonOS-Community/smoltcp.git", rev = "9027825", default-features = false, features = ["log", "alloc",  "socket-raw", "socket-udp", "socket-tcp", "socket-icmp", "socket-dhcpv4", "socket-dns", "proto-ipv4", "proto-ipv6"]}
# num-traits 0.2.15
num-traits = { git = "https://git.mirrors.dragonos.org/DragonOS-Community/num-traits.git", rev="1597c1c", default-features = false }
num = { version = "0.4.0", default-features = false }
num-derive = "0.3"
# 一个no_std的hashmap、hashset
hashbrown = "0.13.2"
elf = { version = "0.7.2", default-features = false }
memoffset = "0.9.0"
atomic_enum = "0.2.0"
raw-cpuid = "11.0.1"
acpi = { git = "https://git.mirrors.dragonos.org/DragonOS-Community/acpi-rs.git", rev = "fb69243dcf" }
intertrait = { path = "src/libs/intertrait" }
linkme = "0.2"
ida = { path = "src/libs/ida" }

# 构建时依赖项
[build-dependencies]
bindgen = "0.61.0"


[dependencies.lazy_static]
version = "1.4.0"
# 由于在no_std环境，而lazy_static依赖了spin库，因此需要指定其使用no_std
features = ["spin_no_std"]

# The development profile, used for `cargo build`
[profile.dev]
# opt-level = 0  # Controls the --opt-level the compiler builds with
debug = true   # Controls whether the compiler passes `-g`

# The release profile, used for `cargo build --release`
[profile.release]
<<<<<<< HEAD
debug = true

=======
debug = false
>>>>>>> ad1d649e
<|MERGE_RESOLUTION|>--- conflicted
+++ resolved
@@ -54,9 +54,4 @@
 
 # The release profile, used for `cargo build --release`
 [profile.release]
-<<<<<<< HEAD
 debug = true
-
-=======
-debug = false
->>>>>>> ad1d649e
