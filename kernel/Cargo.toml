[package]
name = "dragonos_kernel"
version = "0.1.10"
edition = "2021"

# See more keys and their definitions at https://doc.rust-lang.org/cargo/reference/manifest.html


[lib]
crate-type = ["staticlib"]

[workspace]
members = [
    "crates/*",
]

[features]
default = ["backtrace", "kvm", "fatfs", "fatfs-secure"]
# 内核栈回溯
backtrace = []
# kvm
kvm = []

fatfs = []
fatfs-secure = ["fatfs"]

# kprobe
kprobe_test = []

# 运行时依赖项
[dependencies]
acpi = { git = "https://git.mirrors.dragonos.org.cn/DragonOS-Community/acpi-rs.git", rev = "282df2af7b" }
asm_macros = { path = "crates/asm_macros" }
atomic_enum = "=0.2.0"
bit_field = "=0.10"
bitfield-struct = "=0.5.3"
bitflags = "=1.3.2"
bitmap = { path = "crates/bitmap" }
driver_base_macros = { "path" = "crates/driver_base_macros" }
elf = { version = "=0.7.2", default-features = false }
fdt = { git = "https://git.mirrors.dragonos.org.cn/DragonOS-Community/fdt", rev = "9862813020" }
# 一个no_std的hashmap、hashset
hashbrown = "=0.13.2"
ida = { path = "src/libs/ida" }
intertrait = { path = "crates/intertrait" }
kdepends = { path = "crates/kdepends" }
klog_types = { path = "crates/klog_types" }
linkme = "=0.3.27"
num = { version = "=0.4.0", default-features = false }
num-derive = "=0.3"
num-traits = { git = "https://git.mirrors.dragonos.org.cn/DragonOS-Community/num-traits.git", rev="1597c1c", default-features = false }
smoltcp = { version = "=0.11.0", default-features = false, features = ["log", "alloc",  "socket-raw", "socket-udp", "socket-tcp", "socket-icmp", "socket-dhcpv4", "socket-dns", "proto-ipv4", "proto-ipv6"]}
system_error = { path = "crates/system_error" }
uefi = { version = "=0.26.0", features = ["alloc"] }
uefi-raw = "=0.5.0"
unified-init = { path = "crates/unified-init" }
virtio-drivers = { git = "https://git.mirrors.dragonos.org.cn/DragonOS-Community/virtio-drivers", rev = "f91c807965" }
wait_queue_macros = { path = "crates/wait_queue_macros" }
paste = "=1.0.14"
slabmalloc = { path = "crates/rust-slabmalloc" }
log = "0.4.21"
kprobe = { path = "crates/kprobe" }
<<<<<<< HEAD
rbpf = { path = "crates/rbpf" , default-features = false }
printf-compat = { version = "0.1.1", default-features = false }
lru = "0.12.4"
=======
xarray = "0.1.0"
lru = "0.12.3"

>>>>>>> 8e73e444
# target为x86_64时，使用下面的依赖
[target.'cfg(target_arch = "x86_64")'.dependencies]
mini-backtrace = { git = "https://git.mirrors.dragonos.org.cn/DragonOS-Community/mini-backtrace.git", rev = "e0b1d90940" }
multiboot = { path = "crates/multiboot" }
multiboot2 = { git = "https://git.mirrors.dragonos.org.cn/DragonOS-Community/multiboot2", rev = "05739aab40" }
raw-cpuid = "11.0.1"
x86 = "=0.52.0"
x86_64 = "=0.14.10"

# target为riscv64时，使用下面的依赖
[target.'cfg(target_arch = "riscv64")'.dependencies]
riscv = { git = "https://git.mirrors.dragonos.org.cn/DragonOS-Community/riscv.git", rev = "4241a97", features = [ "s-mode" ] }
sbi-rt = { version = "=0.0.3", features = ["legacy"] }


# 构建时依赖项
[build-dependencies]
kernel_build = { path = "../build-scripts/kernel_build" }

[dependencies.lazy_static]
version = "=1.4.0"
# 由于在no_std环境，而lazy_static依赖了spin库，因此需要指定其使用no_std
features = ["spin_no_std"]

# The development profile, used for `cargo build`
[profile.dev]
# opt-level = 0  # Controls the --opt-level the compiler builds with
debug = true   # Controls whether the compiler passes `-g`

# The release profile, used for `cargo build --release`
[profile.release]
debug = true<|MERGE_RESOLUTION|>--- conflicted
+++ resolved
@@ -60,15 +60,11 @@
 slabmalloc = { path = "crates/rust-slabmalloc" }
 log = "0.4.21"
 kprobe = { path = "crates/kprobe" }
-<<<<<<< HEAD
-rbpf = { path = "crates/rbpf" , default-features = false }
-printf-compat = { version = "0.1.1", default-features = false }
-lru = "0.12.4"
-=======
 xarray = "0.1.0"
 lru = "0.12.3"
 
->>>>>>> 8e73e444
+rbpf = { path = "crates/rbpf" , default-features = false }
+printf-compat = { version = "0.1.1", default-features = false }
 # target为x86_64时，使用下面的依赖
 [target.'cfg(target_arch = "x86_64")'.dependencies]
 mini-backtrace = { git = "https://git.mirrors.dragonos.org.cn/DragonOS-Community/mini-backtrace.git", rev = "e0b1d90940" }
