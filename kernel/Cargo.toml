--- conflicted
+++ resolved
@@ -11,17 +11,9 @@
 # 运行时依赖项
 [dependencies]
 x86_64 = "0.14.10"
-<<<<<<< HEAD
 bitflags = "1.3.2"
+virtio-drivers = "0.2.0"
 
-[dependencies.lazy_static]
-version = "1.4.0"
-# 由于在no_std环境，而lazy_static依赖了spin库，因此需要指定其使用no_std
-features = ["spin_no_std"]
-=======
-virtio-drivers = "0.2.0"
-bitflags = "1.3"
->>>>>>> 26d84a31
 
 # 构建时依赖项
 [build-dependencies]
