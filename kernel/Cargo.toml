--- conflicted
+++ resolved
@@ -57,10 +57,7 @@
 paste = "=1.0.14"
 slabmalloc = { path = "crates/rust-slabmalloc" }
 log = "0.4.21"
-<<<<<<< HEAD
 xarray = "0.1.0"
-=======
->>>>>>> 79eda4bc
 lru = "0.12.3"
 
 # target为x86_64时，使用下面的依赖
