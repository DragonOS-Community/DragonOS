[package]
name = "dragonos_kernel"
version = "0.1.0"
edition = "2021"

# See more keys and their definitions at https://doc.rust-lang.org/cargo/reference/manifest.html


[lib]
crate-type = ["staticlib"]

[workspace]
members = [ "src/libs/intertrait" ]

# 运行时依赖项
[dependencies]
x86 = "0.52.0"
x86_64 = "0.14.10"
bitflags = "1.3.2"
<<<<<<< HEAD
bitfield-struct = "0.5.3"
virtio-drivers = { git = "https://github.com/DragonOS-Community/virtio-drivers.git", rev = "f1d1cbb" }
=======
virtio-drivers = { git = "https://git.mirrors.dragonos.org/DragonOS-Community/virtio-drivers.git", rev = "f1d1cbb" }
>>>>>>> 7eda31b2
# 一个无锁MPSC队列
thingbuf = { version = "0.1.3", default-features = false, features = ["alloc"] }
smoltcp = { git = "https://git.mirrors.dragonos.org/DragonOS-Community/smoltcp.git", rev = "9027825", default-features = false, features = ["log", "alloc",  "socket-raw", "socket-udp", "socket-tcp", "socket-icmp", "socket-dhcpv4", "socket-dns", "proto-ipv4", "proto-ipv6"]}
# num-traits 0.2.15
num-traits = { git = "https://git.mirrors.dragonos.org/DragonOS-Community/num-traits.git", rev="1597c1c", default-features = false }
num = { version = "0.4.0", default-features = false }
num-derive = "0.3"
# 一个no_std的hashmap、hashset
hashbrown = "0.13.2"
elf = { version = "0.7.2", default-features = false }
<<<<<<< HEAD
raw-cpuid = "11.0.1"
=======
memoffset = "0.9.0"
atomic_enum = "0.2.0"
raw-cpuid = "11.0.1"
acpi = { git = "https://git.mirrors.dragonos.org/DragonOS-Community/acpi-rs.git", rev = "fb69243dcf" }
intertrait = { path = "src/libs/intertrait" }
linkme = "0.2"
ida = { path = "src/libs/ida" }
>>>>>>> 7eda31b2

# 构建时依赖项
[build-dependencies]
bindgen = "0.61.0"


[dependencies.lazy_static]
version = "1.4.0"
# 由于在no_std环境，而lazy_static依赖了spin库，因此需要指定其使用no_std
features = ["spin_no_std"]

# The development profile, used for `cargo build`
[profile.dev]
# opt-level = 0  # Controls the --opt-level the compiler builds with
debug = true   # Controls whether the compiler passes `-g`
# The release profile, used for `cargo build --release`
[profile.release]
<<<<<<< HEAD
debug = true
=======
debug = false
>>>>>>> 7eda31b2
<|MERGE_RESOLUTION|>--- conflicted
+++ resolved
@@ -17,12 +17,7 @@
 x86 = "0.52.0"
 x86_64 = "0.14.10"
 bitflags = "1.3.2"
-<<<<<<< HEAD
-bitfield-struct = "0.5.3"
-virtio-drivers = { git = "https://github.com/DragonOS-Community/virtio-drivers.git", rev = "f1d1cbb" }
-=======
 virtio-drivers = { git = "https://git.mirrors.dragonos.org/DragonOS-Community/virtio-drivers.git", rev = "f1d1cbb" }
->>>>>>> 7eda31b2
 # 一个无锁MPSC队列
 thingbuf = { version = "0.1.3", default-features = false, features = ["alloc"] }
 smoltcp = { git = "https://git.mirrors.dragonos.org/DragonOS-Community/smoltcp.git", rev = "9027825", default-features = false, features = ["log", "alloc",  "socket-raw", "socket-udp", "socket-tcp", "socket-icmp", "socket-dhcpv4", "socket-dns", "proto-ipv4", "proto-ipv6"]}
@@ -33,9 +28,7 @@
 # 一个no_std的hashmap、hashset
 hashbrown = "0.13.2"
 elf = { version = "0.7.2", default-features = false }
-<<<<<<< HEAD
 raw-cpuid = "11.0.1"
-=======
 memoffset = "0.9.0"
 atomic_enum = "0.2.0"
 raw-cpuid = "11.0.1"
@@ -43,7 +36,6 @@
 intertrait = { path = "src/libs/intertrait" }
 linkme = "0.2"
 ida = { path = "src/libs/ida" }
->>>>>>> 7eda31b2
 
 # 构建时依赖项
 [build-dependencies]
@@ -61,8 +53,4 @@
 debug = true   # Controls whether the compiler passes `-g`
 # The release profile, used for `cargo build --release`
 [profile.release]
-<<<<<<< HEAD
-debug = true
-=======
 debug = false
->>>>>>> 7eda31b2
