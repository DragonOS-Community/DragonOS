--- conflicted
+++ resolved
@@ -66,14 +66,4 @@
 
 # The release profile, used for `cargo build --release`
 [profile.release]
-<<<<<<< HEAD
-debug = false
-
-[features]
-init_debug = []
-mm_debug = []
-allocator_debug = []
-net_debug = []
-=======
-debug = false
->>>>>>> c47fe904
+debug = false