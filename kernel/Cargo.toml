[package]
name = "dragonos_kernel"
version = "0.1.0"
edition = "2021"

# See more keys and their definitions at https://doc.rust-lang.org/cargo/reference/manifest.html

[lib]
crate-type = ["staticlib"]

# 运行时依赖项
[dependencies]
x86 = "0.52.0"
x86_64 = "0.14.10"
bitflags = "1.3.2"
virtio-drivers = { git = "https://github.com/DragonOS-Community/virtio-drivers.git", rev = "f1d1cbb" }
# 一个无锁MPSC队列
thingbuf = { version = "0.1.3", default-features = false, features = ["alloc"] }
# smoltcp 0.9.1
smoltcp = { git = "https://github.com/DragonOS-Community/smoltcp.git", rev = "9027825", default-features = false, features = ["log", "alloc",  "socket-raw", "socket-udp", "socket-tcp", "socket-icmp", "socket-dhcpv4", "socket-dns", "proto-ipv4", "proto-ipv6"]}
# num-traits 0.2.15
num-traits = { git = "https://github.com/DragonOS-Community/num-traits.git", rev="1597c1c", default-features = false }
num = { version = "0.4.0", default-features = false }
num-derive = "0.3"
<<<<<<< HEAD
raw-cpuid = "11.0.1"
=======
# 一个no_std的hashmap、hashset
hashbrown = "0.13.2"
elf = { version = "0.7.2", default-features = false }
>>>>>>> 40fe15e0

# 构建时依赖项
[build-dependencies]
bindgen = "0.61.0"


[dependencies.lazy_static]
version = "1.4.0"
# 由于在no_std环境，而lazy_static依赖了spin库，因此需要指定其使用no_std
features = ["spin_no_std"]

<<<<<<< HEAD
# The development profile, used for `cargo build`
[profile.dev]
# opt-level = 0  # Controls the --opt-level the compiler builds with
debug = true   # Controls whether the compiler passes `-g`
# The release profile, used for `cargo build --release`
[profile.release]
debug = false
=======

# The release profile, used for `cargo build --release`
[profile.release]
debug = false

>>>>>>> 40fe15e0
<|MERGE_RESOLUTION|>--- conflicted
+++ resolved
@@ -22,13 +22,6 @@
 num-traits = { git = "https://github.com/DragonOS-Community/num-traits.git", rev="1597c1c", default-features = false }
 num = { version = "0.4.0", default-features = false }
 num-derive = "0.3"
-<<<<<<< HEAD
-raw-cpuid = "11.0.1"
-=======
-# 一个no_std的hashmap、hashset
-hashbrown = "0.13.2"
-elf = { version = "0.7.2", default-features = false }
->>>>>>> 40fe15e0
 
 # 构建时依赖项
 [build-dependencies]
@@ -40,18 +33,10 @@
 # 由于在no_std环境，而lazy_static依赖了spin库，因此需要指定其使用no_std
 features = ["spin_no_std"]
 
-<<<<<<< HEAD
 # The development profile, used for `cargo build`
 [profile.dev]
 # opt-level = 0  # Controls the --opt-level the compiler builds with
 debug = true   # Controls whether the compiler passes `-g`
 # The release profile, used for `cargo build --release`
 [profile.release]
-debug = false
-=======
-
-# The release profile, used for `cargo build --release`
-[profile.release]
-debug = false
-
->>>>>>> 40fe15e0
+debug = false