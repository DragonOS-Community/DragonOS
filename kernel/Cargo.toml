--- conflicted
+++ resolved
@@ -12,16 +12,8 @@
 [dependencies]
 x86_64 = "0.14.10"
 bitflags = "1.3.2"
-<<<<<<< HEAD
-
-[dependencies.lazy_static]
-version = "1.4.0"
-# 由于在no_std环境，而lazy_static依赖了spin库，因此需要指定其使用no_std
-features = ["spin_no_std"]
-=======
 virtio-drivers = "0.2.0"
 
->>>>>>> 004e86ff
 
 # 构建时依赖项
 [build-dependencies]
