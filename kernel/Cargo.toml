--- conflicted
+++ resolved
@@ -75,18 +75,8 @@
 rbpf = { path = "crates/rbpf" }
 printf-compat = { git = "https://git.mirrors.dragonos.org.cn/DragonOS-Community/printf-compat", rev = "5f5c9cc363", default-features = false }
 
-<<<<<<< HEAD
 static-keys = { version = "=0.7" }
-unwinding = { git = "https://git.mirrors.dragonos.org.cn/DragonOS-Community/unwinding", rev = "4eb845da62", default-features = false,  optional = true, features = [
-    "unwinder",
-    "fde-gnu-eh-frame-hdr",
-    "panic",
-    "personality"
-]}
-=======
-static-keys = "=0.6.1"
 
->>>>>>> 2c81a976
 defer = "0.2.1"
 cfg-if = { version = "1.0.0" }
 
