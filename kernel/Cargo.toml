--- conflicted
+++ resolved
@@ -37,14 +37,9 @@
 driver_base_macros = { "path" = "crates/driver_base_macros" }
 elf = { version = "=0.7.2", default-features = false }
 fdt = { git = "https://git.mirrors.dragonos.org.cn/DragonOS-Community/fdt", rev = "9862813020" }
-<<<<<<< HEAD
-hashbrown = "=0.13.2"
-ida = { path = "src/libs/ida" }
-=======
 # 一个no_std的hashmap、hashset
 hashbrown = "=0.13.2"
 ida = { path = "crates/ida" }
->>>>>>> 920bda59
 intertrait = { path = "crates/intertrait" }
 kdepends = { path = "crates/kdepends" }
 klog_types = { path = "crates/klog_types" }
