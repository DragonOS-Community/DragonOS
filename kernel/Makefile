--- conflicted
+++ resolved
@@ -25,20 +25,11 @@
 
 .PHONY: fmt
 fmt:
-<<<<<<< HEAD
-<<<<<<< Updated upstream
-	cargo fmt --all $(FMT_CHECK)
-=======
 	@cargo fmt --all $(FMT_CHECK)
 ifeq ($(ARCH), x86_64)
 	@cargo clippy --all-features
 endif
 
->>>>>>> Stashed changes
-=======
-	@cargo fmt --all $(FMT_CHECK)
-	@cargo clippy --all-features
->>>>>>> 4e4c8c41
 
 .PHONY: check
 check: ECHO
