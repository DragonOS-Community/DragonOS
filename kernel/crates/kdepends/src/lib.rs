#![no_std]

#[allow(unused)]
#[macro_use]
pub extern crate thingbuf;

pub extern crate memoffset;

<<<<<<< HEAD
pub extern crate crc;

pub extern crate ringbuffer;
=======
pub extern crate ringbuffer;

pub extern crate crc;
>>>>>>> 8d72b68d
<|MERGE_RESOLUTION|>--- conflicted
+++ resolved
@@ -6,12 +6,8 @@
 
 pub extern crate memoffset;
 
-<<<<<<< HEAD
-pub extern crate crc;
-
-pub extern crate ringbuffer;
-=======
 pub extern crate ringbuffer;
 
 pub extern crate crc;
->>>>>>> 8d72b68d
+
+pub extern crate ringbuffer;