#include <filesystem/devfs/devfs.h>
#include <filesystem/VFS/VFS.h>
#include <exception/softirq.h>
#include <common/kfifo.h>
#include <common/printk.h>
#include <common/wait_queue.h>
#include <lib/libKeyboard/keyboard.h>
#include <lib/libUI/textui.h>
#include "tty.h"

<<<<<<< HEAD
//stdin缓冲区
static struct kfifo_t tty_private_data;

static wait_queue_node_t tty_wait_queue;

extern struct kfifo_t kb_buf;
=======
static struct devfs_private_inode_info_t * tty_inode_private_data_ptr;  // 由devfs创建的inode私有信息指针
static int tty_private_data;
>>>>>>> 0e624b1f

/**
 * @brief 打开tty文件
 *
 * @param inode 所在的inode
 * @param filp 文件指针
 * @return long
 */
long tty_open(struct vfs_index_node_t *inode, struct vfs_file_t *filp)
{
    kfifo_reset(&tty_private_data);
    filp->private_data = &tty_private_data;
    return 0;
}

/**
 * @brief 关闭tty文件
 *
 * @param inode 所在的inode
 * @param filp 文件指针
 * @return long
 */
long tty_close(struct vfs_index_node_t *inode, struct vfs_file_t *filp)
{
    kfifo_reset(&tty_private_data);
    filp->private_data = NULL;
    return 0;
}

/**
 * @brief tty控制接口
 *
 * @param inode 所在的inode
 * @param filp tty文件指针
 * @param cmd 命令
 * @param arg 参数
 * @return long
 */
long tty_ioctl(struct vfs_index_node_t *inode, struct vfs_file_t *filp, uint64_t cmd, uint64_t arg)
{
    switch (cmd)
    {
    default:
        break;
    }
    return 0;
}

/**
 * @brief 读取tty文件的操作接口
 *
 * @param filp 文件指针
 * @param buf 输出缓冲区
 * @param count 要读取的字节数
 * @param position 读取的位置
 * @return long 读取的字节数
 */
long tty_read(struct vfs_file_t *filp, char *buf, int64_t count, long *position)
{
    if (kfifo_empty(&tty_private_data))
        wait_queue_sleep_on(&tty_wait_queue);

    count = (count > tty_private_data.size) ? tty_private_data.size : count;
    return kfifo_out(&tty_private_data, buf, count);
}

/**
 * @brief tty文件写入接口
 *
 * @param filp
 * @param buf
 * @param count
 * @param position
 * @return long
 */
long tty_write(struct vfs_file_t *filp, char *buf, int64_t count, long *position)
{
    for(int64_t i=0;i<count;i++){
        textui_putchar(buf[i],WHITE,BLACK);
    }
    return 0;
}

struct vfs_file_operations_t tty_fops={
    .open = tty_open,
    .close = tty_close,
    .ioctl = tty_ioctl,
    .read = tty_read,
    .write = tty_write,
};



void getchar_from_keyboard(void *data)
{
    char buf[6]={0,0,0,0,0,0};
    int kb_buf_size=kb_buf.size;
    int character=0;
    if (kfifo_empty(&kb_buf))
        return;
    kfifo_out(&kb_buf, buf, kb_buf_size);
    character=keyboard_analyze_keycode(buf);
    if(character=='\b'){//处理退格
    #ifdef UNDERDEV
        if(!kfifo_empty(&tty_private_data)){
            if(tty_private_data.out_offset!=0){
                tty_private_data.out_offset--;
            }else{
                tty_private_data.out_offset=tty_private_data.total_size-1;
            }
            tty_private_data.size--;
            textui_putchar('\b', WHITE, BLACK);
        }
    #else
        textui_putchar(character, WHITE, BLACK);
        kfifo_in(&tty_private_data,&character,1);
    #endif
    }else{
        if(character<=0xff){
            textui_putchar(character, WHITE, BLACK);
            kfifo_in(&tty_private_data,&character,1);
        }else{
            textui_putchar('^',WHITE,BLACK);
            textui_putchar(character&0x7f, WHITE, BLACK);

        }
    }
    if(character=='\n')
        wait_queue_wakeup(&tty_wait_queue, PROC_UNINTERRUPTIBLE);
}
void tty_init(){
    //注册softirq，Todo: 改为驱动程序接口
    register_softirq(TTY_GETCHAR_SIRQ, &getchar_from_keyboard, NULL);
    //初始化tty内存区域
    kfifo_alloc(&tty_private_data,MAX_STDIN_BUFFER_SIZE,0);
    //kfifo_reset(&tty_private_data);
    wait_queue_init(&tty_wait_queue, NULL);
    //注册devfs
    devfs_register_device(DEV_TYPE_CHAR, CHAR_DEV_STYPE_TTY, &tty_fops, &tty_inode_private_data_ptr);
    kinfo("tty driver registered. uuid=%d", tty_inode_private_data_ptr->uuid);
}<|MERGE_RESOLUTION|>--- conflicted
+++ resolved
@@ -8,17 +8,13 @@
 #include <lib/libUI/textui.h>
 #include "tty.h"
 
-<<<<<<< HEAD
+static struct devfs_private_inode_info_t * tty_inode_private_data_ptr;  // 由devfs创建的inode私有信息指针
 //stdin缓冲区
 static struct kfifo_t tty_private_data;
 
 static wait_queue_node_t tty_wait_queue;
 
 extern struct kfifo_t kb_buf;
-=======
-static struct devfs_private_inode_info_t * tty_inode_private_data_ptr;  // 由devfs创建的inode私有信息指针
-static int tty_private_data;
->>>>>>> 0e624b1f
 
 /**
  * @brief 打开tty文件
