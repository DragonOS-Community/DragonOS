--- conflicted
+++ resolved
@@ -170,12 +170,9 @@
     // 将当前pcb返回给创建者
     create->result = current_pcb;
 
-<<<<<<< HEAD
     current_pcb->state &= ~PROC_RUNNING;    // 设置当前进程不是RUNNING态
     io_mfence();
-=======
-    current_pcb->state &= ~PROC_RUNNING; // 设置当前进程不是RUNNING态
->>>>>>> c811947d
+
     // 发起调度，使得当前内核线程休眠。直到创建者通过process_wakeup将当前内核线程唤醒
     sched();
 
