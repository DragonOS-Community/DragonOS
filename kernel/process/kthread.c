#include <common/glib.h>
#include <common/kthread.h>
#include <common/spinlock.h>
#include <debug/bug.h>
#include <sched/sched.h>
#include <time/sleep.h>

static spinlock_t __kthread_create_lock;           // kthread创建过程的锁
static struct List kthread_create_list;            // kthread创建任务的链表
struct process_control_block *kthreadd_pcb = NULL; // kthreadd守护线程的pcb

// 枚举各个标志位是在第几位
enum KTHREAD_BITS
{
    KTHREAD_IS_PER_CPU = 0,
    KTHREAD_SHOULD_STOP,
    KTHREAD_SHOULD_PARK,
};

/**
 * @brief kthread的创建信息（仅在创建过程中存在）
 *
 */
struct kthread_create_info_t
{
    // 传递给kthread的信息
    int (*thread_fn)(void *data);
    void *data;
    int node;

    // kthreadd守护进程传递给kthread_create的结果,
    // 成功则返回PCB，不成功则该值为负数错误码。若该值为NULL，意味着创建过程尚未完成
    struct process_control_block *result;

    struct List list;
};

/**
 * @brief 获取pcb中的kthread结构体
 *
 * @param pcb pcb
 * @return struct kthread* kthread信息结构体
 */
struct kthread_info_t *to_kthread(struct process_control_block *pcb)
{
    WARN_ON(!(pcb->flags & PF_KTHREAD));
    return pcb->worker_private;
}

static struct process_control_block *__kthread_create_on_node(int (*thread_fn)(void *data), void *data, int node,
                                                              const char name_fmt[], va_list args)
{
    struct process_control_block *pcb = NULL;
    struct kthread_create_info_t *create = kzalloc(sizeof(struct kthread_create_info_t), 0);

    if (create == NULL)
        return ERR_PTR(-ENOMEM);
    BUG_ON(name_fmt == NULL);

    create->thread_fn = thread_fn;
    create->data = data;
    create->node = node;
    create->result = NULL;
    list_init(&create->list);

    spin_lock(&__kthread_create_lock);
    list_append(&kthread_create_list, &create->list);
    spin_unlock(&__kthread_create_lock);
<<<<<<< HEAD
    // kdebug("to wakeup kthread daemon..., current preempt=%d, rflags=%#018lx", current_pcb->preempt_count,

    // todo: 使用completion优化这里
=======
    // kdebug("to wakeup kthread daemon..., current preempt=%d, rflags=%#018lx", current_pcb->preempt_count, get_rflags());
>>>>>>> 09f8d6f5
    while (kthreadd_pcb == NULL) // 若kthreadd未初始化，则等待kthreadd启动
        ;
    // 唤醒kthreadd守护进程
    process_wakeup_immediately(kthreadd_pcb);

    // 等待创建完成
    // todo: 使用completion机制以降低忙等时间
    while (create->result == NULL)
        pause();
    // 获取结果
    pcb = create->result;
    if (!IS_ERR(create->result))
    {
        // 为内核线程设置名字
        char pcb_name[PCB_NAME_LEN];
        va_list get_args;
        va_copy(get_args, args);
        // 获取到字符串的前16字节
        int len = vsnprintf(pcb_name, name_fmt, PCB_NAME_LEN, get_args);
        if (len >= PCB_NAME_LEN)
        {
            //名字过大 放到full_name字段中
            struct kthread_info_t *kthread = to_kthread(pcb);
            char *full_name = kzalloc(1024, 0);
            vsprintf(full_name, name_fmt, get_args);
            kthread->full_name = full_name;
        }
        // 将前16Bytes放到pcb的name字段
        process_set_pcb_name(pcb, pcb_name);
        va_end(get_args);
    }

    kfree(create);
    return pcb;
}

/**
 * @brief 让当前内核线程退出，并返回result参数给kthread_stop()函数
 *
 * @param result 返回值
 */
void kthread_exit(long result)
{
    struct kthread_info_t *kt = to_kthread(current_pcb);
    kt->result = result;
    kt->exited = true;
    process_do_exit(0);
}

/**
 * @brief 在当前结点上创建一个内核线程
 *
 * @param thread_fn 该内核线程要执行的函数
 * @param data 传递给 thread_fn 的参数数据
 * @param node 线程的任务和线程结构都分配在这个节点上
 * @param name_fmt printf-style format string for the thread name
 * @param arg name_fmt的参数
 * @return 返回一个pcb或者是ERR_PTR(-ENOMEM)
 *
 * 请注意，该宏会创建一个内核线程，并将其设置为停止状态。您可以使用wake_up_process来启动这个线程。
 * 新的线程的调度策略为SCHED_NORMAL，并且能在所有的cpu上运行
 *
 * 当内核线程被唤醒时，会运行thread_fn函数，并将data作为参数传入。
 * 内核线程可以直接返回，也可以在kthread_should_stop为真时返回。
 */
struct process_control_block *kthread_create_on_node(int (*thread_fn)(void *data), void *data, int node,
                                                     const char name_fmt[], ...)
{
    struct process_control_block *pcb;
    va_list args;
    va_start(args, name_fmt);
    pcb = __kthread_create_on_node(thread_fn, data, node, name_fmt, args);
    va_end(args);
    return pcb;
}
/**
 * @brief 内核线程的包裹程序
 * 当内核线程被运行后，从kernel_thread_func跳转到这里。
 * @param _create 内核线程的创建信息
 * @return int 内核线程的退出返回值
 */
static int kthread(void *_create)
{
    struct kthread_create_info_t *create = _create;
    // 将这几个信息从kthread_create_info中拷贝过来。以免在kthread_create_info被free后，数据丢失从而导致错误。
    int (*thread_fn)(void *data) = create->thread_fn;
    void *data = create->data;

    int retval = 0;

    struct kthread_info_t *self = to_kthread(current_pcb);

    self->thread_fn = thread_fn;
    self->data = data;

    // todo: 增加调度参数设定
    // todo: 当前内核线程继承了kthreadd的优先级以及调度策略，需要在这里进行更新

    // 设置当前进程为不可被打断
    current_pcb->state = PROC_UNINTERRUPTIBLE;

    // 将当前pcb返回给创建者
    create->result = current_pcb;

    current_pcb->state &= ~PROC_RUNNING;    // 设置当前进程不是RUNNING态
    io_mfence();

    // 发起调度，使得当前内核线程休眠。直到创建者通过process_wakeup将当前内核线程唤醒
    sched();

    retval = -EINTR;
    // 如果发起者没有调用kthread_stop()，则该kthread的功能函数开始执行
    if (!(self->flags & (1 << KTHREAD_SHOULD_STOP)))
    {
        retval = thread_fn(data);
    }
    kthread_exit(retval);
}

static void __create_kthread(struct kthread_create_info_t *create)
{
    pid_t pid = kernel_thread(kthread, create, CLONE_FS | CLONE_SIGNAL);
    io_mfence();
    if (IS_ERR((void *)pid))
    {
        // todo: 使用complete机制完善这里

        create->result = (struct process_control_block *)pid;
    }
}

/**
 * @brief kthread守护线程
 *
 * @param unused
 * @return int 不应当退出
 */
int kthreadd(void *unused)
{
    kinfo("kthread daemon started!");
    struct process_control_block *pcb = current_pcb;
    kthreadd_pcb = current_pcb;
    current_pcb->flags |= PF_NOFREEZE;

    for (;;)
    {
        current_pcb->state = PROC_INTERRUPTIBLE;
        // 所有的创建任务都被处理完了
        if (list_empty(&kthread_create_list))
            sched();

        spin_lock(&__kthread_create_lock);
        // 循环取出链表中的任务
        while (!list_empty(&kthread_create_list))
        {

            // 从链表中取出第一个要创建的内核线程任务
            struct kthread_create_info_t *create =
                container_of(kthread_create_list.next, struct kthread_create_info_t, list);
            list_del_init(&create->list);
            spin_unlock(&__kthread_create_lock);

            __create_kthread(create);

            spin_lock(&__kthread_create_lock);
        }
        spin_unlock(&__kthread_create_lock);
    }
}

/**
 * @brief 内核线程调用该函数，检查自身的标志位，判断自己是否应该执行完任务后退出
 *
 * @return true 内核线程应该退出
 * @return false 无需退出
 */
bool kthread_should_stop(void)
{
    struct kthread_info_t *self = to_kthread(current_pcb);
    if (self->flags & (1 << KTHREAD_SHOULD_STOP))
        return true;

    return false;
}

/**
 * @brief 向kthread发送停止信号，请求其结束
 *
 * @param pcb 内核线程的pcb
 * @return int 错误码
 */
int kthread_stop(struct process_control_block *pcb)
{
    int retval;
    struct kthread_info_t *target = to_kthread(pcb);
    target->flags |= (1 << KTHREAD_SHOULD_STOP);
    process_wakeup(pcb);
    // 等待指定的内核线程退出
    // todo: 使用completion机制改进这里
    while (target->exited == false)
        usleep(5000);
    retval = target->result;

    // 释放内核线程的页表
    process_exit_mm(pcb);
    process_release_pcb(pcb);
    return retval;
}

/**
 * @brief 设置pcb中的worker_private字段（只应被设置一次）
 *
 * @param pcb pcb
 * @return bool 成功或失败
 */
bool kthread_set_worker_private(struct process_control_block *pcb)
{
    if (WARN_ON_ONCE(to_kthread(pcb)))
        return false;

    struct kthread_info_t *kt = kzalloc(sizeof(struct kthread_info_t), 0);
    if (kt == NULL)
        return false;
    pcb->worker_private = kt;
    return true;
}

/**
 * @brief 初始化kthread机制(只应被process_init调用)
 *
 * @return int 错误码
 */
int kthread_mechanism_init()
{
    kinfo("Initializing kthread mechanism...");
    spin_init(&__kthread_create_lock);
    list_init(&kthread_create_list);
    // 创建kthreadd守护进程
    kernel_thread(kthreadd, NULL, CLONE_FS | CLONE_SIGNAL);

    return 0;
}

/**
 * @brief 释放pcb指向的worker private
 *
 * @param pcb 要释放的pcb
 */
void free_kthread_struct(struct process_control_block *pcb)
{
    struct kthread_info_t *kthread = to_kthread(pcb);
    if (!kthread)
    {
        return;
    }
    pcb->worker_private = NULL;
    kfree(kthread->full_name);
    kfree(kthread);
}<|MERGE_RESOLUTION|>--- conflicted
+++ resolved
@@ -66,13 +66,9 @@
     spin_lock(&__kthread_create_lock);
     list_append(&kthread_create_list, &create->list);
     spin_unlock(&__kthread_create_lock);
-<<<<<<< HEAD
     // kdebug("to wakeup kthread daemon..., current preempt=%d, rflags=%#018lx", current_pcb->preempt_count,
 
     // todo: 使用completion优化这里
-=======
-    // kdebug("to wakeup kthread daemon..., current preempt=%d, rflags=%#018lx", current_pcb->preempt_count, get_rflags());
->>>>>>> 09f8d6f5
     while (kthreadd_pcb == NULL) // 若kthreadd未初始化，则等待kthreadd启动
         ;
     // 唤醒kthreadd守护进程
