#include "sched.h"
#include <common/kprint.h>
#include <driver/video/video.h>
#include <common/spinlock.h>


struct sched_queue_t sched_cfs_ready_queue[MAX_CPU_NUM]; // 就绪队列

/**
 * @brief 从就绪队列中取出PCB
 *
 * @return struct process_control_block*
 */
struct process_control_block *sched_cfs_dequeue()
{
    if (list_empty(&sched_cfs_ready_queue[proc_current_cpu_id].proc_queue.list))
    {
        // kdebug("list empty, count=%d", sched_cfs_ready_queue[proc_current_cpu_id].count);
        return &initial_proc_union.pcb;
    }

    struct process_control_block *proc = container_of(list_next(&sched_cfs_ready_queue[proc_current_cpu_id].proc_queue.list), struct process_control_block, list);

    list_del(&proc->list);
    --sched_cfs_ready_queue[proc_current_cpu_id].count;
    return proc;
}

/**
 * @brief 将PCB加入就绪队列
 *
 * @param pcb
 */
void sched_cfs_enqueue(struct process_control_block *pcb)
{
    if (pcb == initial_proc[proc_current_cpu_id])
        return;
    struct process_control_block *proc = container_of(list_next(&sched_cfs_ready_queue[proc_current_cpu_id].proc_queue.list), struct process_control_block, list);
    if ((list_empty(&sched_cfs_ready_queue[proc_current_cpu_id].proc_queue.list)) == 0)
    {
        while (proc->virtual_runtime < pcb->virtual_runtime)
        {
            proc = container_of(list_next(&proc->list), struct process_control_block, list);
        }
    }
    list_append(&proc->list, &pcb->list);
    ++sched_cfs_ready_queue[proc_current_cpu_id].count;
}

/**
 * @brief 包裹shced_cfs_enqueue(),将PCB加入就绪队列
 * 
 * @param pcb
 */
<<<<<<< HEAD
void shced_enqueue(struct process_control_block *pcb)
{
    sched_cfs_dequeue(pcb);
=======
void sched_enqueue(struct process_control_block *pcb)
{
    sched_cfs_enqueue(pcb);
>>>>>>> 3c4a9533
}

/**
 * @brief 调度函数
 *
 */
void sched_cfs()
{

    cli();

    current_pcb->flags &= ~PF_NEED_SCHED;
    struct process_control_block *proc = sched_cfs_dequeue();
    // kdebug("sched_cfs_ready_queue[proc_current_cpu_id].count = %d", sched_cfs_ready_queue[proc_current_cpu_id].count);
    if (current_pcb->virtual_runtime >= proc->virtual_runtime || current_pcb->state != PROC_RUNNING) // 当前进程运行时间大于了下一进程的运行时间，进行切换
    {

        if (current_pcb->state == PROC_RUNNING) // 本次切换由于时间片到期引发，则再次加入就绪队列，否则交由其它功能模块进行管理
            sched_cfs_enqueue(current_pcb);
        // kdebug("proc->pid=%d, count=%d", proc->pid, sched_cfs_ready_queue[proc_current_cpu_id].count);
        if (sched_cfs_ready_queue[proc_current_cpu_id].cpu_exec_proc_jiffies <= 0)
        {
            switch (proc->priority)
            {
            case 0:
            case 1:
                sched_cfs_ready_queue[proc_current_cpu_id].cpu_exec_proc_jiffies = 4 / sched_cfs_ready_queue[proc_current_cpu_id].count;
                break;
            case 2:
            default:
                sched_cfs_ready_queue[proc_current_cpu_id].cpu_exec_proc_jiffies = (4 / sched_cfs_ready_queue[proc_current_cpu_id].count) << 2;
                break;
            }
        }

        // if (proc->pid == 0)
        // {
        //     kdebug("switch to pid0, current pid%ld, vrt=%ld      pid0 vrt=%ld", current_pcb->pid, current_pcb->virtual_runtime, proc->virtual_runtime);
        //     if(current_pcb->state != PROC_RUNNING)
        //         kdebug("current_pcb->state!=PROC_RUNNING");
        // }
        
        process_switch_mm(proc);

        switch_proc(current_pcb, proc);
    }
    else // 不进行切换
    {
        // kdebug("not switch.");
        sched_cfs_enqueue(proc);

        if (sched_cfs_ready_queue[proc_current_cpu_id].cpu_exec_proc_jiffies <= 0)
        {
            switch (proc->priority)
            {
            case 0:
            case 1:
                sched_cfs_ready_queue[proc_current_cpu_id].cpu_exec_proc_jiffies = 4 / sched_cfs_ready_queue[proc_current_cpu_id].count;
                // sched_cfs_ready_queue.cpu_exec_proc_jiffies = 5;
                break;
            case 2:
            default:
                // sched_cfs_ready_queue.cpu_exec_proc_jiffies = 5;

                sched_cfs_ready_queue[proc_current_cpu_id].cpu_exec_proc_jiffies = (4 / sched_cfs_ready_queue[proc_current_cpu_id].count) << 2;
                break;
            }
        }
    }

    sti();
}

/**
 * @brief 包裹sched_cfs(),调度函数
 * 
 */
void sched()
{
    sched_cfs();
}

/**
 * @brief 当时钟中断到达时，更新时间片
 *
 */
void sched_update_jiffies()
{
    
    switch (current_pcb->priority)
    {
    case 0:
    case 1:
        --sched_cfs_ready_queue[proc_current_cpu_id].cpu_exec_proc_jiffies;
        ++current_pcb->virtual_runtime;
        break;
    case 2:
    default:
        sched_cfs_ready_queue[proc_current_cpu_id].cpu_exec_proc_jiffies -= 2;
        current_pcb->virtual_runtime += 2;
        break;
    }
    // 时间片耗尽，标记可调度
    if (sched_cfs_ready_queue[proc_current_cpu_id].cpu_exec_proc_jiffies <= 0)
        current_pcb->flags |= PF_NEED_SCHED;
}

/**
 * @brief 初始化进程调度器
 *
 */
void sched_init()
{
    memset(&sched_cfs_ready_queue, 0, sizeof(struct sched_queue_t) * MAX_CPU_NUM);
    for (int i = 0; i < MAX_CPU_NUM; ++i)
    {

        list_init(&sched_cfs_ready_queue[i].proc_queue.list);
        sched_cfs_ready_queue[i].count = 1; // 因为存在IDLE进程，因此为1
        sched_cfs_ready_queue[i].cpu_exec_proc_jiffies = 5;
        sched_cfs_ready_queue[i].proc_queue.virtual_runtime = 0x7fffffffffffffff;
    }
}<|MERGE_RESOLUTION|>--- conflicted
+++ resolved
@@ -52,15 +52,9 @@
  * 
  * @param pcb
  */
-<<<<<<< HEAD
-void shced_enqueue(struct process_control_block *pcb)
-{
-    sched_cfs_dequeue(pcb);
-=======
 void sched_enqueue(struct process_control_block *pcb)
 {
     sched_cfs_enqueue(pcb);
->>>>>>> 3c4a9533
 }
 
 /**
