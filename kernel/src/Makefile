SUBDIR_ROOTS := .
DIRS := . $(shell find $(SUBDIR_ROOTS) -type d)
GARBAGE_PATTERNS := *.o *.s~ *.s *.S~ *.c~ *.h~ kernel
GARBAGE := $(foreach DIR,$(DIRS),$(addprefix $(DIR)/,$(GARBAGE_PATTERNS)))

DIR_LIB=libs
lib_patterns := *.a
LIB_FILES := $(foreach DIR,$(DIR_LIB),$(addprefix $(DIR)/,$(lib_patterns)))


# 控制操作系统使用的中断控制器 _INTR_8259A_ _INTR_APIC_
PIC := _INTR_APIC_
CFLAGS = $(GLOBAL_CFLAGS) -D $(PIC) -I $(shell pwd) -I $(shell pwd)/include -I $(shell pwd)/arch/x86_64/include

export ASFLAGS := --64

LD_LIST := head.o


<<<<<<< HEAD
kernel_subdirs := common driver process debug arch exception mm smp sched syscall ktest libs ipc io
=======
kernel_subdirs := common driver process debug arch exception mm smp sched syscall ktest libs ipc io time
>>>>>>> 7a82d8dc
	


head.o: head.S
	$(CC) -E head.S > _head.s # 预处理
	$(AS) $(ASFLAGS) -o head.o _head.s


main.o: main.c 
# -fno-builtin: 不使用C语言内建函数
# The -m64 option sets int to 32bits and long and pointer to 64 bits and generates code for AMD’s x86-64 architecture.
	$(CC) $(CFLAGS) -c main.c  -o main.o

kernel_rust:
	rustup default nightly
	cargo +nightly build --release --target ./arch/x86_64/x86_64-unknown-none.json

all: kernel

	@echo "Linking kernel..."
	$(LD) -b elf64-x86-64 -z muldefs -o kernel head.o main.o $(shell find . -name "*.o") ../target/x86_64-unknown-none/release/libdragonos_kernel.a -T link.lds
# 生成kallsyms
	current_dir=$(pwd)
	
	@dbg='debug';for x in $$dbg; do \
		cd $$x;\
		$(MAKE) generate_kallsyms kernel_root_path="$(shell pwd)";\
		cd ..;\
		if [ "$$?" != "0" ]; then\
            exit $$?;\
        fi;\
	done
	
	
# 重新链接
	@echo "Re-Linking kernel..."
	@echo $(shell find . -name "*.o")
	$(LD) -b elf64-x86-64 -z muldefs -o kernel head.o main.o $(shell find . -name "*.o") ../target/x86_64-unknown-none/release/libdragonos_kernel.a ./debug/kallsyms.o  -T link.lds
	@echo "Generating kernel ELF file..."
# 生成内核文件
	$(OBJCOPY) -I elf64-x86-64 -O elf64-x86-64 -R ".comment" -R ".eh_frame" kernel ../../bin/kernel/kernel.elf
	@echo "Kernel Build Done."

ECHO:
	@echo "$@"

$(kernel_subdirs): ECHO

	$(MAKE) -C $@ all CFLAGS="$(CFLAGS)" ASFLAGS="$(ASFLAGS)" PIC="$(PIC)" kernel_root_path="$(shell pwd)"

kernel: head.o main.o $(kernel_subdirs) kernel_rust
	


clean: 
	cargo clean
	rm -rf $(GARBAGE)
	@list='$(kernel_subdirs)'; for subdir in $$list; do \
		echo "Clean in dir: $$subdir";\
		cd $$subdir && $(MAKE) clean;\
		cd .. ;\
	done<|MERGE_RESOLUTION|>--- conflicted
+++ resolved
@@ -17,11 +17,7 @@
 LD_LIST := head.o
 
 
-<<<<<<< HEAD
-kernel_subdirs := common driver process debug arch exception mm smp sched syscall ktest libs ipc io
-=======
 kernel_subdirs := common driver process debug arch exception mm smp sched syscall ktest libs ipc io time
->>>>>>> 7a82d8dc
 	
 
 
