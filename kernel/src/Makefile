SUBDIR_ROOTS := .
DIRS := . $(shell find $(SUBDIR_ROOTS) -type d)
GARBAGE_PATTERNS := *.o *.s~ *.s *.S~ *.c~ *.h~ kernel
GARBAGE := $(foreach DIR,$(DIRS),$(addprefix $(DIR)/,$(GARBAGE_PATTERNS)))

DIR_LIB=libs
lib_patterns := *.a
LIB_FILES := $(foreach DIR,$(DIR_LIB),$(addprefix $(DIR)/,$(lib_patterns)))


# unwind/backtrace related
UNWIND_ENABLE ?= yes

ifeq ($(ARCH), loongarch64)
	UNWIND_ENABLE = no
endif

CFLAGS_UNWIND =
LDFLAGS_UNWIND =
RUSTFLAGS_UNWIND =
ifeq ($(UNWIND_ENABLE), yes)
	CFLAGS_UNWIND = -funwind-tables
	LDFLAGS_UNWIND = --eh-frame-hdr
	RUSTFLAGS +=  -Cforce-unwind-tables -Clink-arg=-Wl,eh_frame.ld -Cpanic=unwind
endif

CFLAGS = $(GLOBAL_CFLAGS) -fno-pie $(CFLAGS_UNWIND) -I $(shell pwd) -I $(shell pwd)/include

ifeq ($(ARCH), x86_64)
	CFLAGS +=  -I $(shell pwd)/arch/x86_64/include
else ifeq ($(ARCH), riscv64)
	CFLAGS +=  -I $(shell pwd)/arch/riscv64/include -I $(shell pwd)/arch/riscv64/
endif

export ASFLAGS := --64

LD_LIST := ""


kernel_subdirs := debug


kernel_rust:
	RUSTFLAGS="$(RUSTFLAGS)" cargo +nightly-2024-11-05 $(CARGO_ZBUILD) build --release --target $(TARGET_JSON)


all: kernel
<<<<<<< HEAD
	rm -f ./debug/kallsyms.o || true
=======
	rm -f ./debug/kallsyms.o
>>>>>>> 167d2727
# if x86_64
ifeq ($(ARCH), x86_64)
	$(MAKE) __link_x86_64_kernel
else ifeq ($(ARCH), riscv64)
	$(MAKE) __link_riscv64_kernel
else ifeq ($(ARCH), loongarch64)
	$(MAKE) __link_loongarch64_kernel
else
	$(error Unknown ARCH: $(ARCH))
endif
	
	@echo "Kernel Build Done."

ECHO:
	@echo "$@"

$(kernel_subdirs): ECHO
	$(MAKE) -C $@ all CFLAGS="$(CFLAGS)" ASFLAGS="$(ASFLAGS)"  kernel_root_path="$(shell pwd)"

kernel: $(kernel_subdirs) kernel_rust

__link_riscv64_kernel:
	@echo "Linking kernel..."
	$(LD) -b elf64-littleriscv -z muldefs $(LDFLAGS_UNWIND) -o kernel ../target/riscv64gc-unknown-none-elf/release/libdragonos_kernel.a -T arch/riscv64/link.ld --no-relax
# 生成kallsyms
	current_dir=$(pwd)

	@dbg='debug';for x in $$dbg; do \
		cd $$x;\
		$(MAKE) generate_kallsyms kernel_root_path="$(shell pwd)"||exit 1;\
		cd ..;\
	done

# 重新链接
	@echo "Re-Linking kernel..."
	@echo $(shell find . -name "*.o")
	$(LD) -b elf64-littleriscv -z muldefs $(LDFLAGS_UNWIND) -o kernel ../target/riscv64gc-unknown-none-elf/release/libdragonos_kernel.a ./debug/kallsyms.o  -T arch/riscv64/link.ld --no-relax
	@echo "Generating kernel ELF file..."

ifeq ($(UNWIND_ENABLE), yes)
	$(OBJCOPY) -I elf64-littleriscv -O elf64-littleriscv kernel ../../bin/kernel/kernel.elf
else
	$(OBJCOPY) -I elf64-littleriscv -O elf64-littleriscv -R ".eh_frame" kernel ../../bin/kernel/kernel.elf
endif
	@rm kernel
	$(MAKE) __dragon_stub PAYLOAD_ELF="$(shell pwd)/../../bin/kernel/kernel.elf"



__link_x86_64_kernel:
	@echo "Linking kernel..."
	$(LD) -b elf64-x86-64 -z muldefs $(LDFLAGS_UNWIND) -o kernel ../target/x86_64-unknown-none/release/libdragonos_kernel.a -T arch/x86_64/link.lds --no-relax
# 生成kallsyms
	current_dir=$(pwd)
	
	@dbg='debug';for x in $$dbg; do \
		cd $$x;\
		$(MAKE) generate_kallsyms kernel_root_path="$(shell pwd)"||exit 1;\
		cd ..;\
	done

# 重新链接
	@echo "Re-Linking kernel..."
	@echo $(shell find . -name "*.o")
	$(LD) -b elf64-x86-64 -z muldefs $(LDFLAGS_UNWIND) -o kernel ../target/x86_64-unknown-none/release/libdragonos_kernel.a ./debug/kallsyms.o  -T arch/x86_64/link.lds --no-relax
	@echo "Generating kernel ELF file..."
# 生成内核文件
ifeq ($(UNWIND_ENABLE), yes)
	$(OBJCOPY) -I elf64-x86-64 -O elf64-x86-64 kernel ../../bin/kernel/kernel.elf
else
	$(OBJCOPY) -I elf64-x86-64 -O elf64-x86-64 -R ".eh_frame" kernel ../../bin/kernel/kernel.elf
endif
	rm kernel


__link_loongarch64_kernel:
	@echo "Linking kernel..."
	$(LD) -b elf64-loongarch -z muldefs $(LDFLAGS_UNWIND) -o kernel $(shell find . -name "*.o") ../target/loongarch64-unknown-none/release/libdragonos_kernel.a -T arch/loongarch64/link.ld --no-relax
# 生成kallsyms
	current_dir=$(pwd)
	
	@dbg='debug';for x in $$dbg; do \
		cd $$x;\
		$(MAKE) generate_kallsyms kernel_root_path="$(shell pwd)"||exit 1;\
		cd ..;\
	done

# 重新链接
	@echo "Re-Linking kernel..."
	@echo $(shell find . -name "*.o")
	$(LD) -b elf64-loongarch -z muldefs $(LDFLAGS_UNWIND) -o kernel $(shell find . -name "*.o") ../target/loongarch64-unknown-none/release/libdragonos_kernel.a ./debug/kallsyms.o  -T arch/loongarch64/link.ld --no-relax
	@echo "Generating kernel ELF file..."
# 生成内核文件
ifeq ($(UNWIND_ENABLE), yes)
	$(OBJCOPY) -I elf64-loongarch -O elf64-loongarch kernel ../../bin/kernel/kernel.elf
else
	$(OBJCOPY) -I elf64-loongarch -O elf64-loongarch -R ".eh_frame" kernel ../../bin/kernel/kernel.elf
endif
	rm kernel

__dragon_stub:
	@echo "Linking dragon_stub..."
	@mkdir -p $(ROOT_PATH)/bin/sysroot
	PAYLOAD_ELF=$(PAYLOAD_ELF) TARGET_SYSROOT=$(ROOT_PATH)/bin/sysroot $(MAKE) -C $(ROOT_PATH)/kernel/submodules/DragonStub install -j $(NPROCS)

	
clean: 
	@cargo clean
	rm -rf $(GARBAGE)
	@list='$(kernel_subdirs)'; for subdir in $$list; do \
		echo "Clean in dir: $$subdir";\
		cd $$subdir && $(MAKE) clean;\
		cd .. ;\
	done

.PHONY: check
check:
	RUSTFLAGS="$(RUSTFLAGS)" cargo +nightly-2024-11-05 $(CARGO_ZBUILD) check --workspace --message-format=json --target $(TARGET_JSON)<|MERGE_RESOLUTION|>--- conflicted
+++ resolved
@@ -45,11 +45,7 @@
 
 
 all: kernel
-<<<<<<< HEAD
-	rm -f ./debug/kallsyms.o || true
-=======
 	rm -f ./debug/kallsyms.o
->>>>>>> 167d2727
 # if x86_64
 ifeq ($(ARCH), x86_64)
 	$(MAKE) __link_x86_64_kernel
