SUBDIR_ROOTS := .
DIRS := . $(shell find $(SUBDIR_ROOTS) -type d)
GARBAGE_PATTERNS := *.o *.s~ *.s *.S~ *.c~ *.h~ kernel
GARBAGE := $(foreach DIR,$(DIRS),$(addprefix $(DIR)/,$(GARBAGE_PATTERNS)))

DIR_LIB=libs
lib_patterns := *.a
LIB_FILES := $(foreach DIR,$(DIR_LIB),$(addprefix $(DIR)/,$(lib_patterns)))


# 控制操作系统使用的中断控制器 _INTR_8259A_ _INTR_APIC_
PIC := _INTR_APIC_
CFLAGS = $(GLOBAL_CFLAGS) -D $(PIC) -I $(shell pwd)

export ASFLAGS := --64

LD_LIST := head.o


kernel_subdirs := common driver process debug filesystem time arch exception mm smp sched syscall ktest libs ipc
	


head.o: head.S
	$(CC) -E head.S > _head.s # 预处理
	as $(ASFLAGS) -o head.o _head.s


main.o: main.c 
# -fno-builtin: 不使用C语言内建函数
# The -m64 option sets int to 32bits and long and pointer to 64 bits and generates code for AMD’s x86-64 architecture.
	$(CC) $(CFLAGS) -c main.c  -o main.o

kernel_rust:
	rustup default nightly
	cargo +nightly build --release --target ./arch/x86_64/x86_64-unknown-none.json
<<<<<<< HEAD
all: kernel
=======
all: kernel_rust
	$(MAKE) kernel || exit 1
>>>>>>> 82d2e446
	@echo "Linking kernel..."
	ld -b elf64-x86-64 -z muldefs -o kernel head.o main.o $(shell find . -name "*.o") ../target/x86_64-unknown-none/release/libdragonos_kernel.a -T link.lds
# 生成kallsyms
	current_dir=$(pwd)
	
	@dbg='debug';for x in $$dbg; do \
		cd $$x;\
		$(MAKE) generate_kallsyms kernel_root_path="$(shell pwd)";\
		cd ..;\
		if [ "$$?" != "0" ]; then\
            exit $$?;\
        fi;\
	done
	
	
# 重新链接
	@echo "Re-Linking kernel..."
	@echo $(shell find . -name "*.o")
	ld -b elf64-x86-64 -z muldefs -o kernel head.o main.o $(shell find . -name "*.o") ../target/x86_64-unknown-none/release/libdragonos_kernel.a ./debug/kallsyms.o  -T link.lds
	@echo "Generating kernel ELF file..."
# 生成内核文件
	objcopy -I elf64-x86-64 -O elf64-x86-64 -R ".comment" -R ".eh_frame" kernel ../../bin/kernel/kernel.elf
	@echo "Kernel Build Done."

ECHO:
	@echo "$@"

$(kernel_subdirs): ECHO

	$(MAKE) -C $@ all CFLAGS="$(CFLAGS)" ASFLAGS="$(ASFLAGS)" PIC="$(PIC)" kernel_root_path="$(shell pwd)"

kernel: head.o main.o $(kernel_subdirs) kernel_rust
	


clean: 
	cargo clean
	rm -rf $(GARBAGE)
	@list='$(kernel_subdirs)'; for subdir in $$list; do \
		echo "Clean in dir: $$subdir";\
		cd $$subdir && $(MAKE) clean;\
		cd .. ;\
	done<|MERGE_RESOLUTION|>--- conflicted
+++ resolved
@@ -34,12 +34,9 @@
 kernel_rust:
 	rustup default nightly
 	cargo +nightly build --release --target ./arch/x86_64/x86_64-unknown-none.json
-<<<<<<< HEAD
+
 all: kernel
-=======
-all: kernel_rust
-	$(MAKE) kernel || exit 1
->>>>>>> 82d2e446
+
 	@echo "Linking kernel..."
 	ld -b elf64-x86-64 -z muldefs -o kernel head.o main.o $(shell find . -name "*.o") ../target/x86_64-unknown-none/release/libdragonos_kernel.a -T link.lds
 # 生成kallsyms
