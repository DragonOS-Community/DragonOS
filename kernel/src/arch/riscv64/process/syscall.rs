use riscv::register::sstatus::{FS, SPP};
use system_error::SystemError;

use crate::{
    arch::interrupt::TrapFrame,
    mm::VirtAddr,
    process::exec::{BinaryLoaderResult, ExecParam},
    syscall::Syscall,
};

impl Syscall {
    pub fn arch_do_execve(
        regs: &mut TrapFrame,
        param: &ExecParam,
        load_result: &BinaryLoaderResult,
        user_sp: VirtAddr,
        argv_ptr: VirtAddr,
    ) -> Result<(), SystemError> {
<<<<<<< HEAD
        // 关中断，防止在设置地址空间的时候，发生中断，然后进调度器，出现错误。
        let irq_guard = unsafe { CurrentIrqArch::save_and_disable_irq() };
        let pcb = ProcessManager::current_pcb();
        // crate::debug!(
        //     "pid: {:?}  do_execve: path: {:?}, argv: {:?}, envp: {:?}\n",
        //     pcb.pid(),
        //     path,
        //     argv,
        //     envp
        // );

        let mut basic_info = pcb.basic_mut();
        // 暂存原本的用户地址空间的引用(因为如果在切换页表之前释放了它，可能会造成内存use after free)
        let old_address_space = basic_info.user_vm();

        // 在pcb中原来的用户地址空间
        unsafe {
            basic_info.set_user_vm(None);
        }
        // 创建新的地址空间并设置为当前地址空间
        let address_space = AddressSpace::new(true).expect("Failed to create new address space");
        unsafe {
            basic_info.set_user_vm(Some(address_space.clone()));
        }

        // to avoid deadlock
        drop(basic_info);

        assert!(
            AddressSpace::is_current(&address_space),
            "Failed to set address space"
        );
        // debug!("Switch to new address space");

        // 切换到新的用户地址空间
        unsafe { address_space.read().user_mapper.utable.make_current() };

        drop(old_address_space);
        drop(irq_guard);
        // debug!("to load binary file");
        let mut param = ExecParam::new(path.as_str(), address_space.clone(), ExecParamFlags::EXEC)?;

        // 加载可执行文件
        let load_result = load_binary_file(&mut param)?;
        // debug!("load binary file done");
        // debug!("argv: {:?}, envp: {:?}", argv, envp);
        param.init_info_mut().args = argv;
        param.init_info_mut().envs = envp;

        // 把proc_init_info写到用户栈上
        let mut ustack_message = unsafe {
            address_space
                .write()
                .user_stack_mut()
                .expect("No user stack found")
                .clone_info_only()
        };
        let (user_sp, argv_ptr) = unsafe {
            param
                .init_info_mut()
                .push_at(&mut ustack_message)
                .expect("Failed to push proc_init_info to user stack")
        };
        address_space.write().user_stack = Some(ustack_message);

=======
>>>>>>> 4f8f269b
        // debug!("write proc_init_info to user stack done");

        regs.a0 = param.init_info().args.len();
        regs.a1 = argv_ptr.data();

        // 设置系统调用返回时的寄存器状态
        regs.sp = user_sp.data();

        regs.epc = load_result.entry_point().data();
        regs.status.update_spp(SPP::User);
        regs.status.update_fs(FS::Clean);
        regs.status.update_sum(true);

        return Ok(());
    }

    /// ## 用于控制和查询与体系结构相关的进程特定选项
    #[allow(dead_code)]
    pub fn arch_prctl(_option: usize, _arg2: usize) -> Result<usize, SystemError> {
        unimplemented!("Syscall::arch_prctl")
    }
}<|MERGE_RESOLUTION|>--- conflicted
+++ resolved
@@ -16,74 +16,6 @@
         user_sp: VirtAddr,
         argv_ptr: VirtAddr,
     ) -> Result<(), SystemError> {
-<<<<<<< HEAD
-        // 关中断，防止在设置地址空间的时候，发生中断，然后进调度器，出现错误。
-        let irq_guard = unsafe { CurrentIrqArch::save_and_disable_irq() };
-        let pcb = ProcessManager::current_pcb();
-        // crate::debug!(
-        //     "pid: {:?}  do_execve: path: {:?}, argv: {:?}, envp: {:?}\n",
-        //     pcb.pid(),
-        //     path,
-        //     argv,
-        //     envp
-        // );
-
-        let mut basic_info = pcb.basic_mut();
-        // 暂存原本的用户地址空间的引用(因为如果在切换页表之前释放了它，可能会造成内存use after free)
-        let old_address_space = basic_info.user_vm();
-
-        // 在pcb中原来的用户地址空间
-        unsafe {
-            basic_info.set_user_vm(None);
-        }
-        // 创建新的地址空间并设置为当前地址空间
-        let address_space = AddressSpace::new(true).expect("Failed to create new address space");
-        unsafe {
-            basic_info.set_user_vm(Some(address_space.clone()));
-        }
-
-        // to avoid deadlock
-        drop(basic_info);
-
-        assert!(
-            AddressSpace::is_current(&address_space),
-            "Failed to set address space"
-        );
-        // debug!("Switch to new address space");
-
-        // 切换到新的用户地址空间
-        unsafe { address_space.read().user_mapper.utable.make_current() };
-
-        drop(old_address_space);
-        drop(irq_guard);
-        // debug!("to load binary file");
-        let mut param = ExecParam::new(path.as_str(), address_space.clone(), ExecParamFlags::EXEC)?;
-
-        // 加载可执行文件
-        let load_result = load_binary_file(&mut param)?;
-        // debug!("load binary file done");
-        // debug!("argv: {:?}, envp: {:?}", argv, envp);
-        param.init_info_mut().args = argv;
-        param.init_info_mut().envs = envp;
-
-        // 把proc_init_info写到用户栈上
-        let mut ustack_message = unsafe {
-            address_space
-                .write()
-                .user_stack_mut()
-                .expect("No user stack found")
-                .clone_info_only()
-        };
-        let (user_sp, argv_ptr) = unsafe {
-            param
-                .init_info_mut()
-                .push_at(&mut ustack_message)
-                .expect("Failed to push proc_init_info to user stack")
-        };
-        address_space.write().user_stack = Some(ustack_message);
-
-=======
->>>>>>> 4f8f269b
         // debug!("write proc_init_info to user stack done");
 
         regs.a0 = param.init_info().args.len();
