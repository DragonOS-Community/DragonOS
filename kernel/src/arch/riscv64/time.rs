use crate::time::{clocksource::HZ, TimeArch};
pub struct RiscV64TimeArch;

/// 这个是系统jiffies时钟源的固有频率（不是调频之后的）
pub const CLOCK_TICK_RATE: u32 = HZ as u32 * 1000000;

impl TimeArch for RiscV64TimeArch {
    fn get_cycles() -> usize {
        riscv::register::cycle::read()
    }

    fn cal_expire_cycles(ns: usize) -> usize {
        todo!()
    }
<<<<<<< HEAD

    fn get_cycles_ns() -> usize {
=======
    /// 将CPU的时钟周期数转换为纳秒
    #[inline(always)]
    fn cycles2ns(cycles: usize) -> usize {
>>>>>>> dfe53cf0
        todo!()
    }
}<|MERGE_RESOLUTION|>--- conflicted
+++ resolved
@@ -12,14 +12,9 @@
     fn cal_expire_cycles(ns: usize) -> usize {
         todo!()
     }
-<<<<<<< HEAD
-
-    fn get_cycles_ns() -> usize {
-=======
     /// 将CPU的时钟周期数转换为纳秒
     #[inline(always)]
     fn cycles2ns(cycles: usize) -> usize {
->>>>>>> dfe53cf0
         todo!()
     }
 }