--- conflicted
+++ resolved
@@ -16,15 +16,7 @@
 pub unsafe fn cpu_reset() -> ! {
     // 重启计算机
     unsafe { x86::io::outb(0x64, 0xfe) };
-<<<<<<< HEAD
     loop {
         spin_loop();
     }
-}
-
-impl SmpCpuManager {
-    pub fn arch_init(_boot_cpu: ProcessorId) {}
-=======
-    loop {}
->>>>>>> 70f159a3
 }