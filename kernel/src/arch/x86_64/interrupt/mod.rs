mod c_adapter;
pub(super) mod entry;
mod handle;
pub mod ipi;
pub mod msi;
pub mod trap;

use core::{
    arch::asm,
    sync::atomic::{compiler_fence, Ordering},
};

use system_error::SystemError;

use crate::{
    arch::CurrentIrqArch,
    exception::{InterruptArch, IrqFlags, IrqFlagsGuard, IrqNumber},
    kerror,
};

use super::{
    asm::irqflags::{local_irq_restore, local_irq_save},
    driver::apic::{lapic_vector::arch_early_irq_init, CurrentApic, LocalAPIC},
};

/// @brief 关闭中断
#[inline]
pub fn cli() {
    unsafe {
        asm!("cli");
    }
}

/// @brief 开启中断
#[inline]
pub fn sti() {
    unsafe {
        asm!("sti");
    }
}

pub struct X86_64InterruptArch;

impl InterruptArch for X86_64InterruptArch {
    #[inline(never)]
    unsafe fn arch_irq_init() -> Result<(), SystemError> {
        CurrentIrqArch::interrupt_disable();

        return Ok(());
    }
    unsafe fn interrupt_enable() {
        sti();
    }

    unsafe fn interrupt_disable() {
        cli();
    }

    fn is_irq_enabled() -> bool {
        let rflags: u64;
        unsafe {
            asm!("pushfq; pop {}", out(reg) rflags, options(nomem, preserves_flags));
        }
        return (rflags & (1 << 9)) != 0;
    }

    unsafe fn save_and_disable_irq() -> IrqFlagsGuard {
        compiler_fence(Ordering::SeqCst);
        let rflags = local_irq_save();
        let flags = IrqFlags::new(rflags);
        let guard = IrqFlagsGuard::new(flags);
        compiler_fence(Ordering::SeqCst);
        return guard;
    }

    unsafe fn restore_irq(flags: IrqFlags) {
        compiler_fence(Ordering::SeqCst);
        local_irq_restore(flags.flags());
        compiler_fence(Ordering::SeqCst);
    }

    fn probe_total_irq_num() -> u32 {
        // todo: 从APIC获取
        // 参考 https://code.dragonos.org.cn/xref/linux-6.1.9/arch/x86/kernel/apic/vector.c?r=&mo=19514&fi=704#704
        256
    }

    fn ack_bad_irq(irq: IrqNumber) {
        kerror!("Unexpected IRQ trap at vector {}", irq.data());
        CurrentApic.send_eoi();
    }

    fn arch_early_irq_init() -> Result<(), SystemError> {
        arch_early_irq_init()
    }
}

/// 中断栈帧结构体
#[repr(C)]
#[derive(Debug, Copy, Clone)]
pub struct TrapFrame {
    pub r15: ::core::ffi::c_ulong,
    pub r14: ::core::ffi::c_ulong,
    pub r13: ::core::ffi::c_ulong,
    pub r12: ::core::ffi::c_ulong,
    pub r11: ::core::ffi::c_ulong,
    pub r10: ::core::ffi::c_ulong,
    pub r9: ::core::ffi::c_ulong,
    pub r8: ::core::ffi::c_ulong,
    pub rbx: ::core::ffi::c_ulong,
    pub rcx: ::core::ffi::c_ulong,
    pub rdx: ::core::ffi::c_ulong,
    pub rsi: ::core::ffi::c_ulong,
    pub rdi: ::core::ffi::c_ulong,
    pub rbp: ::core::ffi::c_ulong,
    pub ds: ::core::ffi::c_ulong,
    pub es: ::core::ffi::c_ulong,
    pub rax: ::core::ffi::c_ulong,
    pub func: ::core::ffi::c_ulong,
    pub errcode: ::core::ffi::c_ulong,
    pub rip: ::core::ffi::c_ulong,
    pub cs: ::core::ffi::c_ulong,
    pub rflags: ::core::ffi::c_ulong,
    pub rsp: ::core::ffi::c_ulong,
    pub ss: ::core::ffi::c_ulong,
}

impl TrapFrame {
    pub fn new() -> Self {
        Self {
            r15: 0,
            r14: 0,
            r13: 0,
            r12: 0,
            r11: 0,
            r10: 0,
            r9: 0,
            r8: 0,
            rbx: 0,
            rcx: 0,
            rdx: 0,
            rsi: 0,
            rdi: 0,
            rbp: 0,
            ds: 0,
            es: 0,
            rax: 0,
            func: 0,
            errcode: 0,
            rip: 0,
            cs: 0,
            rflags: 0,
            rsp: 0,
            ss: 0,
        }
    }

    /// 设置中断栈帧返回值
    pub fn set_return_value(&mut self, value: usize) {
        self.rax = value as u64;
    }

    /// 判断当前中断是否来自用户模式
<<<<<<< HEAD
    pub fn from_user(&self) -> bool {
        return (self.cs & 0x3) != 0;
=======
    pub fn is_from_user(&self) -> bool {
        if (self.cs & 0x3) != 0 {
            return true;
        } else {
            return false;
        }
>>>>>>> 2e06c9c7
    }
}<|MERGE_RESOLUTION|>--- conflicted
+++ resolved
@@ -161,16 +161,7 @@
     }
 
     /// 判断当前中断是否来自用户模式
-<<<<<<< HEAD
-    pub fn from_user(&self) -> bool {
+    pub fn is_from_user(&self) -> bool {
         return (self.cs & 0x3) != 0;
-=======
-    pub fn is_from_user(&self) -> bool {
-        if (self.cs & 0x3) != 0 {
-            return true;
-        } else {
-            return false;
-        }
->>>>>>> 2e06c9c7
     }
 }