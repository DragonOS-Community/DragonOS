--- conflicted
+++ resolved
@@ -41,22 +41,14 @@
     fn is_irq_enabled() -> bool {
         let rflags: u64;
         unsafe {
-<<<<<<< HEAD
             asm!("pushfq; pop {}", out(reg) rflags, options(nostack));
-=======
-            asm!("pushfq; pop {}", out(reg) rflags);
->>>>>>> 0663027b
         }
         return rflags & (1 << 9) != 0;
     }
 
     unsafe fn save_and_disable_irq() -> IrqFlagsGuard {
         compiler_fence(Ordering::SeqCst);
-<<<<<<< HEAD
-        let rflags=local_irq_save();
-=======
-        let rflags = local_irq_save() as u64;
->>>>>>> 0663027b
+        let rflags = local_irq_save();
         let flags = IrqFlags::new(rflags);
         let guard = IrqFlagsGuard::new(flags);
         compiler_fence(Ordering::SeqCst);
@@ -65,11 +57,7 @@
 
     unsafe fn restore_irq(flags: IrqFlags) {
         compiler_fence(Ordering::SeqCst);
-<<<<<<< HEAD
         local_irq_restore(flags.flags());
-=======
-        local_irq_restore(flags.flags() as usize);
->>>>>>> 0663027b
         compiler_fence(Ordering::SeqCst);
     }
 }