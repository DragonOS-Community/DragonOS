--- conflicted
+++ resolved
@@ -162,14 +162,6 @@
 
     /// 判断当前中断是否来自用户模式
     pub fn is_from_user(&self) -> bool {
-<<<<<<< HEAD
-        if (self.cs & 0x3) != 0 {
-            return true;
-        } else {
-            return false;
-        }
-=======
         return (self.cs & 0x3) != 0;
->>>>>>> 2c285c23
     }
 }