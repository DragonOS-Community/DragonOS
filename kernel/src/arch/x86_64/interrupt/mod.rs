--- conflicted
+++ resolved
@@ -48,12 +48,7 @@
 
     unsafe fn save_and_disable_irq() -> IrqFlagsGuard {
         compiler_fence(Ordering::SeqCst);
-<<<<<<< HEAD
-        let mut rflags: u64 = 0;
-        local_irq_save(&mut rflags);
-=======
         let rflags = local_irq_save() as u64;
->>>>>>> 7a82d8dc
         let flags = IrqFlags::new(rflags);
         let guard = IrqFlagsGuard::new(flags);
         compiler_fence(Ordering::SeqCst);
@@ -62,11 +57,7 @@
 
     unsafe fn restore_irq(flags: IrqFlags) {
         compiler_fence(Ordering::SeqCst);
-<<<<<<< HEAD
-        local_irq_restore(&flags.flags());
-=======
         local_irq_restore(flags.flags() as usize);
->>>>>>> 7a82d8dc
         compiler_fence(Ordering::SeqCst);
     }
 }