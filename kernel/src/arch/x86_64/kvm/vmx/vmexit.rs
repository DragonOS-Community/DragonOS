use super::vmcs::{VmcsFields, VmxExitReason};
use super::vmx_asm_wrapper::{vmx_vmread, vmx_vmwrite};
use crate::kdebug;
use crate::virt::kvm::vm;
use core::arch::asm;
use system_error::SystemError;
use x86::vmx::vmcs::ro::GUEST_PHYSICAL_ADDR_FULL;

#[derive(FromPrimitive)]
#[allow(non_camel_case_types)]
pub enum APICExceptionVectors {
    EXCEPTION_DIVIDE_ERROR,
    EXCEPTION_DEBUG_BREAKPOINT,
    EXCEPTION_NMI,
    EXCEPTION_BREAKPOINT,
    EXCEPTION_OVERFLOW,
    EXCEPTION_BOUND_RANGE_EXCEEDED,
    EXCEPTION_UNDEFINED_OPCODE,
    EXCEPTION_NO_MATH_COPROCESSOR,
    EXCEPTION_DOUBLE_FAULT,
    EXCEPTION_RESERVED0,
    EXCEPTION_INVALID_TASK_SEGMENT_SELECTOR,
    EXCEPTION_SEGMENT_NOT_PRESENT,
    EXCEPTION_STACK_SEGMENT_FAULT,
    EXCEPTION_GENERAL_PROTECTION_FAULT,
    EXCEPTION_PAGE_FAULT,
    EXCEPTION_RESERVED1,
    EXCEPTION_MATH_FAULT,
    EXCEPTION_ALIGNMENT_CHECK,
    EXCEPTION_MACHINE_CHECK,
    EXCEPTION_SIMD_FLOATING_POINT_NUMERIC_ERROR,
    EXCEPTION_VIRTUAL_EXCEPTION,
    EXCEPTION_RESERVED2,
    EXCEPTION_RESERVED3,
    EXCEPTION_RESERVED4,
    EXCEPTION_RESERVED5,
    EXCEPTION_RESERVED6,
    EXCEPTION_RESERVED7,
    EXCEPTION_RESERVED8,
    EXCEPTION_RESERVED9,
    EXCEPTION_RESERVED10,
    EXCEPTION_RESERVED11,
    EXCEPTION_RESERVED12,
}

#[derive(FromPrimitive)]
#[allow(non_camel_case_types)]
pub enum InterruptType {
    INTERRUPT_TYPE_EXTERNAL_INTERRUPT = 0,
    INTERRUPT_TYPE_RESERVED = 1,
    INTERRUPT_TYPE_NMI = 2,
    INTERRUPT_TYPE_HARDWARE_EXCEPTION = 3,
    INTERRUPT_TYPE_SOFTWARE_INTERRUPT = 4,
    INTERRUPT_TYPE_PRIVILEGED_SOFTWARE_INTERRUPT = 5,
    INTERRUPT_TYPE_SOFTWARE_EXCEPTION = 6,
    INTERRUPT_TYPE_OTHER_EVENT = 7,
}

pub fn vmexit_vmx_instruction_executed() -> Result<(), SystemError> {
    let valid: u32 = 1;
    let vector: u32 = APICExceptionVectors::EXCEPTION_UNDEFINED_OPCODE as u32;
    let interrupt_type = InterruptType::INTERRUPT_TYPE_HARDWARE_EXCEPTION as u32;
    let deliver_code: u32 = 0;
    let interrupt_info = valid << 31 | interrupt_type << 8 | deliver_code << 11 | vector;
    vmx_vmwrite(
        VmcsFields::CTRL_VM_ENTRY_INTR_INFO_FIELD as u32,
        interrupt_info as u64,
    )?;
    vmx_vmwrite(VmcsFields::CTRL_VM_ENTRY_INSTR_LEN as u32, 0)?;
    let rflags: u64 = vmx_vmread(VmcsFields::GUEST_RFLAGS as u32).unwrap() | 0x0001_0000; // set RF flags
    vmx_vmwrite(VmcsFields::GUEST_RFLAGS as u32, rflags)?;
    Ok(())
}

// pub fn vmexit_cpuid_handler(guest_cpu_context: &mut GuestCpuContext) -> Result<(), SystemError>{
//     let rax = guest_cpu_context.rax;
//     let rcx = guest_cpu_context.rcx;
//     // let rdx = guest_cpu_context.rdx;
//     // let rbx = guest_cpu_context.rbx;
//     cpuid!(rax, rcx);
//     unsafe{asm!("mov {}, rax", out(reg) guest_cpu_context.rax)};
//     unsafe{asm!("mov {}, rcx", out(reg) guest_cpu_context.rcx)};
//     unsafe{asm!("mov {}, rdx", out(reg) guest_cpu_context.rdx)};
//     unsafe{asm!("mov {}, rbx", out(reg) guest_cpu_context.rbx)};
//     Ok(())
// }

unsafe fn save_rpg() {
    asm!(
        "push    rax",
        "push    rcx",
        "push    rdx",
        "push    rbx",
        "push    rbp",
        "push    rsi",
        "push    rdi",
        "push    r8",
        "push    r9",
        "push    r10",
        "push    r11",
        "push    r12",
        "push    r13",
        "push    r14",
        "push    r15",
    );
}

unsafe fn restore_rpg() {
    asm!(
        "pop    r15",
        "pop    r14",
        "pop    r13",
        "pop    r12",
        "pop    r11",
        "pop    r10",
        "pop    r9",
        "pop    r8",
        "pop    rdi",
        "pop    rsi",
        "pop    rbp",
        "pop    rbx",
        "pop    rdx",
        "pop    rcx",
        "pop    rax",
    );
}

#[repr(C)]
#[allow(dead_code)]
pub struct GuestCpuContext {
    pub r15: u64,
    pub r14: u64,
    pub r13: u64,
    pub r12: u64,
    pub r11: u64,
    pub r10: u64,
    pub r9: u64,
    pub r8: u64,
    pub rdi: u64,
    pub rsi: u64,
    pub rbp: u64,
    pub rbx: u64,
    pub rdx: u64,
    pub rcx: u64,
    pub rax: u64,
}

#[no_mangle]
pub extern "C" fn vmx_return() {
    kdebug!("vmx_return!");
    unsafe { save_rpg() };
    vmexit_handler();
    // XMM registers are vector registers. They're renamed onto the FP/SIMD register file
    // unsafe {asm!(
    //     "sub     rsp, 60h",
    //     "movaps  xmmword ptr [rsp +  0h], xmm0",
    //     "movaps  xmmword ptr [rsp + 10h], xmm1",
    //     "movaps  xmmword ptr [rsp + 20h], xmm2",
    //     "movaps  xmmword ptr [rsp + 30h], xmm3",
    //     "movaps  xmmword ptr [rsp + 40h], xmm4",
    //     "movaps  xmmword ptr [rsp + 50h], xmm5",

    //     "mov     rdi, rsp",
    //     "sub     rsp, 20h",
    //     "call vmexit_handler",
    //     "add     rsp, 20h",

    //     "movaps  xmm0, xmmword ptr [rsp +  0h]",
    //     "movaps  xmm1, xmmword ptr [rsp + 10h]",
    //     "movaps  xmm2, xmmword ptr [rsp + 20h]",
    //     "movaps  xmm3, xmmword ptr [rsp + 30h]",
    //     "movaps  xmm4, xmmword ptr [rsp + 40h]",
    //     "movaps  xmm5, xmmword ptr [rsp + 50h]",
    //     "add     rsp, 60h",
    // clobber_abi("C"),
    // )};
    unsafe { restore_rpg() };
    unsafe { asm!("vmresume",) };
}

#[no_mangle]
extern "C" fn vmexit_handler() {
    // let guest_cpu_context = unsafe { guest_cpu_context_ptr.as_mut().unwrap() };
    // kdebug!("guest_cpu_context_ptr={:p}",guest_cpu_context_ptr);
    kdebug!("vmexit handler!");

    let exit_reason = vmx_vmread(VmcsFields::VMEXIT_EXIT_REASON as u32).unwrap() as u32;
    let exit_basic_reason = exit_reason & 0x0000_ffff;
    let guest_rip = vmx_vmread(VmcsFields::GUEST_RIP as u32).unwrap();
    // let guest_rsp = vmx_vmread(VmcsFields::GUEST_RSP as u32).unwrap();
    kdebug!("guest_rip={:x}", guest_rip);
    let _guest_rflags = vmx_vmread(VmcsFields::GUEST_RFLAGS as u32).unwrap();

    match VmxExitReason::from(exit_basic_reason as i32) {
        VmxExitReason::VMCALL
        | VmxExitReason::VMCLEAR
        | VmxExitReason::VMLAUNCH
        | VmxExitReason::VMPTRLD
        | VmxExitReason::VMPTRST
        | VmxExitReason::VMREAD
        | VmxExitReason::VMRESUME
        | VmxExitReason::VMWRITE
        | VmxExitReason::VMXOFF
        | VmxExitReason::VMXON
        | VmxExitReason::VMFUNC
        | VmxExitReason::INVEPT
        | VmxExitReason::INVVPID => {
            kdebug!("vmexit handler: vmx instruction!");
            vmexit_vmx_instruction_executed().expect("previledge instruction handle error");
        }
        VmxExitReason::CPUID => {
            kdebug!("vmexit handler: cpuid instruction!");
            // vmexit_cpuid_handler(guest_cpu_context);
            adjust_rip(guest_rip).unwrap();
        }
        VmxExitReason::RDMSR => {
            kdebug!("vmexit handler: rdmsr instruction!");
            adjust_rip(guest_rip).unwrap();
        }
        VmxExitReason::WRMSR => {
            kdebug!("vmexit handler: wrmsr instruction!");
            adjust_rip(guest_rip).unwrap();
        }
        VmxExitReason::TRIPLE_FAULT => {
            kdebug!("vmexit handler: triple fault!");
            adjust_rip(guest_rip).unwrap();
        }
        VmxExitReason::EPT_VIOLATION => {
            kdebug!("vmexit handler: ept violation!");
            let gpa = vmx_vmread(GUEST_PHYSICAL_ADDR_FULL).unwrap();
            let exit_qualification = vmx_vmread(VmcsFields::VMEXIT_QUALIFICATION as u32).unwrap();
            /* It is a write fault? */
            let mut error_code = exit_qualification & (1 << 1);
            /* It is a fetch fault? */
            error_code |= (exit_qualification << 2) & (1 << 4);
            /* ept page table is present? */
            error_code |= (exit_qualification >> 3) & (1 << 0);

            let kvm = vm(0).unwrap();
            let vcpu = kvm.vcpu[0].clone();
            // Use the data
            let kvm_ept_page_fault = vcpu.lock().mmu.page_fault.unwrap();
<<<<<<< HEAD
            kvm_ept_page_fault(&mut *vcpu.lock(), gpa, error_code as u32, false)
=======
            kvm_ept_page_fault(&mut vcpu.lock(), gpa, error_code as u32, false)
>>>>>>> 2e06c9c7
                .expect("ept page fault error");
        }
        _ => {
            kdebug!(
                "vmexit handler: unhandled vmexit reason: {}!",
                exit_basic_reason
            );

            let info = vmx_vmread(VmcsFields::VMEXIT_INSTR_LEN as u32).unwrap() as u32;
            kdebug!("vmexit handler: VMEXIT_INSTR_LEN: {}!", info);
            let info = vmx_vmread(VmcsFields::VMEXIT_INSTR_INFO as u32).unwrap() as u32;
            kdebug!("vmexit handler: VMEXIT_INSTR_INFO: {}!", info);
            let info = vmx_vmread(VmcsFields::CTRL_EXPECTION_BITMAP as u32).unwrap() as u32;
            kdebug!("vmexit handler: CTRL_EXPECTION_BITMAP: {}!", info);

            adjust_rip(guest_rip).unwrap();
            // panic!();
        }
    }
}

#[no_mangle]
fn adjust_rip(rip: u64) -> Result<(), SystemError> {
    let instruction_length = vmx_vmread(VmcsFields::VMEXIT_INSTR_LEN as u32)?;
    vmx_vmwrite(VmcsFields::GUEST_RIP as u32, rip + instruction_length)?;
    Ok(())
}<|MERGE_RESOLUTION|>--- conflicted
+++ resolved
@@ -240,11 +240,7 @@
             let vcpu = kvm.vcpu[0].clone();
             // Use the data
             let kvm_ept_page_fault = vcpu.lock().mmu.page_fault.unwrap();
-<<<<<<< HEAD
-            kvm_ept_page_fault(&mut *vcpu.lock(), gpa, error_code as u32, false)
-=======
             kvm_ept_page_fault(&mut vcpu.lock(), gpa, error_code as u32, false)
->>>>>>> 2e06c9c7
                 .expect("ept page fault error");
         }
         _ => {
