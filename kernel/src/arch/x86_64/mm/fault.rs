--- conflicted
+++ resolved
@@ -277,10 +277,7 @@
                         flags
                     );
                     log::error!("fault rip: {:#x}", regs.rip);
-<<<<<<< HEAD
-=======
-
->>>>>>> d3ae9c7c
+
                     let pid = ProcessManager::current_pid();
                     let mut info =
                         SigInfo::new(Signal::SIGSEGV, 0, SigCode::User, SigType::Kill(pid));
