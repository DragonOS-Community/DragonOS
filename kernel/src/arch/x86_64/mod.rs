#[macro_use]
pub mod asm;
pub mod context;
pub mod cpu;
pub mod fpu;
pub mod interrupt;
pub mod libs;
pub mod mm;
<<<<<<< HEAD
=======
pub mod msi;
>>>>>>> 0663027b
pub mod pci;
pub mod rand;
pub mod sched;
pub mod syscall;

<<<<<<< HEAD
pub use self::pci::pci::X86_64PciArch as PciArch;

/// 导出内存管理的Arch结构体
pub use self::mm::X86_64MMArch as MMArch;

=======
>>>>>>> 0663027b
pub use interrupt::X86_64InterruptArch as CurrentIrqArch;<|MERGE_RESOLUTION|>--- conflicted
+++ resolved
@@ -6,21 +6,15 @@
 pub mod interrupt;
 pub mod libs;
 pub mod mm;
-<<<<<<< HEAD
-=======
 pub mod msi;
->>>>>>> 0663027b
 pub mod pci;
 pub mod rand;
 pub mod sched;
 pub mod syscall;
 
-<<<<<<< HEAD
 pub use self::pci::pci::X86_64PciArch as PciArch;
 
 /// 导出内存管理的Arch结构体
 pub use self::mm::X86_64MMArch as MMArch;
 
-=======
->>>>>>> 0663027b
 pub use interrupt::X86_64InterruptArch as CurrentIrqArch;