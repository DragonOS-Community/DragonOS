#[macro_use]
pub mod asm;
pub mod context;
pub mod cpu;
pub mod fpu;
pub mod interrupt;
pub mod mm;
<<<<<<< HEAD
pub mod rand;
pub mod sched;
pub mod fpu;
=======
pub mod pci;
pub mod sched;
>>>>>>> 78bf93f0
<|MERGE_RESOLUTION|>--- conflicted
+++ resolved
@@ -5,11 +5,6 @@
 pub mod fpu;
 pub mod interrupt;
 pub mod mm;
-<<<<<<< HEAD
+pub mod pci;
 pub mod rand;
-pub mod sched;
-pub mod fpu;
-=======
-pub mod pci;
-pub mod sched;
->>>>>>> 78bf93f0
+pub mod sched;