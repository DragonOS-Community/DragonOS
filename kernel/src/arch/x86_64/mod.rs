#[macro_use]
pub mod asm;
pub mod context;
pub mod cpu;
pub mod interrupt;
pub mod mm;
<<<<<<< HEAD
pub mod rand;
pub mod sched;
=======
pub mod sched;
pub mod fpu;
>>>>>>> 52ab5d90
<|MERGE_RESOLUTION|>--- conflicted
+++ resolved
@@ -4,10 +4,6 @@
 pub mod cpu;
 pub mod interrupt;
 pub mod mm;
-<<<<<<< HEAD
 pub mod rand;
 pub mod sched;
-=======
-pub mod sched;
-pub mod fpu;
->>>>>>> 52ab5d90
+pub mod fpu;