#[macro_use]
pub mod asm;
pub mod context;
pub mod cpu;
pub mod fpu;
pub mod interrupt;
pub mod mm;
pub mod pci;
pub mod rand;
pub mod sched;

pub use self::pci::pci::X86_64PciArch as PciArch;

<<<<<<< HEAD
/// 导出内存管理的Arch结构体
pub use self::mm::X86_64MMArch as MMArch;
=======
pub use self::mm::X86_64MMArch as MMArch;
pub use interrupt::X86_64InterruptArch as CurrentIrqArch;
>>>>>>> 6acb5e91
<|MERGE_RESOLUTION|>--- conflicted
+++ resolved
@@ -11,10 +11,6 @@
 
 pub use self::pci::pci::X86_64PciArch as PciArch;
 
-<<<<<<< HEAD
 /// 导出内存管理的Arch结构体
 pub use self::mm::X86_64MMArch as MMArch;
-=======
-pub use self::mm::X86_64MMArch as MMArch;
-pub use interrupt::X86_64InterruptArch as CurrentIrqArch;
->>>>>>> 6acb5e91
+pub use interrupt::X86_64InterruptArch as CurrentIrqArch;