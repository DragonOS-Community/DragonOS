use crate::arch::TraitPciArch;
use crate::driver::acpi::acpi_manager;
use crate::driver::pci::ecam::{pci_ecam_root_info_manager, EcamRootInfo};
use crate::driver::pci::pci::{
    pci_init, BusDeviceFunction, PciAddr, PciCam, PciError, PORT_PCI_CONFIG_ADDRESS,
    PORT_PCI_CONFIG_DATA,
};
use crate::driver::pci::root::{pci_root_manager, PciRoot};
use crate::include::bindings::bindings::{io_in32, io_in8, io_out32};
use crate::init::initcall::INITCALL_SUBSYS;
<<<<<<< HEAD
use crate::kwarn;
=======

>>>>>>> 0897bd8e
use crate::mm::PhysAddr;

use acpi::mcfg::Mcfg;
use log::error;
use system_error::SystemError;
use unified_init::macros::unified_init;

pub struct X86_64PciArch;

impl X86_64PciArch {
    /// # 在早期引导阶段直接访问PCI配置空间的函数
    /// 参考：https://code.dragonos.org.cn/xref/linux-6.6.21/arch/x86/pci/early.c?fi=read_pci_config_byte#19
    fn read_config_early(bus: u8, slot: u8, func: u8, offset: u8) -> u8 {
        unsafe {
            io_out32(
                PORT_PCI_CONFIG_ADDRESS,
                0x80000000
                    | ((bus as u32) << 16)
                    | ((slot as u32) << 11)
                    | ((func as u32) << 8)
                    | offset as u32,
            );
        }
        let value = unsafe { io_in8(PORT_PCI_CONFIG_DATA + (offset & 3) as u16) };
        return value;
    }
}

impl TraitPciArch for X86_64PciArch {
    fn read_config(bus_device_function: &BusDeviceFunction, offset: u8) -> u32 {
        // 构造pci配置空间地址
        let address = ((bus_device_function.bus as u32) << 16)
            | ((bus_device_function.device as u32) << 11)
            | ((bus_device_function.function as u32 & 7) << 8)
            | (offset & 0xfc) as u32
            | (0x80000000);
        let ret = unsafe {
            io_out32(PORT_PCI_CONFIG_ADDRESS, address);
            let temp = io_in32(PORT_PCI_CONFIG_DATA);
            temp
        };
        return ret;
    }

    fn write_config(bus_device_function: &BusDeviceFunction, offset: u8, data: u32) {
        let address = ((bus_device_function.bus as u32) << 16)
            | ((bus_device_function.device as u32) << 11)
            | ((bus_device_function.function as u32 & 7) << 8)
            | (offset & 0xfc) as u32
            | (0x80000000);
        unsafe {
            io_out32(PORT_PCI_CONFIG_ADDRESS, address);
            // 写入数据
            io_out32(PORT_PCI_CONFIG_DATA, data);
        }
    }

    fn address_pci_to_physical(pci_address: PciAddr) -> PhysAddr {
        return PhysAddr::new(pci_address.data());
    }
}

#[unified_init(INITCALL_SUBSYS)]
fn x86_64_pci_init() -> Result<(), SystemError> {
<<<<<<< HEAD
    if discover_ecam_root().is_err() {
        // ecam初始化失败，使用portio访问pci配置空间
        // 参考：https://code.dragonos.org.cn/xref/linux-6.6.21/arch/x86/pci/broadcom_bus.c#27
        let bus_begin = X86_64PciArch::read_config_early(0, 0, 0, 0x44);
        let bus_end = X86_64PciArch::read_config_early(0, 0, 0, 0x45);

        if !pci_root_manager().has_root(bus_begin as u16) {
            let root = PciRoot::new(None, PciCam::Portiocam, bus_begin, bus_end);
            pci_root_manager().add_pci_root(root.unwrap());
        } else {
            kwarn!("x86_64_pci_init(): pci_root_manager {}", bus_begin);
        }
=======
    if let Err(e) = discover_ecam_root() {
        error!("x86_64_pci_init(): discover_ecam_root error: {:?}", e);
>>>>>>> 0897bd8e
    }
    pci_init();

    return Ok(());
}

/// # discover_ecam_root - 发现使用ECAM的PCI root device
///
/// 该函数用于从ACPI管理器获取MCFG表，并从中发现使用ECAM的PCI root device。
/// 然后，本函数将这些信息添加到pci_ecam_root_info_manager
///
/// ## 返回值
///
/// - Ok(()): 成功发现并添加了所有ECAM根信息
/// - Err(PciError): 在获取ACPI管理器表或发现MCFG表时发生错误
fn discover_ecam_root() -> Result<(), PciError> {
    let mcfg = acpi_manager()
        .tables()
        .expect("get acpi_manager table error")
        .find_table::<Mcfg>()
        .map_err(|_| PciError::McfgTableNotFound)?;
    for mcfg_entry in mcfg.entries() {
        pci_ecam_root_info_manager().add_ecam_root_info(EcamRootInfo::new(
            mcfg_entry.pci_segment_group,
            mcfg_entry.bus_number_start,
            mcfg_entry.bus_number_end,
            PhysAddr::new(mcfg_entry.base_address as usize),
        ));
    }

    Ok(())
}<|MERGE_RESOLUTION|>--- conflicted
+++ resolved
@@ -8,15 +8,10 @@
 use crate::driver::pci::root::{pci_root_manager, PciRoot};
 use crate::include::bindings::bindings::{io_in32, io_in8, io_out32};
 use crate::init::initcall::INITCALL_SUBSYS;
-<<<<<<< HEAD
-use crate::kwarn;
-=======
-
->>>>>>> 0897bd8e
 use crate::mm::PhysAddr;
 
 use acpi::mcfg::Mcfg;
-use log::error;
+use log::{error, warn};
 use system_error::SystemError;
 use unified_init::macros::unified_init;
 
@@ -77,7 +72,6 @@
 
 #[unified_init(INITCALL_SUBSYS)]
 fn x86_64_pci_init() -> Result<(), SystemError> {
-<<<<<<< HEAD
     if discover_ecam_root().is_err() {
         // ecam初始化失败，使用portio访问pci配置空间
         // 参考：https://code.dragonos.org.cn/xref/linux-6.6.21/arch/x86/pci/broadcom_bus.c#27
@@ -88,12 +82,8 @@
             let root = PciRoot::new(None, PciCam::Portiocam, bus_begin, bus_end);
             pci_root_manager().add_pci_root(root.unwrap());
         } else {
-            kwarn!("x86_64_pci_init(): pci_root_manager {}", bus_begin);
+            warn!("x86_64_pci_init(): pci_root_manager {}", bus_begin);
         }
-=======
-    if let Err(e) = discover_ecam_root() {
-        error!("x86_64_pci_init(): discover_ecam_root error: {:?}", e);
->>>>>>> 0897bd8e
     }
     pci_init();
 
