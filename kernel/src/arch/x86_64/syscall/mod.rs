--- conflicted
+++ resolved
@@ -151,9 +151,6 @@
         }
         _ => {}
     }
-<<<<<<< HEAD
-    normal_syscall_return!(Syscall::handle(syscall_num, &args, frame), frame, show);
-=======
     let mut syscall_handle = || -> u64 {
         #[cfg(feature = "backtrace")]
         {
@@ -167,7 +164,6 @@
         }
     };
     syscall_return!(syscall_handle(), frame, show);
->>>>>>> e8b1db32
 }
 
 /// 系统调用初始化
