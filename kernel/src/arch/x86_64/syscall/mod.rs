--- conflicted
+++ resolved
@@ -127,14 +127,9 @@
             },
         }
         if show {
-<<<<<<< HEAD
             debug!("[SYS] [Pid: {:?}] [Call: {:?}]", pid, to_print);
-=======
-            debug!("[Pid: {:?}] [SYSCall: {:?}]", pid, to_print);
->>>>>>> bc19a7d7
         }
     }
-
 
     // Arch specific syscall
     match syscall_num {
