/**
 * @file errno.h
 * @author fslongjin (longjin@RinGoTek.cn)
 * @brief
 * @version 0.1
 * @date 2022-04-22
 *
 * @copyright Copyright (c) 2022
 *
 */
#pragma once

<<<<<<< HEAD
#define E2BIG 1 /* 参数列表过长，或者在输出buffer中缺少空间 或者参数比系统内建的最大值要大 Argument list too long. */
=======
#define E2BIG 1         /* 参数列表过长，或者在输出buffer中缺少空间 或者参数比系统内建的最大值要大 Argument list too long. */
>>>>>>> a3f46d7b
#define EACCES 2        /* 访问被拒绝 Permission denied */
#define EADDRINUSE 3    /* 地址正在被使用 Address in use.*/
#define EADDRNOTAVAIL 4 /* 地址不可用 Address  not available.*/
#define EAFNOSUPPORT 5  /* 地址family不支持 Address family not supported. */
<<<<<<< HEAD
#define EAGAIN 6 /* 资源不可用，请重试。 Resource unavailable, try again (may be the same value as [EWOULDBLOCK]).*/
#define EALREADY 7 /* 连接已经在处理 Connection already in progress. */
#define EBADF 8    /* 错误的文件描述符 Bad file descriptor. */
#define EBADMSG 9  /* 错误的消息 Bad message. */
=======
#define EAGAIN 6        /* 资源不可用，请重试。 Resource unavailable, try again (may be the same value as [EWOULDBLOCK]).*/
#define EALREADY 7      /* 连接已经在处理 Connection already in progress. */
#define EBADF 8         /* 错误的文件描述符 Bad file descriptor. */
#define EBADMSG 9       /* 错误的消息 Bad message. */
>>>>>>> a3f46d7b

#define EBUSY 10        /* 设备或资源忙 Device or resource busy. */
#define ECANCELED 11    /* 操作被取消 Operation canceled. */
#define ECHILD 12       /* 没有子进程 No child processes. */
#define ECONNABORTED 13 /* 连接已断开 Connection aborted. */
#define ECONNREFUSED 14 /* 连接被拒绝 Connection refused. */
#define ECONNRESET 15   /* 连接被重置 Connection reset. */
#define EDEADLK 16      /* 资源死锁将要发生 Resource deadlock would occur. */
#define EDESTADDRREQ 17 /* 需要目标地址 Destination address required.*/
#define EDOM 18         /* 数学参数超出作用域 Mathematics argument out of domain of function. */
#define EDQUOT 19       /* 保留使用 Reserved */

#define EEXIST 20       /* 文件已存在 File exists. */
#define EFAULT 21       /* 错误的地址 Bad address */
#define EFBIG 22        /* 文件太大 File too large. */
#define EHOSTUNREACH 23 /* 主机不可达 Host is unreachable.*/
#define EIDRM 24        /* 标志符被移除 Identifier removed. */
#define EILSEQ 25       /* 不合法的字符序列 Illegal byte sequence. */
#define EINPROGRESS 26  /* 操作正在处理 Operation in progress. */
#define EINTR 27        /* 被中断的函数 Interrupted function. */
#define EINVAL 28       /* 不可用的参数 Invalid argument. */
#define EIO 29          /* I/O错误 I/O error. */

#define EISCONN 30      /* 套接字已连接 Socket is connected. */
#define EISDIR 31       /* 是一个目录 Is a directory */
#define ELOOP 32        /* 符号链接级别过多 Too many levels of symbolic links. */
#define EMFILE 33       /* 文件描述符的值过大 File descriptor value too large. */
#define EMLINK 34       /* 链接数过多 Too many links. */
#define EMSGSIZE 35     /* 消息过大 Message too large. */
#define EMULTIHOP 36    /* 保留使用 Reserved. */
#define ENAMETOOLONG 37 /* 文件名过长 Filename too long. */
#define ENETDOWN 38     /* 网络已关闭 Network is down. */
#define ENETRESET 39    /* 网络连接已断开 Connection aborted by network. */

#define ENETUNREACH 40 /* 网络不可达 Network unreachable. */
#define ENFILE 41      /* 系统中打开的文件过多 Too many files open in system.*/
#define ENOBUFS 42     /* 缓冲区空间不足 No buffer space available. */
#define ENODATA 43     /* 队列头没有可读取的消息 No message is available on the STREAM head read queue. */
#define ENODEV 44      /* 没有指定的设备 No such device. */
#define ENOENT 45      /* 没有指定的文件或目录 No such file or directory. */
#define ENOEXEC 46     /* 可执行文件格式错误 Executable file format error. */
#define ENOLCK 47      /* 没有可用的锁 No locks available. */
#define ENOLINK 48     /* 保留 Reserved. */
#define ENOMEM 49      /* 没有足够的空间 Not enough space. */

#define ENOMSG 50          /* 没有期待类型的消息 No message of the desired type. */
#define ENOPROTOOPT 51     /* 协议不可用 Protocol not available. */
#define ENOSPC 52          /* 设备上没有空间 No space left on device. */
#define ENOSR 53           /* 没有STREAM资源  No STREAM resources.*/
#define ENOSTR 54          /* 不是STREAM Not a STREAM */
#define ENOSYS 55          /* 功能不支持 Function not supported. */
#define ENOTCONN 56        /* 套接字未连接 The socket is not connected. */
#define ENOTDIR 57         /* 不是目录 Not a directory. */
#define ENOTEMPTY 58       /* 目录非空 Directory not empty. */
#define ENOTRECOVERABLE 59 /* 状态不可覆盖 State not recoverable. */

<<<<<<< HEAD
#define ENOTSOCK 60 /* 不是一个套接字 Not a socket.*/
#define ENOTSUP 61  /* 不被支持 Not supported (may be the same value as [EOPNOTSUPP]). */
#define ENOTTY 62   /* 不正确的I/O控制操作 Inappropriate I/O control operation. */
#define ENXIO 63    /* 没有这样的设备或地址 No such device or address. */
=======
#define ENOTSOCK 60   /* 不是一个套接字 Not a socket.*/
#define ENOTSUP 61    /* 不被支持 Not supported (may be the same value as [EOPNOTSUPP]). */
#define ENOTTY 62     /* 不正确的I/O控制操作 Inappropriate I/O control operation. */
#define ENXIO 63      /* 没有这样的设备或地址 No such device or address. */
>>>>>>> a3f46d7b
#define EOPNOTSUPP 64 /* 套接字不支持该操作 Operation not supported on socket (may be the same value as [ENOTSUP]). */
#define EOVERFLOW 65  /* 数值过大，产生溢出 Value too large to be stored in data type. */
#define EOWNERDEAD 66 /* 之前的拥有者挂了 Previous owner died. */
#define EPERM 67      /* 操作不被允许 Operation not permitted. */
#define EPIPE 68      /* 断开的管道 Broken pipe. */
#define EPROTO 69     /* 协议错误 Protocol error. */

#define EPROTONOSUPPORT 70 /* 协议不被支持 Protocol not supported. */
#define EPROTOTYPE 71      /* 对于套接字而言，错误的协议 Protocol wrong type for socket. */
#define ERANGE 72          /* 结果过大 Result too large. */
#define EROFS 73           /* 只读的文件系统 Read-only file system. */
#define ESPIPE 74          /* 错误的寻道.当前文件是pipe，不允许seek请求  Invalid seek. */
#define ESRCH 75           /* 没有这样的进程 No such process. */
#define ESTALE 76          /* 保留 Reserved. */
#define ETIME 77           /* 流式ioctl()超时 Stream ioctl() timeout */
#define ETIMEDOUT 78       /* 连接超时 Connection timed out.*/
#define ETXTBSY 79         /* 文本文件忙 Text file busy. */

#define EWOULDBLOCK 80 /* 操作将被禁止 Operation would block (may be the same value as [EAGAIN]). */
#define EXDEV 81       /* 跨设备连接 Cross-device link. */<|MERGE_RESOLUTION|>--- conflicted
+++ resolved
@@ -10,26 +10,15 @@
  */
 #pragma once
 
-<<<<<<< HEAD
-#define E2BIG 1 /* 参数列表过长，或者在输出buffer中缺少空间 或者参数比系统内建的最大值要大 Argument list too long. */
-=======
 #define E2BIG 1         /* 参数列表过长，或者在输出buffer中缺少空间 或者参数比系统内建的最大值要大 Argument list too long. */
->>>>>>> a3f46d7b
 #define EACCES 2        /* 访问被拒绝 Permission denied */
 #define EADDRINUSE 3    /* 地址正在被使用 Address in use.*/
 #define EADDRNOTAVAIL 4 /* 地址不可用 Address  not available.*/
 #define EAFNOSUPPORT 5  /* 地址family不支持 Address family not supported. */
-<<<<<<< HEAD
-#define EAGAIN 6 /* 资源不可用，请重试。 Resource unavailable, try again (may be the same value as [EWOULDBLOCK]).*/
-#define EALREADY 7 /* 连接已经在处理 Connection already in progress. */
-#define EBADF 8    /* 错误的文件描述符 Bad file descriptor. */
-#define EBADMSG 9  /* 错误的消息 Bad message. */
-=======
 #define EAGAIN 6        /* 资源不可用，请重试。 Resource unavailable, try again (may be the same value as [EWOULDBLOCK]).*/
 #define EALREADY 7      /* 连接已经在处理 Connection already in progress. */
 #define EBADF 8         /* 错误的文件描述符 Bad file descriptor. */
 #define EBADMSG 9       /* 错误的消息 Bad message. */
->>>>>>> a3f46d7b
 
 #define EBUSY 10        /* 设备或资源忙 Device or resource busy. */
 #define ECANCELED 11    /* 操作被取消 Operation canceled. */
@@ -86,17 +75,10 @@
 #define ENOTEMPTY 58       /* 目录非空 Directory not empty. */
 #define ENOTRECOVERABLE 59 /* 状态不可覆盖 State not recoverable. */
 
-<<<<<<< HEAD
-#define ENOTSOCK 60 /* 不是一个套接字 Not a socket.*/
-#define ENOTSUP 61  /* 不被支持 Not supported (may be the same value as [EOPNOTSUPP]). */
-#define ENOTTY 62   /* 不正确的I/O控制操作 Inappropriate I/O control operation. */
-#define ENXIO 63    /* 没有这样的设备或地址 No such device or address. */
-=======
 #define ENOTSOCK 60   /* 不是一个套接字 Not a socket.*/
 #define ENOTSUP 61    /* 不被支持 Not supported (may be the same value as [EOPNOTSUPP]). */
 #define ENOTTY 62     /* 不正确的I/O控制操作 Inappropriate I/O control operation. */
 #define ENXIO 63      /* 没有这样的设备或地址 No such device or address. */
->>>>>>> a3f46d7b
 #define EOPNOTSUPP 64 /* 套接字不支持该操作 Operation not supported on socket (may be the same value as [ENOTSUP]). */
 #define EOVERFLOW 65  /* 数值过大，产生溢出 Value too large to be stored in data type. */
 #define EOWNERDEAD 66 /* 之前的拥有者挂了 Previous owner died. */
