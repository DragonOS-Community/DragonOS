mod events;
pub mod trace_pipe;

use crate::debug::sysfs::debugfs_kobj;
use crate::driver::base::kobject::KObject;
use crate::filesystem::kernfs::callback::{KernCallbackData, KernFSCallback, KernInodePrivateData};
use crate::filesystem::kernfs::KernFSInode;
use crate::filesystem::vfs::InodeMode;
use crate::filesystem::vfs::PollStatus;
use crate::libs::spinlock::SpinLock;
use crate::tracepoint::{TraceCmdLineCacheSnapshot, TracePointInfo};
use alloc::string::ToString;
use alloc::sync::Arc;
use system_error::SystemError;

pub use events::tracing_events_manager;

static mut TRACING_ROOT_INODE: Option<Arc<KernFSInode>> = None;

static TRACE_RAW_PIPE: SpinLock<crate::tracepoint::TracePipeRaw> =
    SpinLock::new(crate::tracepoint::TracePipeRaw::new(4096));

static TRACE_CMDLINE_CACHE: SpinLock<crate::tracepoint::TraceCmdLineCache> =
    SpinLock::new(crate::tracepoint::TraceCmdLineCache::new(128));

pub fn trace_pipe_push_raw_record(record: &[u8]) {
    // log::debug!("trace_pipe_push_raw_record: {}", record.len());
    TRACE_RAW_PIPE.lock().push_event(record.to_vec());
}

pub fn trace_cmdline_push(pid: u32) {
    let process = crate::process::ProcessManager::current_pcb();
    let binding = process.basic();
    let pname = binding
        .name()
        .split(' ')
        .next()
        .unwrap_or("unknown")
        .split('/')
        .next_back()
        .unwrap_or("unknown");
    TRACE_CMDLINE_CACHE.lock().insert(pid, pname.to_string());
}

#[allow(unused)]
fn tracing_root_inode() -> Arc<KernFSInode> {
    unsafe { TRACING_ROOT_INODE.clone().unwrap() }
}

#[derive(Debug)]
pub struct TracingDirCallBack;

impl KernFSCallback for TracingDirCallBack {
    fn open(&self, _data: KernCallbackData) -> Result<(), SystemError> {
        Ok(())
    }

    fn read(
        &self,
        _data: KernCallbackData,
        _buf: &mut [u8],
        _offset: usize,
    ) -> Result<usize, SystemError> {
        Err(SystemError::EISDIR)
    }

    fn write(
        &self,
        _data: KernCallbackData,
        _buf: &[u8],
        _offset: usize,
    ) -> Result<usize, SystemError> {
        Err(SystemError::EISDIR)
    }

    fn poll(&self, _data: KernCallbackData) -> Result<PollStatus, SystemError> {
        Err(SystemError::EISDIR)
    }
}

impl KernInodePrivateData {
    pub fn debugfs_tracepoint(&self) -> Option<&Arc<TracePointInfo>> {
        return match self {
            KernInodePrivateData::DebugFS(tracepoint) => Some(tracepoint),
            _ => None,
        };
    }

    pub fn tracepipe(&mut self) -> Option<&mut crate::tracepoint::TracePipeSnapshot> {
        return match self {
            KernInodePrivateData::TracePipe(snapshot) => Some(snapshot),
            _ => None,
        };
    }

    pub fn trace_saved_cmdlines(&mut self) -> Option<&mut TraceCmdLineCacheSnapshot> {
        return match self {
            KernInodePrivateData::TraceSavedCmdlines(cache) => Some(cache),
            _ => None,
        };
    }
}

/// Initialize the debugfs tracing directory
pub fn init_debugfs_tracing() -> Result<(), SystemError> {
    let debugfs = debugfs_kobj();
    let root_dir = debugfs.inode().ok_or(SystemError::ENOENT)?;
    let tracing_root = root_dir.add_dir(
        "tracing".to_string(),
        InodeMode::from_bits_truncate(0o555),
        None,
        Some(&TracingDirCallBack),
    )?;
    let events_root = tracing_root.add_dir(
        "events".to_string(),
        InodeMode::from_bits_truncate(0o755),
        None,
        Some(&TracingDirCallBack),
    )?;

    tracing_root.add_file_lazy("trace".to_string(), trace_pipe::kernel_inode_provider_trace)?;

    tracing_root.add_file(
        "trace_pipe".to_string(),
<<<<<<< HEAD
        InodeMode::from_bits_truncate(0o444),
=======
        ModeType::S_IRUGO,
>>>>>>> d239b7b4
        Some(4096),
        None,
        Some(&trace_pipe::TracePipeCallBack),
    )?;
    tracing_root.add_file_lazy(
        "saved_cmdlines".to_string(),
        trace_pipe::kernel_inode_provider_saved_cmdlines,
    )?;
    tracing_root.add_file(
        "saved_cmdlines_size".to_string(),
<<<<<<< HEAD
        InodeMode::from_bits_truncate(0o444),
=======
        ModeType::S_IRUGO,
>>>>>>> d239b7b4
        None,
        None,
        Some(&trace_pipe::SavedCmdlinesSizeCallBack),
    )?;

    events::init_events(events_root)?;

    unsafe {
        TRACING_ROOT_INODE = Some(tracing_root);
    }
    Ok(())
}<|MERGE_RESOLUTION|>--- conflicted
+++ resolved
@@ -122,11 +122,7 @@
 
     tracing_root.add_file(
         "trace_pipe".to_string(),
-<<<<<<< HEAD
-        InodeMode::from_bits_truncate(0o444),
-=======
-        ModeType::S_IRUGO,
->>>>>>> d239b7b4
+        InodeMode::S_IRUGO,
         Some(4096),
         None,
         Some(&trace_pipe::TracePipeCallBack),
@@ -137,11 +133,7 @@
     )?;
     tracing_root.add_file(
         "saved_cmdlines_size".to_string(),
-<<<<<<< HEAD
-        InodeMode::from_bits_truncate(0o444),
-=======
-        ModeType::S_IRUGO,
->>>>>>> d239b7b4
+        InodeMode::S_IRUGO,
         None,
         None,
         Some(&trace_pipe::SavedCmdlinesSizeCallBack),
