--- conflicted
+++ resolved
@@ -91,11 +91,7 @@
 
 pub fn kernel_inode_provider_trace() -> KernFSInodeArgs {
     KernFSInodeArgs {
-<<<<<<< HEAD
-        mode: InodeMode::from_bits_truncate(0o444),
-=======
-        mode: ModeType::S_IRUGO,
->>>>>>> d239b7b4
+        mode: InodeMode::S_IRUGO,
         callback: Some(&TraceCallBack),
         inode_type: KernInodeType::File,
         size: Some(4096),
@@ -209,11 +205,7 @@
 
 pub fn kernel_inode_provider_saved_cmdlines() -> KernFSInodeArgs {
     KernFSInodeArgs {
-<<<<<<< HEAD
-        mode: InodeMode::from_bits_truncate(0o444),
-=======
-        mode: ModeType::S_IRUGO,
->>>>>>> d239b7b4
+        mode: InodeMode::S_IRUGO,
         callback: Some(&SavedCmdlinesSnapshotCallBack),
         inode_type: KernInodeType::File,
         size: Some(4096),
