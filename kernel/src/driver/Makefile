--- conflicted
+++ resolved
@@ -1,11 +1,7 @@
 
 CFLAGS += -I .
 
-<<<<<<< HEAD
-kernel_driver_subdirs:=video interrupt usb pci acpi disk keyboard mouse multiboot2 timers tty hid virtio
-=======
 kernel_driver_subdirs:=video interrupt usb pci acpi disk keyboard mouse multiboot2 timers hid virtio
->>>>>>> 0d48c3c9
 
 ECHO:
 	@echo "$@"
