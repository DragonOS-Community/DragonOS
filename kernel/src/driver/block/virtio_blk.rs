--- conflicted
+++ resolved
@@ -487,13 +487,9 @@
 #[unified_init(INITCALL_POSTCORE)]
 fn virtio_blk_driver_init() -> Result<(), SystemError> {
     let driver = VirtIOBlkDriver::new();
-<<<<<<< HEAD
-    virtio_driver_manager().register(driver.clone() as Arc<dyn VirtIODriver>)?;
-=======
     virtio_driver_manager()
         .register(driver.clone() as Arc<dyn VirtIODriver>)
         .expect("Add virtio blk driver failed");
->>>>>>> e696ba44
     unsafe {
         VIRTIO_BLK_DRIVER = Some(driver);
     }
