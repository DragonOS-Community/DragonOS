--- conflicted
+++ resolved
@@ -209,18 +209,11 @@
     let pm_timer_block = fadt.pm_timer_block().map_err(|_| SystemError::ENODEV)?;
     let pm_timer_block = pm_timer_block.ok_or(SystemError::ENODEV)?;
     let pmtmr_addr = pm_timer_block.address;
-<<<<<<< HEAD
-    unsafe {
-        PMTMR_IO_PORT.store(pmtmr_addr as u32, Ordering::SeqCst);
-    }
-    info!("apic_pmtmr I/O port: {}", unsafe {
-=======
 
     PMTMR_IO_PORT.store(pmtmr_addr as u32, Ordering::SeqCst);
 
-    kinfo!(
+    info!(
         "apic_pmtmr I/O port: {}",
->>>>>>> 92deae63
         PMTMR_IO_PORT.load(Ordering::SeqCst)
     );
 
@@ -267,31 +260,17 @@
             if (value2 < value1) && (value2 < 0xfff) {
                 break;
             }
-<<<<<<< HEAD
             info!("PM Timer had inconsistens results: {} {}", value1, value2);
-            unsafe {
-                PMTMR_IO_PORT.store(0, Ordering::SeqCst);
-            }
+
+            PMTMR_IO_PORT.store(0, Ordering::SeqCst);
+
             return Err(SystemError::EINVAL);
         }
         if i == ACPI_PM_READ_CHECKS {
             info!("PM Timer failed consistency check: {}", value1);
-            unsafe {
-                PMTMR_IO_PORT.store(0, Ordering::SeqCst);
-            }
-=======
-            kinfo!("PM Timer had inconsistens results: {} {}", value1, value2);
 
             PMTMR_IO_PORT.store(0, Ordering::SeqCst);
 
-            return Err(SystemError::EINVAL);
-        }
-        if i == ACPI_PM_READ_CHECKS {
-            kinfo!("PM Timer failed consistency check: {}", value1);
-
-            PMTMR_IO_PORT.store(0, Ordering::SeqCst);
-
->>>>>>> 92deae63
             return Err(SystemError::EINVAL);
         }
     }
