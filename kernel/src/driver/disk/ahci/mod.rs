// 导出 ahci 相关的 module
pub mod ahci_inode;
pub mod ahcidisk;
pub mod hba;

<<<<<<< HEAD
use crate::filesystem::vfs::io::device::BlockDevice;
=======
use crate::driver::base::block::block_device::BlockDevice;
use crate::driver::base::block::disk_info::BLK_GF_AHCI;
>>>>>>> b087521e
// 依赖的rust工具包
use crate::driver::pci::pci::{
    get_pci_device_structure_mut, PciDeviceStructure, PCI_DEVICE_LINKEDLIST,
};
use crate::filesystem::devfs::devfs_register;
<<<<<<< HEAD
use crate::filesystem::vfs::io::disk_info::BLK_GF_AHCI;
=======
>>>>>>> b087521e
use crate::kerror;
use crate::libs::rwlock::RwLockWriteGuard;
use crate::libs::spinlock::{SpinLock, SpinLockGuard};
use crate::mm::virt_2_phys;
use crate::syscall::SystemError;
use crate::{
    driver::disk::ahci::{
        ahcidisk::LockedAhciDisk,
        hba::HbaMem,
        hba::{HbaPort, HbaPortType},
    },
    kdebug,
};
use ahci_inode::LockedAhciInode;
use alloc::{
    boxed::Box,
    collections::LinkedList,
    format,
    string::{String, ToString},
    sync::Arc,
    vec::Vec,
};
use core::sync::atomic::compiler_fence;

// 仅module内可见 全局数据区  hbr_port, disks
static LOCKED_HBA_MEM_LIST: SpinLock<Vec<&mut HbaMem>> = SpinLock::new(Vec::new());
static LOCKED_DISKS_LIST: SpinLock<Vec<Arc<LockedAhciDisk>>> = SpinLock::new(Vec::new());

const AHCI_CLASS: u8 = 0x1;
const AHCI_SUBCLASS: u8 = 0x6;

/* TFES - Task File Error Status */
#[allow(non_upper_case_globals)]
pub const HBA_PxIS_TFES: u32 = 1 << 30;

<<<<<<< HEAD
=======
#[no_mangle]
pub extern "C" fn ahci_init() -> i32 {
    let r = ahci_rust_init();
    if r.is_ok() {
        return 0;
    } else {
        return r.unwrap_err().to_posix_errno();
    }
}

>>>>>>> b087521e
/// @brief 寻找所有的ahci设备
/// @param list 链表的写锁
/// @return Result<Vec<&'a mut Box<dyn PciDeviceStructure>>, SystemError>   成功则返回包含所有ahci设备结构体的可变引用的链表，失败则返回err
fn ahci_device_search<'a>(
    list: &'a mut RwLockWriteGuard<'_, LinkedList<Box<dyn PciDeviceStructure>>>,
) -> Result<Vec<&'a mut Box<dyn PciDeviceStructure>>, SystemError> {
    let result = get_pci_device_structure_mut(list, AHCI_CLASS, AHCI_SUBCLASS);

    if result.is_empty() {
        return Err(SystemError::ENODEV);
    }
<<<<<<< HEAD

    return Ok(result);
}

/// 初始化 ahci
pub fn ahci_init() -> Result<(), SystemError> {
=======
    kdebug!("{}", result.len());
    Ok(result)
}

/// @brief: 初始化 ahci
pub fn ahci_rust_init() -> Result<(), SystemError> {
>>>>>>> b087521e
    let mut list = PCI_DEVICE_LINKEDLIST.write();
    let ahci_device = ahci_device_search(&mut list)?;
    // 全局数据 - 列表
    let mut disks_list = LOCKED_DISKS_LIST.lock();

    for device in ahci_device {
        let standard_device = device.as_standard_device_mut().unwrap();
        standard_device.bar_ioremap();
        // 对于每一个ahci控制器分配一块空间 (目前slab algorithm最大支持1MB)
        let ahci_port_base_vaddr =
            Box::leak(Box::new([0u8; (1 << 20) as usize])) as *mut u8 as usize;
        let virtaddr = standard_device
            .bar()
            .ok_or(SystemError::EACCES)?
            .get_bar(5)
            .or(Err(SystemError::EACCES))?
            .virtual_address()
            .unwrap();
        // 最后把这个引用列表放入到全局列表
        let mut hba_mem_list = LOCKED_HBA_MEM_LIST.lock();
        //这里两次unsafe转引用规避rust只能有一个可变引用的检查，提高运行速度
        let hba_mem = unsafe { (virtaddr.data() as *mut HbaMem).as_mut().unwrap() };
        hba_mem_list.push(unsafe { (virtaddr.data() as *mut HbaMem).as_mut().unwrap() });
        let pi = volatile_read!(hba_mem.pi);
        let hba_mem_index = hba_mem_list.len() - 1;
        drop(hba_mem_list);
        // 初始化所有的port
        let mut id = 0;
        for j in 0..32 {
            if (pi >> j) & 1 > 0 {
                let hba_mem_list = LOCKED_HBA_MEM_LIST.lock();
                let hba_mem_port = &mut hba_mem.ports[j];
                let tp = hba_mem_port.check_type();
                match tp {
                    HbaPortType::None => {
                        kdebug!("<ahci_rust_init> Find a None type Disk.");
                    }
                    HbaPortType::Unknown(err) => {
                        kdebug!("<ahci_rust_init> Find a Unknown({:?}) type Disk.", err);
                    }
                    _ => {
                        kdebug!("<ahci_rust_init> Find a {:?} type Disk.", tp);

                        // 计算地址
                        let fb = virt_2_phys(ahci_port_base_vaddr + (32 << 10) + (j << 8));
                        let clb = virt_2_phys(ahci_port_base_vaddr + (j << 10));
                        let ctbas = (0..32)
                            .map(|x| {
                                virt_2_phys(
                                    ahci_port_base_vaddr + (40 << 10) + (j << 13) + (x << 8),
                                ) as u64
                            })
                            .collect::<Vec<_>>();

                        // 初始化 port
                        hba_mem_port.init(clb as u64, fb as u64, &ctbas);
                        drop(hba_mem_list);
                        compiler_fence(core::sync::atomic::Ordering::SeqCst);
                        // 创建 disk
                        disks_list.push(LockedAhciDisk::new(
                            format!("ahci_disk_{}", id),
                            BLK_GF_AHCI,
                            hba_mem_index as u8,
                            j as u8,
                        )?);
                        id += 1; // ID 从0开始

                        kdebug!("start register ahci device");

                        // 挂载到devfs上面去
                        let ret = devfs_register(
                            format!("ahci_{}", id).as_str(),
                            LockedAhciInode::new(disks_list.last().unwrap().clone()),
                        );
                        if let Err(err) = ret {
                            kerror!(
                                "Ahci_{} ctrl = {}, port = {} failed to register, error code = {:?}",
                                id,
                                hba_mem_index as u8,
                                j,
                                err
                            );
                        }
                    }
                }
            }
        }
    }

    compiler_fence(core::sync::atomic::Ordering::SeqCst);
    return Ok(());
}

/// @brief: 获取所有的 disk
#[allow(dead_code)]
pub fn disks() -> Vec<Arc<LockedAhciDisk>> {
    let disks_list = LOCKED_DISKS_LIST.lock();
    return disks_list.clone();
}

/// @brief: 通过 name 获取 disk
pub fn get_disks_by_name(name: String) -> Result<Arc<LockedAhciDisk>, SystemError> {
    let disks_list: SpinLockGuard<Vec<Arc<LockedAhciDisk>>> = LOCKED_DISKS_LIST.lock();
    let result = disks_list
        .iter()
        .find(|x| x.0.lock().name == name)
        .ok_or(SystemError::ENXIO)?
        .clone();
    return Ok(result);
}

/// @brief: 通过 ctrl_num 和 port_num 获取 port
fn _port(ctrl_num: u8, port_num: u8) -> &'static mut HbaPort {
    let list: SpinLockGuard<Vec<&mut HbaMem>> = LOCKED_HBA_MEM_LIST.lock();
    let port: &HbaPort = &list[ctrl_num as usize].ports[port_num as usize];

    return unsafe { (port as *const HbaPort as *mut HbaPort).as_mut().unwrap() };
}

/// @brief: 测试函数
pub fn __test_ahci() {
    let _res = ahci_init();
    let disk: Arc<LockedAhciDisk> = get_disks_by_name("ahci_disk_0".to_string()).unwrap();
    #[deny(overflowing_literals)]
    let mut buf = [0u8; 3000usize];

    for i in 0..2000 {
        buf[i] = i as u8;
    }

    let _dd = disk;

    // 测试1, 写两个块,读4个块
    // _dd.write_at(123, 2, &buf).unwrap();
    let mut read_buf = [0u8; 3000usize];
    _dd.read_at(122, 4, &mut read_buf).unwrap();

    // 测试2, 只读写一个字节
    for i in 0..512 {
        buf[i] = 233;
    }
    // _dd.write_at(123, 2, &buf).unwrap();
    let mut read_buf2 = [0u8; 3000usize];
    _dd.read_at(122, 4, &mut read_buf2).unwrap();
}<|MERGE_RESOLUTION|>--- conflicted
+++ resolved
@@ -3,21 +3,13 @@
 pub mod ahcidisk;
 pub mod hba;
 
-<<<<<<< HEAD
-use crate::filesystem::vfs::io::device::BlockDevice;
-=======
 use crate::driver::base::block::block_device::BlockDevice;
 use crate::driver::base::block::disk_info::BLK_GF_AHCI;
->>>>>>> b087521e
 // 依赖的rust工具包
 use crate::driver::pci::pci::{
     get_pci_device_structure_mut, PciDeviceStructure, PCI_DEVICE_LINKEDLIST,
 };
 use crate::filesystem::devfs::devfs_register;
-<<<<<<< HEAD
-use crate::filesystem::vfs::io::disk_info::BLK_GF_AHCI;
-=======
->>>>>>> b087521e
 use crate::kerror;
 use crate::libs::rwlock::RwLockWriteGuard;
 use crate::libs::spinlock::{SpinLock, SpinLockGuard};
@@ -53,19 +45,6 @@
 #[allow(non_upper_case_globals)]
 pub const HBA_PxIS_TFES: u32 = 1 << 30;
 
-<<<<<<< HEAD
-=======
-#[no_mangle]
-pub extern "C" fn ahci_init() -> i32 {
-    let r = ahci_rust_init();
-    if r.is_ok() {
-        return 0;
-    } else {
-        return r.unwrap_err().to_posix_errno();
-    }
-}
-
->>>>>>> b087521e
 /// @brief 寻找所有的ahci设备
 /// @param list 链表的写锁
 /// @return Result<Vec<&'a mut Box<dyn PciDeviceStructure>>, SystemError>   成功则返回包含所有ahci设备结构体的可变引用的链表，失败则返回err
@@ -77,21 +56,12 @@
     if result.is_empty() {
         return Err(SystemError::ENODEV);
     }
-<<<<<<< HEAD
 
     return Ok(result);
 }
 
-/// 初始化 ahci
+/// @brief: 初始化 ahci
 pub fn ahci_init() -> Result<(), SystemError> {
-=======
-    kdebug!("{}", result.len());
-    Ok(result)
-}
-
-/// @brief: 初始化 ahci
-pub fn ahci_rust_init() -> Result<(), SystemError> {
->>>>>>> b087521e
     let mut list = PCI_DEVICE_LINKEDLIST.write();
     let ahci_device = ahci_device_search(&mut list)?;
     // 全局数据 - 列表
