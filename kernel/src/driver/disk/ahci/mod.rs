--- conflicted
+++ resolved
@@ -144,11 +144,7 @@
 
                         // 挂载到devfs上面去
                         let ret = devfs_register(
-<<<<<<< HEAD
-                            String::from(format!("ahci_{}", id)),
-=======
                             format!("ahci_{}", id).as_str(),
->>>>>>> 044d157e
                             LockedAhciInode::new(disks_list.last().unwrap().clone()),
                         );
                         if let Err(err) = ret {
