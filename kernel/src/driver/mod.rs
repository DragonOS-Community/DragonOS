pub mod acpi;
pub mod base;
pub mod disk;
pub mod keyboard;
pub mod net;
pub mod pci;
pub mod timers;
pub mod tty;
pub mod uart;
pub mod video;
pub mod virtio;
<<<<<<< HEAD
pub mod base;
=======

use core::fmt::Debug;
pub trait Driver: Sync + Send + Debug {
    fn as_any_ref(&'static self) -> &'static dyn core::any::Any;
}
>>>>>>> ac48398d
<|MERGE_RESOLUTION|>--- conflicted
+++ resolved
@@ -9,12 +9,8 @@
 pub mod uart;
 pub mod video;
 pub mod virtio;
-<<<<<<< HEAD
-pub mod base;
-=======
 
 use core::fmt::Debug;
 pub trait Driver: Sync + Send + Debug {
     fn as_any_ref(&'static self) -> &'static dyn core::any::Any;
-}
->>>>>>> ac48398d
+}