--- conflicted
+++ resolved
@@ -12,7 +12,7 @@
 pub mod timers;
 pub mod tty;
 pub mod uart;
-<<<<<<< HEAD
+pub mod video;
 pub mod virtio;
 
 lazy_static! {
@@ -30,8 +30,4 @@
         .into();
 }
 
-pub trait Driver: Sync + Send {}
-=======
-pub mod video;
-pub mod virtio;
->>>>>>> 52ab5d90
+pub trait Driver: Sync + Send {}