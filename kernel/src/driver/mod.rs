<<<<<<< HEAD
pub mod pci;
pub mod timers;
=======
pub mod disk;
pub mod keyboard;
pub mod pci;
pub mod timers;
pub mod tty;
>>>>>>> 0d48c3c9
pub mod uart;
pub mod virtio;<|MERGE_RESOLUTION|>--- conflicted
+++ resolved
@@ -1,12 +1,7 @@
-<<<<<<< HEAD
-pub mod pci;
-pub mod timers;
-=======
 pub mod disk;
 pub mod keyboard;
 pub mod pci;
 pub mod timers;
 pub mod tty;
->>>>>>> 0d48c3c9
 pub mod uart;
 pub mod virtio;