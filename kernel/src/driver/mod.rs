pub mod disk;
pub mod keyboard;
<<<<<<< HEAD
=======
pub mod pci;
>>>>>>> 004e86ff
pub mod timers;
pub mod uart;
pub mod virtio;<|MERGE_RESOLUTION|>--- conflicted
+++ resolved
@@ -1,9 +1,6 @@
 pub mod disk;
 pub mod keyboard;
-<<<<<<< HEAD
-=======
 pub mod pci;
->>>>>>> 004e86ff
 pub mod timers;
 pub mod uart;
 pub mod virtio;