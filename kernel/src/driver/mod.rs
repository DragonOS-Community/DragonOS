--- conflicted
+++ resolved
@@ -8,11 +8,8 @@
 pub mod net;
 pub mod open_firmware;
 pub mod pci;
-<<<<<<< HEAD
 pub mod pci_driver;
-=======
 pub mod rtc;
->>>>>>> da152319
 pub mod serial;
 pub mod timers;
 pub mod tty;
