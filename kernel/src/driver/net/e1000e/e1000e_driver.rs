//这个文件的绝大部分内容是copy virtio_net.rs的，考虑到所有的驱动都要用操作系统提供的协议栈，我觉得可以把这些内容抽象出来

use crate::{
    arch::rand::rand,
    driver::{
        base::{
            class::Class,
            device::{bus::Bus, driver::Driver, Device, DeviceCommonData, DeviceType, IdTable},
            kobject::{KObjType, KObject, KObjectCommonData, KObjectState, LockedKObjectState},
        },
<<<<<<< HEAD
        net::{Iface, IfaceCommon},
=======
        net::{register_netdevice, NetDeivceState, NetDevice, NetDeviceCommonData, Operstate},
    },
    libs::{
        rwlock::{RwLockReadGuard, RwLockWriteGuard},
        spinlock::{SpinLock, SpinLockGuard},
>>>>>>> 920bda59
    },
    net::{generate_iface_id, NET_DEVICES},
    time::Instant,
};
use alloc::{
    string::{String, ToString},
    sync::{Arc, Weak},
};
use core::{
    cell::UnsafeCell,
    fmt::Debug,
    ops::{Deref, DerefMut},
};
use log::info;
use smoltcp::{phy, wire::HardwareAddress};
// use system_error::SystemError;

use super::e1000e::{E1000EBuffer, E1000EDevice};

const DEVICE_NAME: &str = "e1000e";

pub struct E1000ERxToken(E1000EBuffer);
pub struct E1000ETxToken {
    driver: E1000EDriver,
}
pub struct E1000EDriver {
    pub inner: Arc<SpinLock<E1000EDevice>>,
}
unsafe impl Send for E1000EDriver {}
unsafe impl Sync for E1000EDriver {}

/// @brief 网卡驱动的包裹器，这是为了获取网卡驱动的可变引用而设计的。
/// 参阅virtio_net.rs
struct E1000EDriverWrapper(UnsafeCell<E1000EDriver>);
unsafe impl Send for E1000EDriverWrapper {}
unsafe impl Sync for E1000EDriverWrapper {}

impl Deref for E1000EDriverWrapper {
    type Target = E1000EDriver;
    fn deref(&self) -> &Self::Target {
        unsafe { &*self.0.get() }
    }
}
impl DerefMut for E1000EDriverWrapper {
    fn deref_mut(&mut self) -> &mut Self::Target {
        unsafe { &mut *self.0.get() }
    }
}

impl E1000EDriverWrapper {
    #[allow(clippy::mut_from_ref)]
    fn force_get_mut(&self) -> &mut E1000EDriver {
        unsafe { &mut *self.0.get() }
    }
}

impl Debug for E1000EDriverWrapper {
    fn fmt(&self, f: &mut core::fmt::Formatter<'_>) -> core::fmt::Result {
        f.debug_struct("E1000ENICDriver").finish()
    }
}

<<<<<<< HEAD
#[derive(Debug)]
=======
#[cast_to([sync] NetDevice)]
#[cast_to([sync] Device)]
>>>>>>> 920bda59
pub struct E1000EInterface {
    driver: E1000EDriverWrapper,
    common: IfaceCommon,
    name: String,
    inner: SpinLock<InnerE1000EInterface>,
    locked_kobj_state: LockedKObjectState,
}

#[derive(Debug)]
pub struct InnerE1000EInterface {
    netdevice_common: NetDeviceCommonData,
    device_common: DeviceCommonData,
    kobj_common: KObjectCommonData,
}

impl phy::RxToken for E1000ERxToken {
    fn consume<R, F>(mut self, f: F) -> R
    where
        F: FnOnce(&mut [u8]) -> R,
    {
        let result = f(self.0.as_mut_slice());
        self.0.free_buffer();
        return result;
    }
}

impl phy::TxToken for E1000ETxToken {
    fn consume<R, F>(self, _len: usize, f: F) -> R
    where
        F: FnOnce(&mut [u8]) -> R,
    {
        let mut buffer = E1000EBuffer::new(4096);
        let result = f(buffer.as_mut_slice());
        let mut device = self.driver.inner.lock();
        device.e1000e_transmit(buffer);
        buffer.free_buffer();
        return result;
    }
}

impl E1000EDriver {
    #[allow(clippy::arc_with_non_send_sync)]
    pub fn new(device: E1000EDevice) -> Self {
        let mut iface_config = smoltcp::iface::Config::new(HardwareAddress::Ethernet(
            smoltcp::wire::EthernetAddress(device.mac_address()),
        ));

        iface_config.random_seed = rand() as u64;

        let inner: Arc<SpinLock<E1000EDevice>> = Arc::new(SpinLock::new(device));
        let result = E1000EDriver { inner };
        return result;
    }
}

impl Clone for E1000EDriver {
    fn clone(&self) -> Self {
        return E1000EDriver {
            inner: self.inner.clone(),
        };
    }
}

impl phy::Device for E1000EDriver {
    type RxToken<'a> = E1000ERxToken;
    type TxToken<'a> = E1000ETxToken;

    fn receive(
        &mut self,
        _timestamp: smoltcp::time::Instant,
    ) -> Option<(Self::RxToken<'_>, Self::TxToken<'_>)> {
        match self.inner.lock().e1000e_receive() {
            Some(buffer) => Some((
                E1000ERxToken(buffer),
                E1000ETxToken {
                    driver: self.clone(),
                },
            )),
            None => {
                return None;
            }
        }
    }

    fn transmit(&mut self, _timestamp: smoltcp::time::Instant) -> Option<Self::TxToken<'_>> {
        match self.inner.lock().e1000e_can_transmit() {
            true => Some(E1000ETxToken {
                driver: self.clone(),
            }),
            false => None,
        }
    }

    fn capabilities(&self) -> smoltcp::phy::DeviceCapabilities {
        let mut caps = smoltcp::phy::DeviceCapabilities::default();
        // 网卡的最大传输单元. 请与IP层的MTU进行区分。这个值应当是网卡的最大传输单元，而不是IP层的MTU。
        // The maximum size of the received packet is limited by the 82574 hardware to 1536 bytes. Packets larger then 1536 bytes are silently discarded. Any packet smaller than 1536 bytes is processed by the 82574.
        // 82574l manual pp205
        caps.max_transmission_unit = 1536;
        /*
           Maximum burst size, in terms of MTU.
           The network device is unable to send or receive bursts large than the value returned by this function.
           If None, there is no fixed limit on burst size, e.g. if network buffers are dynamically allocated.
        */
        caps.max_burst_size = Some(1);
        return caps;
    }
}

impl E1000EInterface {
    pub fn new(mut driver: E1000EDriver) -> Arc<Self> {
        let iface_id = generate_iface_id();
        let mut iface_config = smoltcp::iface::Config::new(HardwareAddress::Ethernet(
            smoltcp::wire::EthernetAddress(driver.inner.lock().mac_address()),
        ));
        iface_config.random_seed = rand() as u64;

        let iface =
            smoltcp::iface::Interface::new(iface_config, &mut driver, Instant::now().into());

        let result = Arc::new(E1000EInterface {
            driver: E1000EDriverWrapper(UnsafeCell::new(driver)),
            common: IfaceCommon::new(iface_id, iface),
            name: format!("eth{}", iface_id),
            inner: SpinLock::new(InnerE1000EInterface {
                netdevice_common: NetDeviceCommonData::default(),
                device_common: DeviceCommonData::default(),
                kobj_common: KObjectCommonData::default(),
            }),
            locked_kobj_state: LockedKObjectState::default(),
        });

        return result;
    }

    pub fn inner(&self) -> SpinLockGuard<InnerE1000EInterface> {
        return self.inner.lock();
    }
}

impl Device for E1000EInterface {
    fn dev_type(&self) -> DeviceType {
        DeviceType::Net
    }

    fn id_table(&self) -> IdTable {
        IdTable::new(DEVICE_NAME.to_string(), None)
    }

    fn bus(&self) -> Option<Weak<dyn Bus>> {
        self.inner().device_common.bus.clone()
    }

    fn set_bus(&self, bus: Option<Weak<dyn Bus>>) {
        self.inner().device_common.bus = bus;
    }

    fn class(&self) -> Option<Arc<dyn Class>> {
        let mut guard = self.inner();
        let r = guard.device_common.class.clone()?.upgrade();
        if r.is_none() {
            guard.device_common.class = None;
        }

        return r;
    }

    fn set_class(&self, class: Option<Weak<dyn Class>>) {
        self.inner().device_common.class = class;
    }

    fn driver(&self) -> Option<Arc<dyn Driver>> {
        let r = self.inner().device_common.driver.clone()?.upgrade();
        if r.is_none() {
            self.inner().device_common.driver = None;
        }

        return r;
    }

    fn set_driver(&self, driver: Option<Weak<dyn Driver>>) {
        self.inner().device_common.driver = driver;
    }

    fn is_dead(&self) -> bool {
        false
    }

    fn can_match(&self) -> bool {
        self.inner().device_common.can_match
    }

    fn set_can_match(&self, can_match: bool) {
        self.inner().device_common.can_match = can_match;
    }

    fn state_synced(&self) -> bool {
        true
    }

    fn dev_parent(&self) -> Option<Weak<dyn Device>> {
        self.inner().device_common.get_parent_weak_or_clear()
    }

    fn set_dev_parent(&self, parent: Option<Weak<dyn Device>>) {
        self.inner().device_common.parent = parent;
    }
}

impl Iface for E1000EInterface {
    fn common(&self) -> &IfaceCommon {
        return &self.common;
    }

    fn mac(&self) -> smoltcp::wire::EthernetAddress {
        let mac = self.driver.inner.lock().mac_address();
        return smoltcp::wire::EthernetAddress::from_bytes(&mac);
    }

    #[inline]
<<<<<<< HEAD
=======
    fn nic_id(&self) -> usize {
        return self.iface_id;
    }

    #[inline]
>>>>>>> 920bda59
    fn iface_name(&self) -> String {
        return self.name.clone();
    }

    fn poll(&self) {
        self.common.poll(self.driver.force_get_mut())
    }

    fn addr_assign_type(&self) -> u8 {
        return self.inner().netdevice_common.addr_assign_type;
    }

    fn net_device_type(&self) -> u16 {
        self.inner().netdevice_common.net_device_type = 1; // 以太网设备
        return self.inner().netdevice_common.net_device_type;
    }

    fn net_state(&self) -> NetDeivceState {
        return self.inner().netdevice_common.state;
    }

    fn set_net_state(&self, state: NetDeivceState) {
        self.inner().netdevice_common.state |= state;
    }

    fn operstate(&self) -> Operstate {
        return self.inner().netdevice_common.operstate;
    }

    fn set_operstate(&self, state: Operstate) {
        self.inner().netdevice_common.operstate = state;
    }
}

impl KObject for E1000EInterface {
    fn as_any_ref(&self) -> &dyn core::any::Any {
        self
    }

    fn set_inode(&self, inode: Option<Arc<crate::filesystem::kernfs::KernFSInode>>) {
        self.inner().kobj_common.kern_inode = inode;
    }

    fn inode(&self) -> Option<Arc<crate::filesystem::kernfs::KernFSInode>> {
        self.inner().kobj_common.kern_inode.clone()
    }

    fn parent(&self) -> Option<alloc::sync::Weak<dyn KObject>> {
        self.inner().kobj_common.parent.clone()
    }

    fn set_parent(&self, parent: Option<alloc::sync::Weak<dyn KObject>>) {
        self.inner().kobj_common.parent = parent;
    }

    fn kset(&self) -> Option<Arc<crate::driver::base::kset::KSet>> {
        self.inner().kobj_common.kset.clone()
    }

    fn set_kset(&self, kset: Option<Arc<crate::driver::base::kset::KSet>>) {
        self.inner().kobj_common.kset = kset;
    }

    fn kobj_type(&self) -> Option<&'static dyn crate::driver::base::kobject::KObjType> {
        self.inner().kobj_common.kobj_type
    }

    fn name(&self) -> String {
        self.name.clone()
    }

    fn set_name(&self, _name: String) {
        // do nothing
    }

    fn kobj_state(&self) -> RwLockReadGuard<KObjectState> {
        self.locked_kobj_state.read()
    }

    fn kobj_state_mut(&self) -> RwLockWriteGuard<KObjectState> {
        self.locked_kobj_state.write()
    }

    fn set_kobj_state(&self, state: KObjectState) {
        *self.locked_kobj_state.write() = state;
    }

    fn set_kobj_type(&self, ktype: Option<&'static dyn KObjType>) {
        self.inner().kobj_common.kobj_type = ktype;
    }
}

pub fn e1000e_driver_init(device: E1000EDevice) {
    let mac = smoltcp::wire::EthernetAddress::from_bytes(&device.mac_address());
    let driver = E1000EDriver::new(device);
    let iface = E1000EInterface::new(driver);
    // 标识网络设备已经启动
    iface.set_net_state(NetDeivceState::__LINK_STATE_START);

    // 将网卡的接口信息注册到全局的网卡接口信息表中
    NET_DEVICES
        .write_irqsave()
        .insert(iface.nic_id(), iface.clone());
    info!("e1000e driver init successfully!\tMAC: [{}]", mac);

    register_netdevice(iface.clone()).expect("register lo device failed");
}<|MERGE_RESOLUTION|>--- conflicted
+++ resolved
@@ -8,15 +8,11 @@
             device::{bus::Bus, driver::Driver, Device, DeviceCommonData, DeviceType, IdTable},
             kobject::{KObjType, KObject, KObjectCommonData, KObjectState, LockedKObjectState},
         },
-<<<<<<< HEAD
-        net::{Iface, IfaceCommon},
-=======
-        net::{register_netdevice, NetDeivceState, NetDevice, NetDeviceCommonData, Operstate},
+        net::{register_netdevice, NetDeivceState, Iface, IfaceCommon, NetDeviceCommonData, Operstate},
     },
     libs::{
         rwlock::{RwLockReadGuard, RwLockWriteGuard},
         spinlock::{SpinLock, SpinLockGuard},
->>>>>>> 920bda59
     },
     net::{generate_iface_id, NET_DEVICES},
     time::Instant,
@@ -79,12 +75,9 @@
     }
 }
 
-<<<<<<< HEAD
+#[cast_to([sync] Iface)]
+#[cast_to([sync] Device)]
 #[derive(Debug)]
-=======
-#[cast_to([sync] NetDevice)]
-#[cast_to([sync] Device)]
->>>>>>> 920bda59
 pub struct E1000EInterface {
     driver: E1000EDriverWrapper,
     common: IfaceCommon,
@@ -305,14 +298,6 @@
     }
 
     #[inline]
-<<<<<<< HEAD
-=======
-    fn nic_id(&self) -> usize {
-        return self.iface_id;
-    }
-
-    #[inline]
->>>>>>> 920bda59
     fn iface_name(&self) -> String {
         return self.name.clone();
     }
