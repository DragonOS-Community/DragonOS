--- conflicted
+++ resolved
@@ -10,12 +10,6 @@
 pub mod irq_handle;
 pub mod loopback;
 pub mod virtio_net;
-<<<<<<< HEAD
-#[allow(dead_code)]
-pub trait NetDevice: Device {
-    /// @brief 获取网卡的MAC地址
-    fn mac(&self) -> EthernetAddress;
-=======
 
 #[allow(dead_code)]
 pub trait Iface: crate::driver::base::device::Device {
@@ -26,7 +20,6 @@
     /// # `mac` 
     /// 获取网卡的MAC地址
     fn mac(&self) -> smoltcp::wire::EthernetAddress;
->>>>>>> 9ba9fd91
 
     /// # `name`
     /// 获取网卡名
