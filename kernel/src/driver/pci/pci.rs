#![allow(dead_code)]
// 目前仅支持单主桥单Segment

use crate::arch::{PciArch, TraitPciArch};
use crate::include::bindings::bindings::{
    initial_mm, mm_map, mm_struct, PAGE_2M_SIZE, VM_DONTCOPY, VM_IO,
};
use crate::libs::rwlock::{RwLock, RwLockReadGuard, RwLockWriteGuard};
use crate::mm::mmio_buddy::MMIO_POOL;
use crate::{kdebug, kerror, kinfo, kwarn};
use alloc::vec::Vec;
use alloc::{boxed::Box, collections::LinkedList};
use bitflags::bitflags;

use core::{
    convert::TryFrom,
    fmt::{self, Debug, Display, Formatter},
};
<<<<<<< HEAD
=======

>>>>>>> 3a23230a
// PCI_DEVICE_LINKEDLIST 添加了读写锁的全局链表，里面存储了检索到的PCI设备结构体
// PCI_ROOT_0 Segment为0的全局PciRoot
lazy_static! {
    pub static ref PCI_DEVICE_LINKEDLIST: PciDeviceLinkedList = PciDeviceLinkedList::new();
    pub static ref PCI_ROOT_0: Option<PciRoot> = {
        match PciRoot::new(0) {
            Ok(root) => Some(root),
            Err(err) => {
                kerror!("Pci_root init failed because of error: {}", err);
                None
            }
        }
    };
}
<<<<<<< HEAD
=======
/// PCI域地址
#[derive(Clone, Copy, Eq, Ord, PartialEq, PartialOrd)]
#[repr(transparent)]
pub struct PciAddr(usize);

impl PciAddr {
    #[inline(always)]
    pub const fn new(address: usize) -> Self {
        Self(address)
    }

    /// @brief 获取PCI域地址的值
    #[inline(always)]
    pub fn data(&self) -> usize {
        self.0
    }

    /// @brief 将PCI域地址加上一个偏移量
    #[inline(always)]
    pub fn add(self, offset: usize) -> Self {
        Self(self.0 + offset)
    }

    /// @brief 判断PCI域地址是否按照指定要求对齐
    #[inline(always)]
    pub fn check_aligned(&self, align: usize) -> bool {
        return self.0 & (align - 1) == 0;
    }
}
impl Debug for PciAddr {
    fn fmt(&self, f: &mut core::fmt::Formatter<'_>) -> core::fmt::Result {
        write!(f, "PciAddr({:#x})", self.0)
    }
}
>>>>>>> 3a23230a

/// 添加了读写锁的链表，存储PCI设备结构体
pub struct PciDeviceLinkedList {
    list: RwLock<LinkedList<Box<dyn PciDeviceStructure>>>,
}

impl PciDeviceLinkedList {
    /// @brief 初始化结构体
    fn new() -> Self {
        PciDeviceLinkedList {
            list: RwLock::new(LinkedList::new()),
        }
    }
    /// @brief 获取可读的linkedlist(读锁守卫)
    /// @return RwLockReadGuard<LinkedList<Box<dyn PciDeviceStructure>>>  读锁守卫
    pub fn read(&self) -> RwLockReadGuard<LinkedList<Box<dyn PciDeviceStructure>>> {
        self.list.read()
    }
    /// @brief 获取可写的linkedlist(写锁守卫)
    /// @return RwLockWriteGuard<LinkedList<Box<dyn PciDeviceStructure>>>  写锁守卫
    pub fn write(&self) -> RwLockWriteGuard<LinkedList<Box<dyn PciDeviceStructure>>> {
        self.list.write()
    }
    /// @brief 获取链表中PCI结构体数目
    /// @return usize 链表中PCI结构体数目
    pub fn num(&self) -> usize {
        let list = self.list.read();
        list.len()
    }
    /// @brief 添加Pci设备结构体到链表中
    pub fn add(&self, device: Box<dyn PciDeviceStructure>) {
        let mut list = self.list.write();
        list.push_back(device);
    }
}

/// @brief 在链表中寻找满足条件的PCI设备结构体并返回其可变引用
/// @param list 链表的写锁守卫  
/// @param class_code 寄存器值
/// @param subclass 寄存器值，与class_code一起确定设备类型
/// @return Vec<&'a mut Box<(dyn PciDeviceStructure)  包含链表中所有满足条件的PCI结构体的可变引用的容器
pub fn get_pci_device_structure_mut<'a>(
    list: &'a mut RwLockWriteGuard<'_, LinkedList<Box<dyn PciDeviceStructure>>>,
    class_code: u8,
    subclass: u8,
) -> Vec<&'a mut Box<(dyn PciDeviceStructure)>> {
    let mut result = Vec::new();
    for box_pci_device_structure in list.iter_mut() {
        let common_header = (*box_pci_device_structure).common_header();
        if (common_header.class_code == class_code) && (common_header.subclass == subclass) {
            result.push(box_pci_device_structure);
        }
    }
    result
}
/// @brief 在链表中寻找满足条件的PCI设备结构体并返回其不可变引用
/// @param list 链表的读锁守卫  
/// @param class_code 寄存器值
/// @param subclass 寄存器值，与class_code一起确定设备类型
/// @return Vec<&'a Box<(dyn PciDeviceStructure)  包含链表中所有满足条件的PCI结构体的不可变引用的容器
pub fn get_pci_device_structure<'a>(
    list: &'a mut RwLockReadGuard<'_, LinkedList<Box<dyn PciDeviceStructure>>>,
    class_code: u8,
    subclass: u8,
) -> Vec<&'a Box<(dyn PciDeviceStructure)>> {
    let mut result = Vec::new();
    for box_pci_device_structure in list.iter() {
        let common_header = (*box_pci_device_structure).common_header();
        if (common_header.class_code == class_code) && (common_header.subclass == subclass) {
            result.push(box_pci_device_structure);
        }
    }
    result
}

//Bar0寄存器的offset
const BAR0_OFFSET: u8 = 0x10;
//Status、Command寄存器的offset
const STATUS_COMMAND_OFFSET: u8 = 0x04;
/// ID for vendor-specific PCI capabilities.(Virtio Capabilities)
pub const PCI_CAP_ID_VNDR: u8 = 0x09;
pub const PORT_PCI_CONFIG_ADDRESS: u16 = 0xcf8;
pub const PORT_PCI_CONFIG_DATA: u16 = 0xcfc;
// pci设备分组的id
pub type SegmentGroupNumber = u16; //理论上最多支持65535个Segment_Group

bitflags! {
    /// The status register in PCI configuration space.
    pub struct Status: u16 {
        // Bits 0-2 are reserved.
        /// The state of the device's INTx# signal.
        const INTERRUPT_STATUS = 1 << 3;
        /// The device has a linked list of capabilities.
        const CAPABILITIES_LIST = 1 << 4;
        /// The device is capabile of running at 66 MHz rather than 33 MHz.
        const MHZ_66_CAPABLE = 1 << 5;
        // Bit 6 is reserved.
        /// The device can accept fast back-to-back transactions not from the same agent.
        const FAST_BACK_TO_BACK_CAPABLE = 1 << 7;
        /// The bus agent observed a parity error (if parity error handling is enabled).
        const MASTER_DATA_PARITY_ERROR = 1 << 8;
        // Bits 9-10 are DEVSEL timing.
        /// A target device terminated a transaction with target-abort.
        const SIGNALED_TARGET_ABORT = 1 << 11;
        /// A master device transaction was terminated with target-abort.
        const RECEIVED_TARGET_ABORT = 1 << 12;
        /// A master device transaction was terminated with master-abort.
        const RECEIVED_MASTER_ABORT = 1 << 13;
        /// A device asserts SERR#.
        const SIGNALED_SYSTEM_ERROR = 1 << 14;
        /// The device detects a parity error, even if parity error handling is disabled.
        const DETECTED_PARITY_ERROR = 1 << 15;
    }
}

bitflags! {
    /// The command register in PCI configuration space.
    pub struct Command: u16 {
        /// The device can respond to I/O Space accesses.
        const IO_SPACE = 1 << 0;
        /// The device can respond to Memory Space accesses.
        const MEMORY_SPACE = 1 << 1;
        /// The device can behave as a bus master.
        const BUS_MASTER = 1 << 2;
        /// The device can monitor Special Cycle operations.
        const SPECIAL_CYCLES = 1 << 3;
        /// The device can generate the Memory Write and Invalidate command.
        const MEMORY_WRITE_AND_INVALIDATE_ENABLE = 1 << 4;
        /// The device will snoop palette register data.
        const VGA_PALETTE_SNOOP = 1 << 5;
        /// The device should take its normal action when a parity error is detected.
        const PARITY_ERROR_RESPONSE = 1 << 6;
        // Bit 7 is reserved.
        /// The SERR# driver is enabled.
        const SERR_ENABLE = 1 << 8;
        /// The device is allowed to generate fast back-to-back transactions.
        const FAST_BACK_TO_BACK_ENABLE = 1 << 9;
        /// Assertion of the device's INTx# signal is disabled.
        const INTERRUPT_DISABLE = 1 << 10;
    }
}

/// The type of a PCI device function header.
/// 标头类型/设备类型
#[derive(Copy, Clone, Debug, Eq, PartialEq)]
pub enum HeaderType {
    /// A normal PCI device.
    Standard,
    /// A PCI to PCI bridge.
    PciPciBridge,
    /// A PCI to CardBus bridge.
    PciCardbusBridge,
    /// Unrecognised header type.
    Unrecognised(u8),
}
/// u8到HeaderType的转换
impl From<u8> for HeaderType {
    fn from(value: u8) -> Self {
        match value {
            0x00 => Self::Standard,
            0x01 => Self::PciPciBridge,
            0x02 => Self::PciCardbusBridge,
            _ => Self::Unrecognised(value),
        }
    }
}
/// Pci可能触发的各种错误
#[derive(Copy, Clone, Debug, Eq, PartialEq)]
pub enum PciError {
    /// The device reported an invalid BAR type.
    InvalidBarType,
    CreateMmioError,
    InvalidBusDeviceFunction,
    SegmentNotFound,
    GetWrongHeader,
    UnrecognisedHeaderType,
    PciDeviceStructureTransformError,
}
///实现PciError的Display trait，使其可以直接输出
impl Display for PciError {
    fn fmt(&self, f: &mut Formatter) -> fmt::Result {
        match self {
            Self::InvalidBarType => write!(f, "Invalid PCI BAR type."),
            Self::CreateMmioError => write!(f, "Error occurred while creating mmio."),
            Self::InvalidBusDeviceFunction => write!(f, "Found invalid BusDeviceFunction."),
            Self::SegmentNotFound => write!(f, "Target segment not found"),
            Self::GetWrongHeader => write!(f, "GetWrongHeader with vendor id 0xffff"),
            Self::UnrecognisedHeaderType => write!(f, "Found device with unrecognised header type"),
            Self::PciDeviceStructureTransformError => {
                write!(f, "Found None When transform Pci device structure")
            }
        }
    }
}

/// trait类型Pci_Device_Structure表示pci设备，动态绑定三种具体设备类型：Pci_Device_Structure_General_Device、Pci_Device_Structure_Pci_to_Pci_Bridge、Pci_Device_Structure_Pci_to_Cardbus_Bridge
pub trait PciDeviceStructure: Send + Sync {
    /// @brief 获取设备类型
    /// @return HeaderType 设备类型
    fn header_type(&self) -> HeaderType;
    /// @brief 当其为standard设备时返回&Pci_Device_Structure_General_Device，其余情况返回None
    fn as_standard_device(&self) -> Option<&PciDeviceStructureGeneralDevice> {
        None
    }
    /// @brief 当其为pci to pci bridge设备时返回&Pci_Device_Structure_Pci_to_Pci_Bridge，其余情况返回None
    fn as_pci_to_pci_bridge_device(&self) -> Option<&PciDeviceStructurePciToPciBridge> {
        None
    }
    /// @brief 当其为pci to cardbus bridge设备时返回&Pci_Device_Structure_Pci_to_Cardbus_Bridge，其余情况返回None
    fn as_pci_to_carbus_bridge_device(&self) -> Option<&PciDeviceStructurePciToCardbusBridge> {
        None
    }
    /// @brief 获取Pci设备共有的common_header
    /// @return 返回其不可变引用
    fn common_header(&self) -> &PciDeviceStructureHeader;
    /// @brief 当其为standard设备时返回&mut Pci_Device_Structure_General_Device，其余情况返回None
    fn as_standard_device_mut(&mut self) -> Option<&mut PciDeviceStructureGeneralDevice> {
        None
    }
    /// @brief 当其为pci to pci bridge设备时返回&mut Pci_Device_Structure_Pci_to_Pci_Bridge，其余情况返回None
    fn as_pci_to_pci_bridge_device_mut(&mut self) -> Option<&mut PciDeviceStructurePciToPciBridge> {
        None
    }
    /// @brief 当其为pci to cardbus bridge设备时返回&mut Pci_Device_Structure_Pci_to_Cardbus_Bridge，其余情况返回None
    fn as_pci_to_carbus_bridge_device_mut(
        &mut self,
    ) -> Option<&mut PciDeviceStructurePciToCardbusBridge> {
        None
    }
    /// @brief 返回迭代器，遍历capabilities
    fn capabilities(&self) -> Option<CapabilityIterator> {
        None
    }
    /// @brief 获取Status、Command寄存器的值
    fn status_command(&self) -> (Status, Command) {
        let common_header = self.common_header();
        let status = Status::from_bits_truncate(common_header.status);
        let command = Command::from_bits_truncate(common_header.command);
        (status, command)
    }
    /// @brief 设置Command寄存器的值
    fn set_command(&mut self, command: Command) {
        let common_header = self.common_header_mut();
        let command = command.bits();
        common_header.command = command;
        PciArch::write_config(
            &common_header.bus_device_function,
            STATUS_COMMAND_OFFSET,
            command as u32,
        );
    }
    /// @brief 获取Pci设备共有的common_header
    /// @return 返回其可变引用
    fn common_header_mut(&mut self) -> &mut PciDeviceStructureHeader;
    /// @brief 读取standard设备的bar寄存器，映射后将结果加入结构体的standard_device_bar变量
    /// @return 只有standard设备才返回成功或者错误，其余返回None
    fn bar_init(&mut self) -> Option<Result<u8, PciError>> {
        None
    }
    /// todo
    fn msix_init(&mut self) -> Option<Result<u8, PciError>> {
        None
    }
    fn enable_master(&mut self) {
        self.set_command(Command::IO_SPACE | Command::MEMORY_SPACE | Command::BUS_MASTER);
    }
}

/// Pci_Device_Structure_Header PCI设备结构体共有的头部
#[derive(Clone, Debug)]
pub struct PciDeviceStructureHeader {
    // 包含msix table地址的bar的mmio基地址 todo:以下四个作为一个结构体统一管理
    pub msix_mmio_vaddr: u64,
    pub msix_mmio_size: u64,  // msix映射长度
    pub msix_offset: u32,     // msix表的offset
    pub msix_table_size: u16, // msix表的表项数量
    // ==== busdevicefunction变量表示该结构体所处的位置
    pub bus_device_function: BusDeviceFunction,
    pub vendor_id: u16, // 供应商ID 0xffff是一个无效值，在读取访问不存在的设备的配置空间寄存器时返回
    pub device_id: u16, // 设备ID，标志特定设备
    pub command: u16, // 提供对设备生成和响应pci周期的能力的控制 向该寄存器写入0时，设备与pci总线断开除配置空间访问以外的所有连接
    pub status: u16,  // 用于记录pci总线相关时间的状态信息寄存器
    pub revision_id: u8, // 修订ID，指定特定设备的修订标志符
    pub prog_if: u8, // 编程接口字节，一个只读寄存器，指定设备具有的寄存器级别的编程接口（如果有的话）
    pub subclass: u8, // 子类。指定设备执行的特定功能的只读寄存器
    pub class_code: u8, // 类代码，一个只读寄存器，指定设备执行的功能类型
    pub cache_line_size: u8, // 缓存线大小：以 32 位为单位指定系统缓存线大小。设备可以限制它可以支持的缓存线大小的数量，如果不支持的值写入该字段，设备将表现得好像写入了 0 值
    pub latency_timer: u8,   // 延迟计时器：以 PCI 总线时钟为单位指定延迟计时器。
    pub header_type: u8, // 标头类型 a value of 0x0 specifies a general device, a value of 0x1 specifies a PCI-to-PCI bridge, and a value of 0x2 specifies a CardBus bridge. If bit 7 of this register is set, the device has multiple functions; otherwise, it is a single function device.
    pub bist: u8, // Represents that status and allows control of a devices BIST (built-in self test).
                  // Here is the layout of the BIST register:
                  // |     bit7     |    bit6    | Bits 5-4 |     Bits 3-0    |
                  // | BIST Capable | Start BIST | Reserved | Completion Code |
                  // for more details, please visit https://wiki.osdev.org/PCI
}

/// Pci_Device_Structure_General_Device PCI标准设备结构体
#[derive(Clone, Debug)]
pub struct PciDeviceStructureGeneralDevice {
    pub common_header: PciDeviceStructureHeader,
    pub standard_device_bar: PciStandardDeviceBar,
    pub cardbus_cis_pointer: u32, // 指向卡信息结构，供在 CardBus 和 PCI 之间共享芯片的设备使用。
    pub subsystem_vendor_id: u16,
    pub subsystem_id: u16,
    pub expansion_rom_base_address: u32,
    pub capabilities_pointer: u8,
    pub reserved0: u8,
    pub reserved1: u16,
    pub reserved2: u32,
    pub interrupt_line: u8, // 指定设备的中断引脚连接到系统中断控制器的哪个输入，并由任何使用中断引脚的设备实现。对于 x86 架构，此寄存器对应于 PIC IRQ 编号 0-15（而不是 I/O APIC IRQ 编号），并且值0xFF定义为无连接。
    pub interrupt_pin: u8, // 指定设备使用的中断引脚。其中值为0x1INTA#、0x2INTB#、0x3INTC#、0x4INTD#，0x0表示设备不使用中断引脚。
    pub min_grant: u8, // 一个只读寄存器，用于指定设备所需的突发周期长度（以 1/4 微秒为单位）（假设时钟速率为 33 MHz）
    pub max_latency: u8, // 一个只读寄存器，指定设备需要多长时间访问一次 PCI 总线（以 1/4 微秒为单位）。
}
impl PciDeviceStructure for PciDeviceStructureGeneralDevice {
    fn header_type(&self) -> HeaderType {
        HeaderType::Standard
    }
    fn as_standard_device(&self) -> Option<&PciDeviceStructureGeneralDevice> {
        Some(self)
    }
    fn as_standard_device_mut(&mut self) -> Option<&mut PciDeviceStructureGeneralDevice> {
        Some(self)
    }
    fn common_header(&self) -> &PciDeviceStructureHeader {
        &self.common_header
    }

    fn common_header_mut(&mut self) -> &mut PciDeviceStructureHeader {
        &mut self.common_header
    }
    fn capabilities(&self) -> Option<CapabilityIterator> {
        Some(CapabilityIterator {
            bus_device_function: self.common_header.bus_device_function,
            next_capability_offset: Some(self.capabilities_pointer),
        })
    }
    fn bar_init(&mut self) -> Option<Result<u8, PciError>> {
        let common_header = &self.common_header;
        match pci_bar_init(common_header.bus_device_function) {
            Ok(bar) => {
                self.standard_device_bar = bar;
                Some(Ok(0))
            }
            Err(e) => Some(Err(e)),
        }
    }
}
/// Pci_Device_Structure_Pci_to_Pci_Bridge pci-to-pci桥设备结构体
#[derive(Clone, Debug)]
pub struct PciDeviceStructurePciToPciBridge {
    pub common_header: PciDeviceStructureHeader,
    pub bar0: u32,
    pub bar1: u32,
    pub primary_bus_number: u8,
    pub secondary_bus_number: u8,
    pub subordinate_bus_number: u8,
    pub secondary_latency_timer: u8,
    pub io_base: u8,
    pub io_limit: u8,
    pub secondary_status: u16,
    pub memory_base: u16,
    pub memory_limit: u16,
    pub prefetchable_memory_base: u16,
    pub prefetchable_memory_limit: u16,
    pub prefetchable_base_upper_32_bits: u32,
    pub prefetchable_limit_upper_32_bits: u32,
    pub io_base_upper_16_bits: u16,
    pub io_limit_upper_16_bits: u16,
    pub capability_pointer: u8,
    pub reserved0: u8,
    pub reserved1: u16,
    pub expansion_rom_base_address: u32,
    pub interrupt_line: u8,
    pub interrupt_pin: u8,
    pub bridge_control: u16,
}
impl PciDeviceStructure for PciDeviceStructurePciToPciBridge {
    fn header_type(&self) -> HeaderType {
        HeaderType::PciPciBridge
    }
    fn as_pci_to_pci_bridge_device(&self) -> Option<&PciDeviceStructurePciToPciBridge> {
        Some(self)
    }
    fn as_pci_to_pci_bridge_device_mut(&mut self) -> Option<&mut PciDeviceStructurePciToPciBridge> {
        Some(self)
    }
    fn common_header(&self) -> &PciDeviceStructureHeader {
        &self.common_header
    }

    fn common_header_mut(&mut self) -> &mut PciDeviceStructureHeader {
        &mut self.common_header
    }
}
/// Pci_Device_Structure_Pci_to_Cardbus_Bridge Pci_to_Cardbus桥设备结构体
#[derive(Clone, Debug)]
pub struct PciDeviceStructurePciToCardbusBridge {
    pub common_header: PciDeviceStructureHeader,
    pub cardbus_socket_ex_ca_base_address: u32,
    pub offset_of_capabilities_list: u8,
    pub reserved: u8,
    pub secondary_status: u16,
    pub pci_bus_number: u8,
    pub card_bus_bus_number: u8,
    pub subordinate_bus_number: u8,
    pub card_bus_latency_timer: u8,
    pub memory_base_address0: u32,
    pub memory_limit0: u32,
    pub memory_base_address1: u32,
    pub memory_limit1: u32,
    pub io_base_address0: u32,
    pub io_limit0: u32,
    pub io_base_address1: u32,
    pub io_limit1: u32,
    pub interrupt_line: u8,
    pub interrupt_pin: u8,
    pub bridge_control: u16,
    pub subsystem_device_id: u16,
    pub subsystem_vendor_id: u16,
    pub pc_card_legacy_mode_base_address_16_bit: u32,
}
impl PciDeviceStructure for PciDeviceStructurePciToCardbusBridge {
    fn header_type(&self) -> HeaderType {
        HeaderType::PciCardbusBridge
    }
    fn as_pci_to_carbus_bridge_device(&self) -> Option<&PciDeviceStructurePciToCardbusBridge> {
        Some(&self)
    }
    fn as_pci_to_carbus_bridge_device_mut(
        &mut self,
    ) -> Option<&mut PciDeviceStructurePciToCardbusBridge> {
        Some(self)
    }
    fn common_header(&self) -> &PciDeviceStructureHeader {
        &self.common_header
    }

    fn common_header_mut(&mut self) -> &mut PciDeviceStructureHeader {
        &mut self.common_header
    }
}

/// 代表一个PCI segement greoup.
#[derive(Copy, Clone, Debug, PartialEq)]
pub struct PciRoot {
    pub physical_address_base: u64,                //物理地址，acpi获取
    pub mmio_base: Option<*mut u32>,               //映射后的虚拟地址，为方便访问数据这里转化成指针
    pub segement_group_number: SegmentGroupNumber, //segement greoup的id
    pub bus_begin: u8,                             //该分组中的最小bus
    pub bus_end: u8,                               //该分组中的最大bus
}
///线程间共享需要，该结构体只需要在初始化时写入数据，无需读写锁保证线程安全
unsafe impl Send for PciRoot {}
unsafe impl Sync for PciRoot {}
///实现PciRoot的Display trait，自定义输出
impl Display for PciRoot {
    fn fmt(&self, f: &mut Formatter<'_>) -> fmt::Result {
        write!(
                f,
<<<<<<< HEAD
                "PCI Root with segement:{}, bus begin at {}, bus end at {}, physical address at {},mapped at {:#x}",
=======
                "PCI Root with segement:{}, bus begin at {}, bus end at {}, physical address at {:#x},mapped at {:#x}",
>>>>>>> 3a23230a
                self.segement_group_number, self.bus_begin, self.bus_end, self.physical_address_base, self.mmio_base.unwrap() as usize
            )
    }
}

impl PciRoot {
    /// @brief 初始化结构体，获取ecam root所在物理地址后map到虚拟地址，再将该虚拟地址加入mmio_base变量
    /// @return 成功返回结果，错误返回错误类型
    pub fn new(segment_group_number: SegmentGroupNumber) -> Result<Self, PciError> {
        let mut pci_root = PciArch::ecam_root(segment_group_number)?;
        pci_root.map()?;
        Ok(pci_root)
    }
    /// @brief  完成物理地址到虚拟地址的映射，并将虚拟地址加入mmio_base变量
    /// @return 返回错误或Ok(0)
    fn map(&mut self) -> Result<u8, PciError> {
<<<<<<< HEAD
        let bus_number = self.bus_end - self.bus_begin + 1;
        let bus_number_double = (bus_number + 1) / 2;
=======
        //kdebug!("bus_begin={},bus_end={}", self.bus_begin,self.bus_end);
        let bus_number = (self.bus_end - self.bus_begin) as u32 + 1;
        let bus_number_double = (bus_number - 1) / 2 + 1; //一个bus占据1MB空间，计算全部bus占据空间相对于2MB空间的个数
>>>>>>> 3a23230a
        let mut virtaddress: u64 = 0;
        let vaddr_ptr = &mut virtaddress as *mut u64;
        let mut virtsize: u64 = 0;
        let virtsize_ptr = &mut virtsize as *mut u64;
<<<<<<< HEAD
        let size = bus_number_double as u32 * PAGE_2M_SIZE;
=======
        let size = bus_number_double * PAGE_2M_SIZE;
>>>>>>> 3a23230a
        unsafe {
            let initial_mm_ptr = &mut initial_mm as *mut mm_struct;
            if let Err(_) =
                MMIO_POOL.create_mmio(size, (VM_IO | VM_DONTCOPY) as u64, vaddr_ptr, virtsize_ptr)
            {
                kerror!("Create mmio failed when initing ecam");
                return Err(PciError::CreateMmioError);
            };
            //kdebug!("virtaddress={:#x},virtsize={:#x}",virtaddress,virtsize);
            mm_map(
                initial_mm_ptr,
                virtaddress,
                size as u64,
                self.physical_address_base,
            );
        }
        self.mmio_base = Some(virtaddress as *mut u32);
        Ok(0)
    }
    /// @brief 获得要操作的寄存器相对于mmio_offset的偏移量
    /// @param bus_device_function 在同一个group中pci设备的唯一标识符
    /// @param register_offset 寄存器在设备中的offset
    /// @return u32 要操作的寄存器相对于mmio_offset的偏移量
    fn cam_offset(&self, bus_device_function: BusDeviceFunction, register_offset: u16) -> u32 {
        assert!(bus_device_function.valid());
        let bdf = ((bus_device_function.bus - self.bus_begin) as u32) << 8
            | (bus_device_function.device as u32) << 3
            | bus_device_function.function as u32;
        let address = bdf << 12 | register_offset as u32;
        // Ensure that address is word-aligned.
        assert!(address & 0x3 == 0);
        address
    }
    /// @brief 通过bus_device_function和offset读取相应位置寄存器的值（32位）
    /// @param bus_device_function 在同一个group中pci设备的唯一标识符
    /// @param register_offset 寄存器在设备中的offset
    /// @return u32 寄存器读值结果
    pub fn read_config(&self, bus_device_function: BusDeviceFunction, register_offset: u16) -> u32 {
        let address = self.cam_offset(bus_device_function, register_offset);
        unsafe {
            // Right shift to convert from byte offset to word offset.
            (self.mmio_base.unwrap().add((address >> 2) as usize)).read_volatile()
        }
    }

    /// @brief 通过bus_device_function和offset写入相应位置寄存器值（32位）
    /// @param bus_device_function 在同一个group中pci设备的唯一标识符
    /// @param register_offset 寄存器在设备中的offset
    /// @param data 要写入的值
    pub fn write_config(
        &mut self,
        bus_device_function: BusDeviceFunction,
        register_offset: u16,
        data: u32,
    ) {
        let address = self.cam_offset(bus_device_function, register_offset);
        // Safe because both the `mmio_base` and the address offset are properly aligned, and the
        // resulting pointer is within the MMIO range of the CAM.
        unsafe {
            // Right shift to convert from byte offset to word offset.
            (self.mmio_base.unwrap().add((address >> 2) as usize)).write_volatile(data)
        }
    }
    /// @brief 返回迭代器，遍历pcie设备的external_capabilities
    pub fn external_capabilities(
        &self,
        bus_device_function: BusDeviceFunction,
    ) -> ExternalCapabilityIterator {
        ExternalCapabilityIterator {
            root: self,
            bus_device_function,
            next_capability_offset: Some(0x100),
        }
    }
}
/// Gets the capabilities 'pointer' for the device function, if any.
/// @brief 获取第一个capability 的offset
/// @param bus_device_function PCI设备的唯一标识
/// @return Option<u8> offset
pub fn capabilities_offset(bus_device_function: BusDeviceFunction) -> Option<u8> {
    let result = PciArch::read_config(&bus_device_function, STATUS_COMMAND_OFFSET);
    let status: Status = Status::from_bits_truncate((result >> 16) as u16);
    if status.contains(Status::CAPABILITIES_LIST) {
        let cap_pointer = PciArch::read_config(&bus_device_function, 0x34) as u8 & 0xFC;
        Some(cap_pointer)
    } else {
        None
    }
}

/// @brief 读取pci设备头部
/// @param bus_device_function PCI设备的唯一标识
/// @param add_to_list 是否添加到链表
/// @return 返回的header(trait 类型)
fn pci_read_header(
    bus_device_function: BusDeviceFunction,
    add_to_list: bool,
) -> Result<Box<dyn PciDeviceStructure>, PciError> {
    // 先读取公共header
    let result = PciArch::read_config(&bus_device_function, 0x00);
    let vendor_id = result as u16;
    let device_id = (result >> 16) as u16;

    let result = PciArch::read_config(&bus_device_function, 0x04);
    let command = result as u16;
    let status = (result >> 16) as u16;

    let result = PciArch::read_config(&bus_device_function, 0x08);
    let revision_id = result as u8;
    let prog_if = (result >> 8) as u8;
    let subclass = (result >> 16) as u8;
    let class_code = (result >> 24) as u8;

    let result = PciArch::read_config(&bus_device_function, 0x0c);
    let cache_line_size = result as u8;
    let latency_timer = (result >> 8) as u8;
    let header_type = (result >> 16) as u8;
    let bist = (result >> 24) as u8;
    if vendor_id == 0xffff {
        return Err(PciError::GetWrongHeader);
    }
    let header = PciDeviceStructureHeader {
        msix_mmio_vaddr: 0,
        msix_mmio_size: 0,
        msix_offset: 0,
        msix_table_size: 0,
        bus_device_function,
        vendor_id,
        device_id,
        command,
        status,
        revision_id,
        prog_if,
        subclass,
        class_code,
        cache_line_size,
        latency_timer,
        header_type,
        bist,
    };
    match HeaderType::from(header_type & 0x7f) {
        HeaderType::Standard => {
            let general_device = pci_read_general_device_header(header, &bus_device_function);
            let box_general_device = Box::new(general_device);
            let box_general_device_clone = box_general_device.clone();
            if add_to_list {
                PCI_DEVICE_LINKEDLIST.add(box_general_device);
            }
            Ok(box_general_device_clone)
        }
        HeaderType::PciPciBridge => {
            let pci_to_pci_bridge = pci_read_pci_to_pci_bridge_header(header, &bus_device_function);
            let box_pci_to_pci_bridge = Box::new(pci_to_pci_bridge);
            let box_pci_to_pci_bridge_clone = box_pci_to_pci_bridge.clone();
            if add_to_list {
                PCI_DEVICE_LINKEDLIST.add(box_pci_to_pci_bridge);
            }
            Ok(box_pci_to_pci_bridge_clone)
        }
        HeaderType::PciCardbusBridge => {
            let pci_cardbus_bridge =
                pci_read_pci_to_cardbus_bridge_header(header, &bus_device_function);
            let box_pci_cardbus_bridge = Box::new(pci_cardbus_bridge);
            let box_pci_cardbus_bridge_clone = box_pci_cardbus_bridge.clone();
            if add_to_list {
                PCI_DEVICE_LINKEDLIST.add(box_pci_cardbus_bridge);
            }
            Ok(box_pci_cardbus_bridge_clone)
        }
        HeaderType::Unrecognised(_) => Err(PciError::UnrecognisedHeaderType),
    }
}

/// @brief 读取type为0x0的pci设备的header
/// 本函数只应被 pci_read_header()调用
/// @param common_header 共有头部
/// @param bus_device_function PCI设备的唯一标识
/// @return Pci_Device_Structure_General_Device 标准设备头部
fn pci_read_general_device_header(
    common_header: PciDeviceStructureHeader,
    bus_device_function: &BusDeviceFunction,
) -> PciDeviceStructureGeneralDevice {
    let standard_device_bar = PciStandardDeviceBar::default();
    let cardbus_cis_pointer = PciArch::read_config(bus_device_function, 0x28);

    let result = PciArch::read_config(bus_device_function, 0x2c);
    let subsystem_vendor_id = result as u16;
    let subsystem_id = (result >> 16) as u16;

    let expansion_rom_base_address = PciArch::read_config(bus_device_function, 0x30);

    let result = PciArch::read_config(bus_device_function, 0x34);
    let capabilities_pointer = result as u8;
    let reserved0 = (result >> 8) as u8;
    let reserved1 = (result >> 16) as u16;

    let reserved2 = PciArch::read_config(bus_device_function, 0x38);

    let result = PciArch::read_config(bus_device_function, 0x3c);
    let interrupt_line = result as u8;
    let interrupt_pin = (result >> 8) as u8;
    let min_grant = (result >> 16) as u8;
    let max_latency = (result >> 24) as u8;
    PciDeviceStructureGeneralDevice {
        common_header,
        standard_device_bar,
        cardbus_cis_pointer,
        subsystem_vendor_id,
        subsystem_id,
        expansion_rom_base_address,
        capabilities_pointer,
        reserved0,
        reserved1,
        reserved2,
        interrupt_line,
        interrupt_pin,
        min_grant,
        max_latency,
    }
}

/// @brief 读取type为0x1的pci设备的header
/// 本函数只应被 pci_read_header()调用
/// @param common_header 共有头部
/// @param bus_device_function PCI设备的唯一标识
/// @return Pci_Device_Structure_Pci_to_Pci_Bridge pci-to-pci 桥设备头部
fn pci_read_pci_to_pci_bridge_header(
    common_header: PciDeviceStructureHeader,
    bus_device_function: &BusDeviceFunction,
) -> PciDeviceStructurePciToPciBridge {
    let bar0 = PciArch::read_config(bus_device_function, 0x10);
    let bar1 = PciArch::read_config(bus_device_function, 0x14);

    let result = PciArch::read_config(bus_device_function, 0x18);

    let primary_bus_number = result as u8;
    let secondary_bus_number = (result >> 8) as u8;
    let subordinate_bus_number = (result >> 16) as u8;
    let secondary_latency_timer = (result >> 24) as u8;

    let result = PciArch::read_config(bus_device_function, 0x1c);
    let io_base = result as u8;
    let io_limit = (result >> 8) as u8;
    let secondary_status = (result >> 16) as u16;

    let result = PciArch::read_config(bus_device_function, 0x20);
    let memory_base = result as u16;
    let memory_limit = (result >> 16) as u16;

    let result = PciArch::read_config(bus_device_function, 0x24);
    let prefetchable_memory_base = result as u16;
    let prefetchable_memory_limit = (result >> 16) as u16;

    let prefetchable_base_upper_32_bits = PciArch::read_config(bus_device_function, 0x28);
    let prefetchable_limit_upper_32_bits = PciArch::read_config(bus_device_function, 0x2c);

    let result = PciArch::read_config(bus_device_function, 0x30);
    let io_base_upper_16_bits = result as u16;
    let io_limit_upper_16_bits = (result >> 16) as u16;

    let result = PciArch::read_config(bus_device_function, 0x34);
    let capability_pointer = result as u8;
    let reserved0 = (result >> 8) as u8;
    let reserved1 = (result >> 16) as u16;

    let expansion_rom_base_address = PciArch::read_config(bus_device_function, 0x38);

    let result = PciArch::read_config(bus_device_function, 0x3c);
    let interrupt_line = result as u8;
    let interrupt_pin = (result >> 8) as u8;
    let bridge_control = (result >> 16) as u16;
    PciDeviceStructurePciToPciBridge {
        common_header,
        bar0,
        bar1,
        primary_bus_number,
        secondary_bus_number,
        subordinate_bus_number,
        secondary_latency_timer,
        io_base,
        io_limit,
        secondary_status,
        memory_base,
        memory_limit,
        prefetchable_memory_base,
        prefetchable_memory_limit,
        prefetchable_base_upper_32_bits,
        prefetchable_limit_upper_32_bits,
        io_base_upper_16_bits,
        io_limit_upper_16_bits,
        capability_pointer,
        reserved0,
        reserved1,
        expansion_rom_base_address,
        interrupt_line,
        interrupt_pin,
        bridge_control,
    }
}

/// @brief 读取type为0x2的pci设备的header
/// 本函数只应被 pci_read_header()调用
/// @param common_header 共有头部
/// @param bus_device_function PCI设备的唯一标识
/// @return ) -> Pci_Device_Structure_Pci_to_Cardbus_Bridge  pci-to-cardbus 桥设备头部
fn pci_read_pci_to_cardbus_bridge_header(
    common_header: PciDeviceStructureHeader,
    busdevicefunction: &BusDeviceFunction,
) -> PciDeviceStructurePciToCardbusBridge {
    let cardbus_socket_ex_ca_base_address = PciArch::read_config(busdevicefunction, 0x10);

    let result = PciArch::read_config(busdevicefunction, 0x14);
    let offset_of_capabilities_list = result as u8;
    let reserved = (result >> 8) as u8;
    let secondary_status = (result >> 16) as u16;

    let result = PciArch::read_config(busdevicefunction, 0x18);
    let pci_bus_number = result as u8;
    let card_bus_bus_number = (result >> 8) as u8;
    let subordinate_bus_number = (result >> 16) as u8;
    let card_bus_latency_timer = (result >> 24) as u8;

    let memory_base_address0 = PciArch::read_config(busdevicefunction, 0x1c);
    let memory_limit0 = PciArch::read_config(busdevicefunction, 0x20);
    let memory_base_address1 = PciArch::read_config(busdevicefunction, 0x24);
    let memory_limit1 = PciArch::read_config(busdevicefunction, 0x28);

    let io_base_address0 = PciArch::read_config(busdevicefunction, 0x2c);
    let io_limit0 = PciArch::read_config(busdevicefunction, 0x30);
    let io_base_address1 = PciArch::read_config(busdevicefunction, 0x34);
    let io_limit1 = PciArch::read_config(busdevicefunction, 0x38);
    let result = PciArch::read_config(busdevicefunction, 0x3c);
    let interrupt_line = result as u8;
    let interrupt_pin = (result >> 8) as u8;
    let bridge_control = (result >> 16) as u16;

    let result = PciArch::read_config(busdevicefunction, 0x40);
    let subsystem_device_id = result as u16;
    let subsystem_vendor_id = (result >> 16) as u16;

    let pc_card_legacy_mode_base_address_16_bit = PciArch::read_config(busdevicefunction, 0x44);
    PciDeviceStructurePciToCardbusBridge {
        common_header,
        cardbus_socket_ex_ca_base_address,
        offset_of_capabilities_list,
        reserved,
        secondary_status,
        pci_bus_number,
        card_bus_bus_number,
        subordinate_bus_number,
        card_bus_latency_timer,
        memory_base_address0,
        memory_limit0,
        memory_base_address1,
        memory_limit1,
        io_base_address0,
        io_limit0,
        io_base_address1,
        io_limit1,
        interrupt_line,
        interrupt_pin,
        bridge_control,
        subsystem_device_id,
        subsystem_vendor_id,
        pc_card_legacy_mode_base_address_16_bit,
    }
}

/// @brief 检查所有bus上的设备并将其加入链表
/// @return 成功返回ok(),失败返回失败原因
fn pci_check_all_buses() -> Result<u8, PciError> {
    kinfo!("Checking all devices in PCI bus...");
    let busdevicefunction = BusDeviceFunction {
        bus: 0,
        device: 0,
        function: 0,
    };
    let header = pci_read_header(busdevicefunction, false)?;
    let common_header = header.common_header();
    pci_check_bus(0)?;
    if common_header.header_type & 0x80 != 0 {
        for function in 1..8 {
            pci_check_bus(function)?;
        }
    }
    Ok(0)
}
/// @brief 检查特定设备并将其加入链表
/// @return 成功返回ok(),失败返回失败原因
fn pci_check_function(busdevicefunction: BusDeviceFunction) -> Result<u8, PciError> {
    //kdebug!("PCI check function {}", busdevicefunction.function);
    let header = match pci_read_header(busdevicefunction, true) {
        Ok(header) => header,
        Err(PciError::GetWrongHeader) => {
            return Ok(255);
        }
        Err(e) => {
            return Err(e);
        }
    };
    let common_header = header.common_header();
    if (common_header.class_code == 0x06)
        && (common_header.subclass == 0x04 || common_header.subclass == 0x09)
    {
        let pci_to_pci_bridge = header
            .as_pci_to_pci_bridge_device()
            .ok_or(PciError::PciDeviceStructureTransformError)?;
        let secondary_bus = pci_to_pci_bridge.secondary_bus_number;
        pci_check_bus(secondary_bus)?;
    }
    Ok(0)
}

/// @brief 检查device上的设备并将其加入链表
/// @return 成功返回ok(),失败返回失败原因
fn pci_check_device(bus: u8, device: u8) -> Result<u8, PciError> {
    //kdebug!("PCI check device {}", device);
    let busdevicefunction = BusDeviceFunction {
        bus,
        device,
        function: 0,
    };
    let header = match pci_read_header(busdevicefunction, false) {
        Ok(header) => header,
        Err(PciError::GetWrongHeader) => {
            //设备不存在，直接返回即可，不用终止遍历
            return Ok(255);
        }
        Err(e) => {
            return Err(e);
        }
    };
    pci_check_function(busdevicefunction)?;
    let common_header = header.common_header();
    if common_header.header_type & 0x80 != 0 {
        kdebug!(
            "Detected multi func device in bus{},device{}",
            busdevicefunction.bus,
            busdevicefunction.device
        );
        // 这是一个多function的设备，因此查询剩余的function
        for function in 1..8 {
            let busdevicefunction = BusDeviceFunction {
                bus,
                device,
                function,
            };
            pci_check_function(busdevicefunction)?;
        }
    }
    Ok(0)
}
/// @brief 检查该bus上的设备并将其加入链表
/// @return 成功返回ok(),失败返回失败原因
fn pci_check_bus(bus: u8) -> Result<u8, PciError> {
    //kdebug!("PCI check bus {}", bus);
    for device in 0..32 {
        pci_check_device(bus, device)?;
    }
    Ok(0)
}
/// @brief pci初始化函数(for c)
#[no_mangle]
pub extern "C" fn rs_pci_init() {
    pci_init();
<<<<<<< HEAD
    //kdebug!("{}",PCI_ROOT_0.unwrap());
=======
    if PCI_ROOT_0.is_some() {
        kdebug!("{}", PCI_ROOT_0.unwrap());
        //以下为ecam的读取寄存器值测试，经测试可正常读取
        // let bus_device_function = BusDeviceFunction {
        //     bus: 0,
        //     device: 2,
        //     function: 0,
        // };
        // kdebug!(
        //     "Ecam read virtio-net device status={:#x}",
        //     (PCI_ROOT_0.unwrap().read_config(bus_device_function, 4)>>16) as u16
        // );
    }
>>>>>>> 3a23230a
}
/// @brief pci初始化函数
pub fn pci_init() {
    kinfo!("Initializing PCI bus...");
    if let Err(e) = pci_check_all_buses() {
        kerror!("pci init failed when checking bus because of error: {}", e);
        return;
    }
    kinfo!(
        "Total pci device and function num = {}",
        PCI_DEVICE_LINKEDLIST.num()
    );
    let list = PCI_DEVICE_LINKEDLIST.read();
    for box_pci_device in list.iter() {
        let common_header = box_pci_device.common_header();
        match box_pci_device.header_type() {
            HeaderType::Standard if common_header.status & 0x10 != 0 => {
<<<<<<< HEAD
                kinfo!("Found pci standard device with class code ={} subclass={} status={:#x} cap_pointer={:#x}  vendor={:#x}, device id={:#x}", common_header.class_code, common_header.subclass, common_header.status, box_pci_device.as_standard_device().unwrap().capabilities_pointer,common_header.vendor_id, common_header.device_id);
=======
                kinfo!("Found pci standard device with class code ={} subclass={} status={:#x} cap_pointer={:#x}  vendor={:#x}, device id={:#x},bdf={}", common_header.class_code, common_header.subclass, common_header.status, box_pci_device.as_standard_device().unwrap().capabilities_pointer,common_header.vendor_id, common_header.device_id,common_header.bus_device_function);
>>>>>>> 3a23230a
            }
            HeaderType::Standard => {
                kinfo!(
                    "Found pci standard device with class code ={} subclass={} status={:#x} ",
                    common_header.class_code,
                    common_header.subclass,
                    common_header.status
                );
            }
            HeaderType::PciPciBridge if common_header.status & 0x10 != 0 => {
                kinfo!("Found pci-to-pci bridge device with class code ={} subclass={} status={:#x} cap_pointer={:#x}", common_header.class_code, common_header.subclass, common_header.status, box_pci_device.as_standard_device().unwrap().capabilities_pointer);
            }
            HeaderType::PciPciBridge => {
                kinfo!(
                    "Found pci-to-pci bridge device with class code ={} subclass={} status={:#x} ",
                    common_header.class_code,
                    common_header.subclass,
                    common_header.status
                );
            }
            HeaderType::PciCardbusBridge => {
                kinfo!(
                    "Found pcicardbus bridge device with class code ={} subclass={} status={:#x} ",
                    common_header.class_code,
                    common_header.subclass,
                    common_header.status
                );
            }
            HeaderType::Unrecognised(_) => {}
        }
    }
    kinfo!("PCI bus initialized.");
}

/// An identifier for a PCI bus, device and function.
/// PCI设备的唯一标识
#[derive(Copy, Clone, Debug, Eq, PartialEq)]
pub struct BusDeviceFunction {
    /// The PCI bus number, between 0 and 255.
    pub bus: u8,
    /// The device number on the bus, between 0 and 31.
    pub device: u8,
    /// The function number of the device, between 0 and 7.
    pub function: u8,
}
impl BusDeviceFunction {
    /// Returns whether the device and function numbers are valid, i.e. the device is between 0 and
    ///@brief 检测BusDeviceFunction实例是否有效
    ///@param self
    ///@return bool 是否有效
    #[allow(dead_code)]
    pub fn valid(&self) -> bool {
        self.device < 32 && self.function < 8
    }
}
///实现BusDeviceFunction的Display trait，使其可以直接输出
impl Display for BusDeviceFunction {
    fn fmt(&self, f: &mut Formatter) -> fmt::Result {
        write!(
            f,
            "bus {} device {} function{}",
            self.bus, self.device, self.function
        )
    }
}
/// The location allowed for a memory BAR.
/// memory BAR的三种情况
#[derive(Copy, Clone, Debug, Eq, PartialEq)]
pub enum MemoryBarType {
    /// The BAR has a 32-bit address and can be mapped anywhere in 32-bit address space.
    Width32,
    /// The BAR must be mapped below 1MiB.
    Below1MiB,
    /// The BAR has a 64-bit address and can be mapped anywhere in 64-bit address space.
    Width64,
}
///实现MemoryBarType与u8的类型转换
impl From<MemoryBarType> for u8 {
    fn from(bar_type: MemoryBarType) -> Self {
        match bar_type {
            MemoryBarType::Width32 => 0,
            MemoryBarType::Below1MiB => 1,
            MemoryBarType::Width64 => 2,
        }
    }
}
///实现MemoryBarType与u8的类型转换
impl TryFrom<u8> for MemoryBarType {
    type Error = PciError;
    fn try_from(value: u8) -> Result<Self, Self::Error> {
        match value {
            0 => Ok(Self::Width32),
            1 => Ok(Self::Below1MiB),
            2 => Ok(Self::Width64),
            _ => Err(PciError::InvalidBarType),
        }
    }
}

/// Information about a PCI Base Address Register.
/// BAR的三种类型 Memory/IO/Unused
#[derive(Clone, Debug, Eq, PartialEq)]
pub enum BarInfo {
    /// The BAR is for a memory region.
    Memory {
        /// The size of the BAR address and where it can be located.
        address_type: MemoryBarType,
        /// If true, then reading from the region doesn't have side effects. The CPU may cache reads
        /// and merge repeated stores.
        prefetchable: bool,
        /// The memory address, always 16-byte aligned.
        address: u64,
        /// The size of the BAR in bytes.
        size: u32,
        /// The virtaddress for a memory bar(mapped).
        virtaddress: u64,
    },
    /// The BAR is for an I/O region.
    IO {
        /// The I/O address, always 4-byte aligned.
        address: u32,
        /// The size of the BAR in bytes.
        size: u32,
    },
    Unused,
}

impl BarInfo {
    /// Returns the address and size of this BAR if it is a memory bar, or `None` if it is an IO
    /// BAR.
    ///@brief 得到某个bar的memory_address与size(前提是他的类型为Memory Bar)
    ///@param self
    ///@return Option<(u64, u32) 是Memory Bar返回内存地址与大小，不是则返回None
    pub fn memory_address_size(&self) -> Option<(u64, u32)> {
        if let Self::Memory { address, size, .. } = self {
            Some((*address, *size))
        } else {
            None
        }
    }
    ///@brief 得到某个bar的virtaddress(前提是他的类型为Memory Bar)
    ///@param self
    ///@return Option<(u64) 是Memory Bar返回映射的虚拟地址，不是则返回None
    pub fn virtual_address(&self) -> Option<u64> {
        if let Self::Memory { virtaddress, .. } = self {
            Some(*virtaddress)
        } else {
            None
        }
    }
}
///实现BarInfo的Display trait，自定义输出
impl Display for BarInfo {
    fn fmt(&self, f: &mut Formatter<'_>) -> fmt::Result {
        match self {
            Self::Memory {
                address_type,
                prefetchable,
                address,
                size,
                virtaddress,
            } => write!(
                f,
                "Memory space at {:#010x}, size {}, type {:?}, prefetchable {},mapped at {:#x}",
                address, size, address_type, prefetchable, virtaddress
            ),
            Self::IO { address, size } => {
                write!(f, "I/O space at {:#010x}, size {}", address, size)
            }
            Self::Unused => {
                write!(f, "Unused bar")
            }
        }
    }
}
///一个普通PCI设备（非桥）有6个BAR寄存器，PciStandardDeviceBar存储其全部信息
#[derive(Clone, Debug, Eq, PartialEq)]
pub struct PciStandardDeviceBar {
    bar0: BarInfo,
    bar1: BarInfo,
    bar2: BarInfo,
    bar3: BarInfo,
    bar4: BarInfo,
    bar5: BarInfo,
}

impl PciStandardDeviceBar {
    ///@brief 得到某个bar的barinfo
    ///@param self ，bar_index(0-5)
    ///@return Result<&BarInfo, PciError> bar_index在0-5则返回对应的bar_info结构体，超出范围则返回错误
    pub fn get_bar(&self, bar_index: u8) -> Result<&BarInfo, PciError> {
        match bar_index {
            0 => Ok(&self.bar0),
            1 => Ok(&self.bar1),
            2 => Ok(&self.bar2),
            3 => Ok(&self.bar3),
            4 => Ok(&self.bar4),
            5 => Ok(&self.bar5),
            _ => Err(PciError::InvalidBarType),
        }
    }
}
///实现PciStandardDeviceBar的Display trait，使其可以直接输出
impl Display for PciStandardDeviceBar {
    fn fmt(&self, f: &mut Formatter<'_>) -> fmt::Result {
        write!(
            f,
            "\r\nBar0:{}\r\n Bar1:{}\r\n Bar2:{}\r\n Bar3:{}\r\nBar4:{}\r\nBar5:{}",
            self.bar0, self.bar1, self.bar2, self.bar3, self.bar4, self.bar5
        )
    }
}
///实现PciStandardDeviceBar的Default trait，使其可以简单初始化
impl Default for PciStandardDeviceBar {
    fn default() -> Self {
        PciStandardDeviceBar {
            bar0: BarInfo::Unused,
            bar1: BarInfo::Unused,
            bar2: BarInfo::Unused,
            bar3: BarInfo::Unused,
            bar4: BarInfo::Unused,
            bar5: BarInfo::Unused,
        }
    }
}

///@brief 将某个pci设备的bar寄存器读取值后映射到虚拟地址
///@param self ，bus_device_function PCI设备的唯一标识符
///@return Result<PciStandardDeviceBar, PciError> 成功则返回对应的PciStandardDeviceBar结构体，失败则返回错误类型
pub fn pci_bar_init(
    bus_device_function: BusDeviceFunction,
) -> Result<PciStandardDeviceBar, PciError> {
    let mut device_bar: PciStandardDeviceBar = PciStandardDeviceBar::default();
    let mut bar_index_ignore: u8 = 255;
    for bar_index in 0..6 {
        if bar_index == bar_index_ignore {
            continue;
        }
        let bar_info;
        let mut virtaddress: u64 = 0;
        let bar_orig = PciArch::read_config(&bus_device_function, BAR0_OFFSET + 4 * bar_index);
        PciArch::write_config(
            &bus_device_function,
            BAR0_OFFSET + 4 * bar_index,
            0xffffffff,
        );
        let size_mask = PciArch::read_config(&bus_device_function, BAR0_OFFSET + 4 * bar_index);
        // A wrapping add is necessary to correctly handle the case of unused BARs, which read back
        // as 0, and should be treated as size 0.
        let size = (!(size_mask & 0xfffffff0)).wrapping_add(1);
        //kdebug!("bar_orig:{:#x},size: {:#x}", bar_orig,size);
        // Restore the original value.
        PciArch::write_config(&bus_device_function, BAR0_OFFSET + 4 * bar_index, bar_orig);
        if size == 0 {
            continue;
        }
        if bar_orig & 0x00000001 == 0x00000001 {
            // I/O space
            let address = bar_orig & 0xfffffffc;
            bar_info = BarInfo::IO { address, size };
        } else {
            // Memory space
            let mut address = u64::from(bar_orig & 0xfffffff0);
            let prefetchable = bar_orig & 0x00000008 != 0;
            let address_type = MemoryBarType::try_from(((bar_orig & 0x00000006) >> 1) as u8)?;
            if address_type == MemoryBarType::Width64 {
                if bar_index >= 5 {
                    return Err(PciError::InvalidBarType);
                }
                let address_top =
                    PciArch::read_config(&bus_device_function, BAR0_OFFSET + 4 * (bar_index + 1));
                address |= u64::from(address_top) << 32;
                bar_index_ignore = bar_index + 1; //下个bar跳过，因为64位的memory bar覆盖了两个bar
            }
            let pci_address = PciAddr::new(address as usize);
            address = PciArch::address_pci_to_physical(pci_address) as u64; //PCI总线域物理地址转换为存储器域物理地址
            unsafe {
                let vaddr_ptr = &mut virtaddress as *mut u64;
                let mut virtsize: u64 = 0;
                let virtsize_ptr = &mut virtsize as *mut u64;
                let initial_mm_ptr = &mut initial_mm as *mut mm_struct;
                //kdebug!("size want={:#x}", size);
                if let Err(_) = MMIO_POOL.create_mmio(
                    size,
                    (VM_IO | VM_DONTCOPY) as u64,
                    vaddr_ptr,
                    virtsize_ptr,
                ) {
                    kerror!("Create mmio failed when initing pci bar");
                    return Err(PciError::CreateMmioError);
                };
                //kdebug!("virtaddress={:#x},virtsize={:#x}",virtaddress,virtsize);
                mm_map(initial_mm_ptr, virtaddress, size as u64, address);
            }
            bar_info = BarInfo::Memory {
                address_type,
                prefetchable,
                address,
                size,
                virtaddress,
            };
        }
        match bar_index {
            0 => {
                device_bar.bar0 = bar_info;
            }
            1 => {
                device_bar.bar1 = bar_info;
            }
            2 => {
                device_bar.bar2 = bar_info;
            }
            3 => {
                device_bar.bar3 = bar_info;
            }
            4 => {
                device_bar.bar4 = bar_info;
            }
            5 => {
                device_bar.bar5 = bar_info;
            }
            _ => {}
        }
    }
    kdebug!("pci_device_bar:{}", device_bar);
    return Ok(device_bar);
}

/// Information about a PCI device capability.
/// PCI设备的capability的信息
#[derive(Debug, Copy, Clone, Eq, PartialEq)]
pub struct CapabilityInfo {
    /// The offset of the capability in the PCI configuration space of the device function.
    pub offset: u8,
    /// The ID of the capability.
    pub id: u8,
    /// The third and fourth bytes of the capability, to save reading them again.
    pub private_header: u16,
}

/// Iterator over capabilities for a device.
/// 创建迭代器以遍历PCI设备的capability
#[derive(Debug)]
pub struct CapabilityIterator {
    pub bus_device_function: BusDeviceFunction,
    pub next_capability_offset: Option<u8>,
}

impl Iterator for CapabilityIterator {
    type Item = CapabilityInfo;
    fn next(&mut self) -> Option<Self::Item> {
        let offset = self.next_capability_offset?;

        // Read the first 4 bytes of the capability.
        let capability_header = PciArch::read_config(&self.bus_device_function, offset);
        let id = capability_header as u8;
        let next_offset = (capability_header >> 8) as u8;
        let private_header = (capability_header >> 16) as u16;

        self.next_capability_offset = if next_offset == 0 {
            None
        } else if next_offset < 64 || next_offset & 0x3 != 0 {
            kwarn!("Invalid next capability offset {:#04x}", next_offset);
            None
        } else {
            Some(next_offset)
        };

        Some(CapabilityInfo {
            offset,
            id,
            private_header,
        })
    }
}

/// Information about a PCIe device capability.
/// PCIe设备的external capability的信息
#[derive(Debug, Copy, Clone, Eq, PartialEq)]
pub struct ExternalCapabilityInfo {
    /// The offset of the capability in the PCI configuration space of the device function.
    pub offset: u16,
    /// The ID of the capability.
    pub id: u16,
    /// The third and fourth bytes of the capability, to save reading them again.
    pub capability_version: u8,
}

/// Iterator over capabilities for a device.
/// 创建迭代器以遍历PCIe设备的external capability
#[derive(Debug)]
pub struct ExternalCapabilityIterator<'a> {
    pub root: &'a PciRoot,
    pub bus_device_function: BusDeviceFunction,
    pub next_capability_offset: Option<u16>,
}
impl<'a> Iterator for ExternalCapabilityIterator<'a> {
    type Item = ExternalCapabilityInfo;
    fn next(&mut self) -> Option<Self::Item> {
        let offset = self.next_capability_offset?;

        // Read the first 4 bytes of the capability.
        let capability_header = self.root.read_config(self.bus_device_function, offset);
        let id = capability_header as u16;
        let next_offset = (capability_header >> 20) as u16;
        let capability_version = ((capability_header >> 16) & 0xf) as u8;

        self.next_capability_offset = if next_offset == 0 {
            None
        } else if next_offset < 0x100 || next_offset & 0x3 != 0 {
            kwarn!("Invalid next capability offset {:#04x}", next_offset);
            None
        } else {
            Some(next_offset)
        };

        Some(ExternalCapabilityInfo {
            offset,
            id,
            capability_version,
        })
    }
}<|MERGE_RESOLUTION|>--- conflicted
+++ resolved
@@ -16,10 +16,6 @@
     convert::TryFrom,
     fmt::{self, Debug, Display, Formatter},
 };
-<<<<<<< HEAD
-=======
-
->>>>>>> 3a23230a
 // PCI_DEVICE_LINKEDLIST 添加了读写锁的全局链表，里面存储了检索到的PCI设备结构体
 // PCI_ROOT_0 Segment为0的全局PciRoot
 lazy_static! {
@@ -34,8 +30,6 @@
         }
     };
 }
-<<<<<<< HEAD
-=======
 /// PCI域地址
 #[derive(Clone, Copy, Eq, Ord, PartialEq, PartialOrd)]
 #[repr(transparent)]
@@ -70,7 +64,6 @@
         write!(f, "PciAddr({:#x})", self.0)
     }
 }
->>>>>>> 3a23230a
 
 /// 添加了读写锁的链表，存储PCI设备结构体
 pub struct PciDeviceLinkedList {
@@ -531,11 +524,7 @@
     fn fmt(&self, f: &mut Formatter<'_>) -> fmt::Result {
         write!(
                 f,
-<<<<<<< HEAD
-                "PCI Root with segement:{}, bus begin at {}, bus end at {}, physical address at {},mapped at {:#x}",
-=======
                 "PCI Root with segement:{}, bus begin at {}, bus end at {}, physical address at {:#x},mapped at {:#x}",
->>>>>>> 3a23230a
                 self.segement_group_number, self.bus_begin, self.bus_end, self.physical_address_base, self.mmio_base.unwrap() as usize
             )
     }
@@ -552,23 +541,14 @@
     /// @brief  完成物理地址到虚拟地址的映射，并将虚拟地址加入mmio_base变量
     /// @return 返回错误或Ok(0)
     fn map(&mut self) -> Result<u8, PciError> {
-<<<<<<< HEAD
-        let bus_number = self.bus_end - self.bus_begin + 1;
-        let bus_number_double = (bus_number + 1) / 2;
-=======
         //kdebug!("bus_begin={},bus_end={}", self.bus_begin,self.bus_end);
         let bus_number = (self.bus_end - self.bus_begin) as u32 + 1;
         let bus_number_double = (bus_number - 1) / 2 + 1; //一个bus占据1MB空间，计算全部bus占据空间相对于2MB空间的个数
->>>>>>> 3a23230a
         let mut virtaddress: u64 = 0;
         let vaddr_ptr = &mut virtaddress as *mut u64;
         let mut virtsize: u64 = 0;
         let virtsize_ptr = &mut virtsize as *mut u64;
-<<<<<<< HEAD
-        let size = bus_number_double as u32 * PAGE_2M_SIZE;
-=======
         let size = bus_number_double * PAGE_2M_SIZE;
->>>>>>> 3a23230a
         unsafe {
             let initial_mm_ptr = &mut initial_mm as *mut mm_struct;
             if let Err(_) =
@@ -1034,9 +1014,6 @@
 #[no_mangle]
 pub extern "C" fn rs_pci_init() {
     pci_init();
-<<<<<<< HEAD
-    //kdebug!("{}",PCI_ROOT_0.unwrap());
-=======
     if PCI_ROOT_0.is_some() {
         kdebug!("{}", PCI_ROOT_0.unwrap());
         //以下为ecam的读取寄存器值测试，经测试可正常读取
@@ -1050,7 +1027,6 @@
         //     (PCI_ROOT_0.unwrap().read_config(bus_device_function, 4)>>16) as u16
         // );
     }
->>>>>>> 3a23230a
 }
 /// @brief pci初始化函数
 pub fn pci_init() {
@@ -1068,11 +1044,7 @@
         let common_header = box_pci_device.common_header();
         match box_pci_device.header_type() {
             HeaderType::Standard if common_header.status & 0x10 != 0 => {
-<<<<<<< HEAD
-                kinfo!("Found pci standard device with class code ={} subclass={} status={:#x} cap_pointer={:#x}  vendor={:#x}, device id={:#x}", common_header.class_code, common_header.subclass, common_header.status, box_pci_device.as_standard_device().unwrap().capabilities_pointer,common_header.vendor_id, common_header.device_id);
-=======
                 kinfo!("Found pci standard device with class code ={} subclass={} status={:#x} cap_pointer={:#x}  vendor={:#x}, device id={:#x},bdf={}", common_header.class_code, common_header.subclass, common_header.status, box_pci_device.as_standard_device().unwrap().capabilities_pointer,common_header.vendor_id, common_header.device_id,common_header.bus_device_function);
->>>>>>> 3a23230a
             }
             HeaderType::Standard => {
                 kinfo!(
