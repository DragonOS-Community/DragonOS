--- conflicted
+++ resolved
@@ -1,6 +1,7 @@
 #![allow(dead_code)]
 // 目前仅支持单主桥单Segment
 
+use super::pci_irq::{IrqType, PciIrqError};
 use crate::arch::{PciArch, TraitPciArch};
 use crate::include::bindings::bindings::{
     initial_mm, mm_map, mm_struct, PAGE_2M_SIZE, VM_DONTCOPY, VM_IO,
@@ -11,16 +12,10 @@
 use alloc::vec::Vec;
 use alloc::{boxed::Box, collections::LinkedList};
 use bitflags::bitflags;
-
 use core::{
     convert::TryFrom,
     fmt::{self, Debug, Display, Formatter},
 };
-<<<<<<< HEAD
-use core::fmt::Debug;
-=======
-
->>>>>>> 36fd0130
 // PCI_DEVICE_LINKEDLIST 添加了读写锁的全局链表，里面存储了检索到的PCI设备结构体
 // PCI_ROOT_0 Segment为0的全局PciRoot
 lazy_static! {
@@ -150,6 +145,8 @@
 const STATUS_COMMAND_OFFSET: u8 = 0x04;
 /// ID for vendor-specific PCI capabilities.(Virtio Capabilities)
 pub const PCI_CAP_ID_VNDR: u8 = 0x09;
+pub const PCI_CAP_ID_MSI: u8 = 0x05;
+pub const PCI_CAP_ID_MSIX: u8 = 0x11;
 pub const PORT_PCI_CONFIG_ADDRESS: u16 = 0xcf8;
 pub const PORT_PCI_CONFIG_DATA: u16 = 0xcfc;
 // pci设备分组的id
@@ -243,9 +240,11 @@
     CreateMmioError,
     InvalidBusDeviceFunction,
     SegmentNotFound,
+    McfgTableNotFound,
     GetWrongHeader,
     UnrecognisedHeaderType,
     PciDeviceStructureTransformError,
+    PciIrqError(PciIrqError),
 }
 ///实现PciError的Display trait，使其可以直接输出
 impl Display for PciError {
@@ -255,11 +254,13 @@
             Self::CreateMmioError => write!(f, "Error occurred while creating mmio."),
             Self::InvalidBusDeviceFunction => write!(f, "Found invalid BusDeviceFunction."),
             Self::SegmentNotFound => write!(f, "Target segment not found"),
+            Self::McfgTableNotFound => write!(f, "ACPI MCFG Table not found"),
             Self::GetWrongHeader => write!(f, "GetWrongHeader with vendor id 0xffff"),
             Self::UnrecognisedHeaderType => write!(f, "Found device with unrecognised header type"),
             Self::PciDeviceStructureTransformError => {
                 write!(f, "Found None When transform Pci device structure")
             }
+            Self::PciIrqError(err) => write!(f, "Error occurred while setting irq :{:?}.", err),
         }
     }
 }
@@ -270,14 +271,17 @@
     /// @return HeaderType 设备类型
     fn header_type(&self) -> HeaderType;
     /// @brief 当其为standard设备时返回&Pci_Device_Structure_General_Device，其余情况返回None
+    #[inline(always)]
     fn as_standard_device(&self) -> Option<&PciDeviceStructureGeneralDevice> {
         None
     }
     /// @brief 当其为pci to pci bridge设备时返回&Pci_Device_Structure_Pci_to_Pci_Bridge，其余情况返回None
+    #[inline(always)]
     fn as_pci_to_pci_bridge_device(&self) -> Option<&PciDeviceStructurePciToPciBridge> {
         None
     }
     /// @brief 当其为pci to cardbus bridge设备时返回&Pci_Device_Structure_Pci_to_Cardbus_Bridge，其余情况返回None
+    #[inline(always)]
     fn as_pci_to_carbus_bridge_device(&self) -> Option<&PciDeviceStructurePciToCardbusBridge> {
         None
     }
@@ -285,14 +289,17 @@
     /// @return 返回其不可变引用
     fn common_header(&self) -> &PciDeviceStructureHeader;
     /// @brief 当其为standard设备时返回&mut Pci_Device_Structure_General_Device，其余情况返回None
+    #[inline(always)]
     fn as_standard_device_mut(&mut self) -> Option<&mut PciDeviceStructureGeneralDevice> {
         None
     }
     /// @brief 当其为pci to pci bridge设备时返回&mut Pci_Device_Structure_Pci_to_Pci_Bridge，其余情况返回None
+    #[inline(always)]
     fn as_pci_to_pci_bridge_device_mut(&mut self) -> Option<&mut PciDeviceStructurePciToPciBridge> {
         None
     }
     /// @brief 当其为pci to cardbus bridge设备时返回&mut Pci_Device_Structure_Pci_to_Cardbus_Bridge，其余情况返回None
+    #[inline(always)]
     fn as_pci_to_carbus_bridge_device_mut(
         &mut self,
     ) -> Option<&mut PciDeviceStructurePciToCardbusBridge> {
@@ -323,28 +330,50 @@
     /// @brief 获取Pci设备共有的common_header
     /// @return 返回其可变引用
     fn common_header_mut(&mut self) -> &mut PciDeviceStructureHeader;
+
     /// @brief 读取standard设备的bar寄存器，映射后将结果加入结构体的standard_device_bar变量
     /// @return 只有standard设备才返回成功或者错误，其余返回None
-    fn bar_init(&mut self) -> Option<Result<u8, PciError>> {
+    #[inline(always)]
+    fn bar_ioremap(&mut self) -> Option<Result<u8, PciError>> {
         None
     }
-    /// todo
-    fn msix_init(&mut self) -> Option<Result<u8, PciError>> {
+    /// @brief 获取PCI设备的bar寄存器的引用
+    /// @return
+    #[inline(always)]
+    fn bar(&mut self) -> Option<&PciStandardDeviceBar> {
         None
     }
+    /// @brief 通过设置该pci设备的command
     fn enable_master(&mut self) {
         self.set_command(Command::IO_SPACE | Command::MEMORY_SPACE | Command::BUS_MASTER);
     }
+    /// @brief 寻找设备的msix空间的offset
+    fn msix_capability_offset(&self) -> Option<u8> {
+        for capability in self.capabilities()? {
+            if capability.id == PCI_CAP_ID_MSIX {
+                return Some(capability.offset);
+            }
+        }
+        None
+    }
+    /// @brief 寻找设备的msi空间的offset
+    fn msi_capability_offset(&self) -> Option<u8> {
+        for capability in self.capabilities()? {
+            if capability.id == PCI_CAP_ID_MSI {
+                return Some(capability.offset);
+            }
+        }
+        None
+    }
+    /// @brief 返回结构体中的irq_type的可变引用
+    fn irq_type_mut(&mut self) -> Option<&mut IrqType>;
+    /// @brief 返回结构体中的irq_vector的可变引用
+    fn irq_vector_mut(&mut self) -> Option<&mut Vec<u16>>;
 }
 
 /// Pci_Device_Structure_Header PCI设备结构体共有的头部
 #[derive(Clone, Debug)]
 pub struct PciDeviceStructureHeader {
-    // 包含msix table地址的bar的mmio基地址 todo:以下四个作为一个结构体统一管理
-    pub msix_mmio_vaddr: u64,
-    pub msix_mmio_size: u64,  // msix映射长度
-    pub msix_offset: u32,     // msix表的offset
-    pub msix_table_size: u16, // msix表的表项数量
     // ==== busdevicefunction变量表示该结构体所处的位置
     pub bus_device_function: BusDeviceFunction,
     pub vendor_id: u16, // 供应商ID 0xffff是一个无效值，在读取访问不存在的设备的配置空间寄存器时返回
@@ -369,6 +398,10 @@
 #[derive(Clone, Debug)]
 pub struct PciDeviceStructureGeneralDevice {
     pub common_header: PciDeviceStructureHeader,
+    // 中断结构体，包括legacy,msi,msix三种情况
+    pub irq_type: IrqType,
+    // 使用的中断号的vec集合
+    pub irq_vector: Vec<u16>,
     pub standard_device_bar: PciStandardDeviceBar,
     pub cardbus_cis_pointer: u32, // 指向卡信息结构，供在 CardBus 和 PCI 之间共享芯片的设备使用。
     pub subsystem_vendor_id: u16,
@@ -384,19 +417,23 @@
     pub max_latency: u8, // 一个只读寄存器，指定设备需要多长时间访问一次 PCI 总线（以 1/4 微秒为单位）。
 }
 impl PciDeviceStructure for PciDeviceStructureGeneralDevice {
+    #[inline(always)]
     fn header_type(&self) -> HeaderType {
         HeaderType::Standard
     }
+    #[inline(always)]
     fn as_standard_device(&self) -> Option<&PciDeviceStructureGeneralDevice> {
         Some(self)
     }
+    #[inline(always)]
     fn as_standard_device_mut(&mut self) -> Option<&mut PciDeviceStructureGeneralDevice> {
         Some(self)
     }
+    #[inline(always)]
     fn common_header(&self) -> &PciDeviceStructureHeader {
         &self.common_header
     }
-
+    #[inline(always)]
     fn common_header_mut(&mut self) -> &mut PciDeviceStructureHeader {
         &mut self.common_header
     }
@@ -406,7 +443,7 @@
             next_capability_offset: Some(self.capabilities_pointer),
         })
     }
-    fn bar_init(&mut self) -> Option<Result<u8, PciError>> {
+    fn bar_ioremap(&mut self) -> Option<Result<u8, PciError>> {
         let common_header = &self.common_header;
         match pci_bar_init(common_header.bus_device_function) {
             Ok(bar) => {
@@ -416,11 +453,27 @@
             Err(e) => Some(Err(e)),
         }
     }
-}
+    fn bar(&mut self) -> Option<&PciStandardDeviceBar> {
+        Some(&self.standard_device_bar)
+    }
+    #[inline(always)]
+    fn irq_type_mut(&mut self) -> Option<&mut IrqType> {
+        Some(&mut self.irq_type)
+    }
+    #[inline(always)]
+    fn irq_vector_mut(&mut self) -> Option<&mut Vec<u16>> {
+        Some(&mut self.irq_vector)
+    }
+}
+
 /// Pci_Device_Structure_Pci_to_Pci_Bridge pci-to-pci桥设备结构体
 #[derive(Clone, Debug)]
 pub struct PciDeviceStructurePciToPciBridge {
     pub common_header: PciDeviceStructureHeader,
+    // 中断结构体，包括legacy,msi,msix三种情况
+    pub irq_type: IrqType,
+    // 使用的中断号的vec集合
+    pub irq_vector: Vec<u16>,
     pub bar0: u32,
     pub bar1: u32,
     pub primary_bus_number: u8,
@@ -447,21 +500,33 @@
     pub bridge_control: u16,
 }
 impl PciDeviceStructure for PciDeviceStructurePciToPciBridge {
+    #[inline(always)]
     fn header_type(&self) -> HeaderType {
         HeaderType::PciPciBridge
     }
+    #[inline(always)]
     fn as_pci_to_pci_bridge_device(&self) -> Option<&PciDeviceStructurePciToPciBridge> {
         Some(self)
     }
+    #[inline(always)]
     fn as_pci_to_pci_bridge_device_mut(&mut self) -> Option<&mut PciDeviceStructurePciToPciBridge> {
         Some(self)
     }
+    #[inline(always)]
     fn common_header(&self) -> &PciDeviceStructureHeader {
         &self.common_header
     }
-
+    #[inline(always)]
     fn common_header_mut(&mut self) -> &mut PciDeviceStructureHeader {
         &mut self.common_header
+    }
+    #[inline(always)]
+    fn irq_type_mut(&mut self) -> Option<&mut IrqType> {
+        Some(&mut self.irq_type)
+    }
+    #[inline(always)]
+    fn irq_vector_mut(&mut self) -> Option<&mut Vec<u16>> {
+        Some(&mut self.irq_vector)
     }
 }
 /// Pci_Device_Structure_Pci_to_Cardbus_Bridge Pci_to_Cardbus桥设备结构体
@@ -492,23 +557,35 @@
     pub pc_card_legacy_mode_base_address_16_bit: u32,
 }
 impl PciDeviceStructure for PciDeviceStructurePciToCardbusBridge {
+    #[inline(always)]
     fn header_type(&self) -> HeaderType {
         HeaderType::PciCardbusBridge
     }
+    #[inline(always)]
     fn as_pci_to_carbus_bridge_device(&self) -> Option<&PciDeviceStructurePciToCardbusBridge> {
         Some(&self)
     }
+    #[inline(always)]
     fn as_pci_to_carbus_bridge_device_mut(
         &mut self,
     ) -> Option<&mut PciDeviceStructurePciToCardbusBridge> {
         Some(self)
     }
+    #[inline(always)]
     fn common_header(&self) -> &PciDeviceStructureHeader {
         &self.common_header
     }
-
+    #[inline(always)]
     fn common_header_mut(&mut self) -> &mut PciDeviceStructureHeader {
         &mut self.common_header
+    }
+    #[inline(always)]
+    fn irq_type_mut(&mut self) -> Option<&mut IrqType> {
+        None
+    }
+    #[inline(always)]
+    fn irq_vector_mut(&mut self) -> Option<&mut Vec<u16>> {
+        None
     }
 }
 
@@ -676,10 +753,6 @@
         return Err(PciError::GetWrongHeader);
     }
     let header = PciDeviceStructureHeader {
-        msix_mmio_vaddr: 0,
-        msix_mmio_size: 0,
-        msix_offset: 0,
-        msix_table_size: 0,
         bus_device_function,
         vendor_id,
         device_id,
@@ -759,6 +832,8 @@
     let max_latency = (result >> 24) as u8;
     PciDeviceStructureGeneralDevice {
         common_header,
+        irq_type: IrqType::Unused,
+        irq_vector: Vec::new(),
         standard_device_bar,
         cardbus_cis_pointer,
         subsystem_vendor_id,
@@ -827,6 +902,8 @@
     let bridge_control = (result >> 16) as u16;
     PciDeviceStructurePciToPciBridge {
         common_header,
+        irq_type: IrqType::Unused,
+        irq_vector: Vec::new(),
         bar0,
         bar1,
         primary_bus_number,
@@ -858,7 +935,7 @@
 /// 本函数只应被 pci_read_header()调用
 /// @param common_header 共有头部
 /// @param bus_device_function PCI设备的唯一标识
-/// @return ) -> Pci_Device_Structure_Pci_to_Cardbus_Bridge  pci-to-cardbus 桥设备头部
+/// @return   Pci_Device_Structure_Pci_to_Cardbus_Bridge  pci-to-cardbus 桥设备头部
 fn pci_read_pci_to_cardbus_bridge_header(
     common_header: PciDeviceStructureHeader,
     busdevicefunction: &BusDeviceFunction,
@@ -1225,6 +1302,8 @@
         }
     }
 }
+//todo 增加对桥的bar的支持
+pub trait PciDeviceBar {}
 ///一个普通PCI设备（非桥）有6个BAR寄存器，PciStandardDeviceBar存储其全部信息
 #[derive(Clone, Debug, Eq, PartialEq)]
 pub struct PciStandardDeviceBar {
@@ -1324,11 +1403,7 @@
                 address |= u64::from(address_top) << 32;
                 bar_index_ignore = bar_index + 1; //下个bar跳过，因为64位的memory bar覆盖了两个bar
             }
-<<<<<<< HEAD
-            let pci_address=PciAddr::new(address as usize);
-=======
             let pci_address = PciAddr::new(address as usize);
->>>>>>> 36fd0130
             address = PciArch::address_pci_to_physical(pci_address) as u64; //PCI总线域物理地址转换为存储器域物理地址
             unsafe {
                 let vaddr_ptr = &mut virtaddress as *mut u64;
