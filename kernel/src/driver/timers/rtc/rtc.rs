use crate::{
    arch::interrupt::{cli, sti},
<<<<<<< HEAD
    include::bindings::bindings::{io_in8, io_out8}, syscall::SystemError,
=======
    include::bindings::bindings::{io_in8, io_out8},
    syscall::SystemError,
>>>>>>> ac48398d
};

pub struct RtcTime {
    pub second: i32,
    pub minute: i32,
    pub hour: i32,
    pub day: i32,
    pub month: i32,
    pub year: i32,
}

impl Default for RtcTime {
    fn default() -> Self {
        Self {
            second: (0),
            minute: (0),
            hour: (0),
            day: (0),
            month: (0),
            year: (0),
        }
    }
}

impl RtcTime {
    ///@brief 从主板cmos中获取时间
    ///
    ///@param self time结构体
    ///@return int 成功则为0
    pub fn get(&mut self) -> Result<i32, SystemError> {
        // 为防止中断请求打断该过程，需要先关中断
        cli();
        //0x0B
        let status_register_b: u8 = read_cmos(0x0B); // 读取状态寄存器B
        let is_24h: bool = if (status_register_b & 0x02) != 0 {
            true
        } else {
            false
        }; // 判断是否启用24小时模式

        let is_binary: bool = if (status_register_b & 0x04) != 0 {
            true
        } else {
            false
        }; // 判断是否为二进制码

        loop {
            self.year = read_cmos(CMOSTimeSelector::Year as u8) as i32;
            self.month = read_cmos(CMOSTimeSelector::Month as u8) as i32;
            self.day = read_cmos(CMOSTimeSelector::Day as u8) as i32;
            self.hour = read_cmos(CMOSTimeSelector::Hour as u8) as i32;
            self.minute = read_cmos(CMOSTimeSelector::Minute as u8) as i32;
            self.second = read_cmos(CMOSTimeSelector::Second as u8) as i32;

            if self.second == read_cmos(CMOSTimeSelector::Second as u8) as i32 {
                break;
            } // 若读取时间过程中时间发生跳变则重新读取
        }

        unsafe {
            io_out8(0x70, 0x00);
        }

        if !is_binary
        // 把BCD转为二进制
        {
            self.second = (self.second & 0xf) + (self.second >> 4) * 10;
            self.minute = (self.minute & 0xf) + (self.minute >> 4) * 10;
            self.hour = ((self.hour & 0xf) + ((self.hour & 0x70) >> 4) * 10) | (self.hour & 0x80);
            self.day = (self.day & 0xf) + ((self.day / 16) * 10);
            self.month = (self.month & 0xf) + (self.month >> 4) * 10;
            self.year = (self.year & 0xf) + (self.year >> 4) * 10;
        }
        self.year += 2000;

        if (!is_24h) && (self.hour & 0x80) != 0 {
            self.hour = ((self.hour & 0x7f) + 12) % 24;
        } // 将十二小时制转为24小时

        sti();

        return Ok(0);
    }
}

///置位0x70的第7位，禁止不可屏蔽中断
#[inline]
fn read_cmos(addr: u8) -> u8 {
    unsafe {
        io_out8(0x70, 0x80 | addr);
        return io_in8(0x71);
    }
}

/// used in the form of u8
#[repr(u8)]
enum CMOSTimeSelector {
    Second = 0x00,
    Minute = 0x02,
    Hour = 0x04,
    Day = 0x07,
    Month = 0x08,
    Year = 0x09,
}<|MERGE_RESOLUTION|>--- conflicted
+++ resolved
@@ -1,11 +1,7 @@
 use crate::{
     arch::interrupt::{cli, sti},
-<<<<<<< HEAD
-    include::bindings::bindings::{io_in8, io_out8}, syscall::SystemError,
-=======
     include::bindings::bindings::{io_in8, io_out8},
     syscall::SystemError,
->>>>>>> ac48398d
 };
 
 pub struct RtcTime {
