--- conflicted
+++ resolved
@@ -25,30 +25,12 @@
     }
 }
 
-<<<<<<< HEAD
-enum CMOSTimeSelector {
-    T_SECOND = 0x00,
-    T_MINUTE = 0x02,
-    T_HOUR = 0x04,
-    T_DAY = 0x07,
-    T_MONTH = 0x08,
-    T_YEAR = 0x09,
-}
-
-///@brief 从主板cmos中获取时间
-///
-///@param t time结构体
-///@return int 成功则为0
-pub fn rtc_get_cmos_time(t: &mut rtc_time_t) -> Result<i32, i32> {
-    unsafe {
-=======
 impl RtcTime {
     ///@brief 从主板cmos中获取时间
     ///
     ///@param self time结构体
     ///@return int 成功则为0
     pub fn get(&mut self) -> Result<i32, i32> {
->>>>>>> 41474ba3
         // 为防止中断请求打断该过程，需要先关中断
         cli();
         //0x0B
