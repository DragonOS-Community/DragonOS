//! tty刷新内核线程

use alloc::{string::ToString, sync::Arc};
use kdepends::thingbuf::StaticThingBuf;

use crate::{
<<<<<<< HEAD
    arch::CurrentIrqArch,
    exception::InterruptArch,
=======
    arch::sched::sched,
    driver::tty::virtual_terminal::virtual_console::CURRENT_VCNUM,
>>>>>>> dfe53cf0
    process::{
        kthread::{KernelThreadClosure, KernelThreadMechanism},
        ProcessControlBlock, ProcessManager,
    },
    sched::{schedule, SchedMode},
};

use super::tty_port::current_tty_port;

/// 用于缓存键盘输入的缓冲区
static KEYBUF: StaticThingBuf<u8, 512> = StaticThingBuf::new();

static mut TTY_REFRESH_THREAD: Option<Arc<ProcessControlBlock>> = None;

pub(super) fn tty_flush_thread_init() {
    let closure =
        KernelThreadClosure::StaticEmptyClosure((&(tty_refresh_thread as fn() -> i32), ()));
    let pcb = KernelThreadMechanism::create_and_run(closure, "tty_refresh".to_string())
        .ok_or("")
        .expect("create tty_refresh thread failed");
    unsafe {
        TTY_REFRESH_THREAD = Some(pcb);
    }
}

fn tty_refresh_thread() -> i32 {
    const TO_DEQUEUE_MAX: usize = 256;
    loop {
        if KEYBUF.is_empty() {
            // 如果缓冲区为空，就休眠
            let _guard = unsafe { CurrentIrqArch::save_and_disable_irq() };
            ProcessManager::mark_sleep(true).expect("TTY_REFRESH_THREAD can not mark sleep");
            schedule(SchedMode::SM_NONE);
        }

        let to_dequeue = core::cmp::min(KEYBUF.len(), TO_DEQUEUE_MAX);
        if to_dequeue == 0 {
            continue;
        }
        let mut data = [0u8; TO_DEQUEUE_MAX];
        for item in data.iter_mut().take(to_dequeue) {
            *item = KEYBUF.pop().unwrap();
        }

        if CURRENT_VCNUM.load(core::sync::atomic::Ordering::SeqCst) != -1 {
            let _ = current_tty_port().receive_buf(&data[0..to_dequeue], &[], to_dequeue);
        } else {
            // 这里由于stdio未初始化，所以无法找到port
            // TODO: 考虑改用双端队列，能够将丢失的输入插回
        }
    }
}

/// 发送数据到tty刷新线程
pub fn send_to_tty_refresh_thread(data: &[u8]) {
    for item in data {
        KEYBUF.push(*item).ok();
    }
    let _ = ProcessManager::wakeup(unsafe { TTY_REFRESH_THREAD.as_ref().unwrap() });
}<|MERGE_RESOLUTION|>--- conflicted
+++ resolved
@@ -4,13 +4,9 @@
 use kdepends::thingbuf::StaticThingBuf;
 
 use crate::{
-<<<<<<< HEAD
     arch::CurrentIrqArch,
+    driver::tty::virtual_terminal::virtual_console::CURRENT_VCNUM,
     exception::InterruptArch,
-=======
-    arch::sched::sched,
-    driver::tty::virtual_terminal::virtual_console::CURRENT_VCNUM,
->>>>>>> dfe53cf0
     process::{
         kthread::{KernelThreadClosure, KernelThreadMechanism},
         ProcessControlBlock, ProcessManager,
