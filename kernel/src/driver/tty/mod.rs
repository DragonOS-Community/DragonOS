use core::intrinsics::unlikely;

use alloc::string::String;

use thingbuf::mpsc::{
    self,
    errors::{TryRecvError, TrySendError},
};

use crate::libs::rwlock::RwLock;

pub mod init;
pub mod serial;
pub mod tty_device;
<<<<<<< HEAD
pub mod tty_ioctl;

=======
pub mod tty_driver;
>>>>>>> 446d871f

bitflags! {
    pub struct TtyCoreState: u32{
        /// 在读取stdin缓冲区时，由于队列为空，有读者被阻塞
        const BLOCK_AT_STDIN_READ = (1 << 0);
        /// 开启输入回显。
        const ECHO_ON = (1 << 1);
    }

    #[derive(Default)]
    pub struct TtyFileFlag:u32{
        /// 当前文件是stdin文件
        const STDIN = (1 << 0);
        /// 当前文件是stdout文件
        const STDOUT = (1 << 1);
        /// 当前文件是stderr文件
        const STDERR = (1 << 2);
    }
}

/// @brief tty文件的私有信息
#[derive(Debug, Default, Clone)]
pub struct TtyFilePrivateData {
    flags: TtyFileFlag,
}

/// @brief tty设备的核心功能结构体。在此结构体的基础上，衍生出TTY/PTY/PTS等
///
/// 每个TTY Core有5个端口：
/// - stdin：连接到一个活动进程的stdin文件描述符
/// - stdout：连接到多个进程的stdout文件描述符
/// - stderr：连接到多个进程的stdout文件描述符
/// - 输入端口：向tty设备输入数据的接口。输入到该接口的数据，将被导向stdin接口。
///     如果开启了回显，那么，数据也将同时被导向输出端
/// - 输出端口：tty设备对外输出数据的端口。从stdout、stderr输入的数据，将会被导向此端口。
///             此端口可以连接到屏幕、文件、或者是另一个tty core的输入端口。如果开启了
///             输入数据回显，那么，输入端口的数据，将会被同时导向此端口，以及stdin端口
#[derive(Debug)]
struct TtyCore {
    /// stdin的mpsc队列输入输出端
    stdin_rx: mpsc::Receiver<u8>,
    stdin_tx: mpsc::Sender<u8>,
    /// 输出的mpsc队列输入输出端
    output_rx: mpsc::Receiver<u8>,
    output_tx: mpsc::Sender<u8>,

    /// tty核心的状态
    state: RwLock<TtyCoreState>,
}

#[derive(Debug)]
#[allow(dead_code)]
pub enum TtyError {
    /// 缓冲区满,返回成功传送的字节数
    BufferFull(usize),
    /// 缓冲区空，返回成功传送的字节数
    BufferEmpty(usize),
    /// 设备已经被关闭
    Closed,
    /// End of file(已经读取的字符数，包含eof)
    EOF(usize),
    Unknown(String),
}

impl TtyCore {
    // 各个缓冲区的大小
    pub const STDIN_BUF_SIZE: usize = 4096;
    pub const OUTPUT_BUF_SIZE: usize = 4096;

    /// @brief 创建一个TTY核心组件
    pub fn new() -> TtyCore {
        let (stdin_tx, stdin_rx) = mpsc::channel::<u8>(Self::STDIN_BUF_SIZE);
        let (output_tx, output_rx) = mpsc::channel::<u8>(Self::OUTPUT_BUF_SIZE);
        let state: RwLock<TtyCoreState> = RwLock::new(TtyCoreState { bits: 0 });

        return TtyCore {
            stdin_rx,
            stdin_tx,
            output_rx,
            output_tx,
            state,
        };
    }

    /// @brief 向tty的输入端口输入数据
    ///
    /// @param buf 输入数据
    ///
    /// @param block 是否允许阻塞
    ///
    /// @return Ok(成功传送的字节数)
    /// @return Err(TtyError) 内部错误信息
    pub fn input(&self, buf: &[u8], block: bool) -> Result<usize, TtyError> {
        // TODO: 在这里考虑增加对信号发送的处理
        let val = self.write_stdin(buf, block)?;
        // 如果开启了输入回显，那么就写一份到输出缓冲区
        if self.echo_enabled() {
            self.write_output(&buf[0..val], true)?;
        }
        return Ok(val);
    }

    /// @brief 从tty的输出端口读出数据
    ///
    /// @param buf 输出缓冲区
    ///
    /// @return Ok(成功传送的字节数)
    /// @return Err(TtyError) 内部错误信息
    #[inline]
    pub fn output(&self, buf: &mut [u8], block: bool) -> Result<usize, TtyError> {
        return self.read_output(buf, block);
    }

    /// @brief tty的stdout接口
    ///
    /// @param buf 输入缓冲区
    ///
    /// @return Ok(成功传送的字节数)
    /// @return Err(TtyError) 内部错误信息
    #[inline]
    pub fn stdout(&self, buf: &[u8], block: bool) -> Result<usize, TtyError> {
        return self.write_output(buf, block);
    }

    /// @brief tty的stderr接口
    ///
    /// @param buf 输入缓冲区
    ///
    /// @return Ok(成功传送的字节数)
    /// @return Err(TtyError) 内部错误信息
    #[inline]
    pub fn stderr(&self, buf: &[u8], block: bool) -> Result<usize, TtyError> {
        return self.write_output(buf, block);
    }

    /// @brief 读取TTY的stdin缓冲区
    ///
    /// @param buf 读取到的位置
    /// @param block 是否阻塞读
    ///
    /// @return Ok(成功读取的字节数)
    /// @return Err(TtyError) 内部错误信息
    pub fn read_stdin(&self, buf: &mut [u8], block: bool) -> Result<usize, TtyError> {
        // TODO: 增加对EOF的处理
        let mut cnt = 0;
        while cnt < buf.len() {
            let val: Result<mpsc::RecvRef<u8>, TryRecvError> = self.stdin_rx.try_recv_ref();
            if let Err(err) = val {
                match err {
                    TryRecvError::Closed => return Err(TtyError::Closed),
                    TryRecvError::Empty => {
                        if block {
                            continue;
                        } else {
                            return Ok(cnt);
                        }
                    }
                    _ => return Err(TtyError::Unknown(format!("{err:?}"))),
                }
            } else {
                let x = *val.unwrap();
                buf[cnt] = x;
                cnt += 1;

                if unlikely(self.stdin_should_return(x)) {
                    return Ok(cnt);
                }
            }
        }
        return Ok(cnt);
    }

    fn stdin_should_return(&self, c: u8) -> bool {
        // 如果是换行符或者是ctrl+d，那么就应该返回
        return c == b'\n' || c == 4;
    }

    /// @brief 向stdin缓冲区内写入数据
    ///
    /// @param buf 输入缓冲区
    ///
    /// @param block 当缓冲区满的时候，是否阻塞
    ///
    /// @return Ok(成功传送的字节数)
    /// @return Err(BufferFull(成功传送的字节数)) 缓冲区满，成功传送的字节数
    /// @return Err(TtyError) 内部错误信息
    fn write_stdin(&self, buf: &[u8], block: bool) -> Result<usize, TtyError> {
        let mut cnt = 0;
        while cnt < buf.len() {
            let r: Result<mpsc::SendRef<u8>, TrySendError> = self.stdin_tx.try_send_ref();
            if let Err(e) = r {
                match e {
                    TrySendError::Closed(_) => return Err(TtyError::Closed),
                    TrySendError::Full(_) => {
                        if block {
                            continue;
                        } else {
                            return Err(TtyError::BufferFull(cnt));
                        }
                    }
                    _ => return Err(TtyError::Unknown(format!("{e:?}"))),
                }
            } else {
                *r.unwrap() = buf[cnt];
                cnt += 1;
            }
        }

        return Ok(cnt);
    }

    /// @brief 读取TTY的output缓冲区
    ///
    /// @param buf 读取到的位置
    /// @param block 是否阻塞读
    ///
    /// @return Ok(成功读取的字节数)
    /// @return Err(TtyError) 内部错误信息
    fn read_output(&self, buf: &mut [u8], block: bool) -> Result<usize, TtyError> {
        let mut cnt = 0;
        while cnt < buf.len() {
            let val: Result<mpsc::RecvRef<u8>, TryRecvError> = self.output_rx.try_recv_ref();
            if let Err(err) = val {
                match err {
                    TryRecvError::Closed => return Err(TtyError::Closed),
                    TryRecvError::Empty => {
                        if block {
                            continue;
                        } else {
                            return Ok(cnt);
                        }
                    }
                    _ => return Err(TtyError::Unknown(format!("{err:?}"))),
                }
            } else {
                buf[cnt] = *val.unwrap();
                cnt += 1;
            }
        }
        return Ok(cnt);
    }

    /// @brief 向output缓冲区内写入数据
    ///
    /// @param buf 输入缓冲区
    ///
    /// @param block 当缓冲区满的时候，是否阻塞
    ///
    /// @return Ok(成功传送的字节数)
    /// @return Err(BufferFull(成功传送的字节数)) 缓冲区满，成功传送的字节数
    /// @return Err(TtyError) 内部错误信息
    fn write_output(&self, buf: &[u8], block: bool) -> Result<usize, TtyError> {
        let mut cnt = 0;
        while cnt < buf.len() {
            let r: Result<mpsc::SendRef<u8>, TrySendError> = self.output_tx.try_send_ref();
            if let Err(e) = r {
                match e {
                    TrySendError::Closed(_) => return Err(TtyError::Closed),
                    TrySendError::Full(_) => {
                        if block {
                            continue;
                        } else {
                            return Err(TtyError::BufferFull(cnt));
                        }
                    }
                    _ => return Err(TtyError::Unknown(format!("{e:?}"))),
                }
            } else {
                *r.unwrap() = buf[cnt];
                cnt += 1;
            }
        }

        return Ok(cnt);
    }

    /// @brief 开启tty输入回显（也就是将输入数据传送一份到输出缓冲区）
    #[inline]
    pub fn enable_echo(&self) {
        self.state.write().set(TtyCoreState::ECHO_ON, true);
    }

    /// @brief 关闭输入回显
    #[inline]
    #[allow(dead_code)]
    pub fn disable_echo(&self) {
        self.state.write().set(TtyCoreState::ECHO_ON, false);
    }

    /// @brief 判断当前tty核心，是否开启了输入回显
    ///
    /// @return true 开启了输入回显
    ///
    /// @return false 未开启输入回显
    #[inline]
    #[allow(dead_code)]
    pub fn echo_enabled(&self) -> bool {
        return self.state.read().contains(TtyCoreState::ECHO_ON);
    }
}

// ======= 以下代码考虑了“缓冲区满，然后睡眠，当缓冲区有空位就唤醒”的逻辑。
// 但是由于在开发过程中的调整，并且由于数据结构发生变化，因此暂时不实现上述优化，因此先注释。
//
// @brief 读取TTY的stdin缓冲区
//
// @param buf 读取到的位置
// @param block 是否阻塞读
//
// @return Ok(成功读取的字节数)
// @return Err(TtyError) 内部错误信息
// pub fn read_stdin(&mut self, buf: &mut [u8], block: bool) -> Result<usize, TtyError> {
//     let mut cnt = 0;
//     loop{
//         if cnt == buf.len(){
//             break;
//         }
//         let val:Option<u8> = self.stdin_queue.dequeue();
//         // 如果没读到
//         if val.is_none() {
//             // 如果阻塞读
//             if block {
//                 let state_guard: RwLockUpgradableGuard<TtyCoreState> =
//                     self.state.upgradeable_read();
//                 // 判断是否有进程正在stdin上睡眠，如果有，则忙等读
//                 // 理论上，这种情况应该不存在，因为stdin是单读者的
//                 if state_guard.contains(TtyCoreState::BLOCK_AT_STDIN_READ) {
//                     kwarn!("Read stdin: Process {} want to read its' stdin, but previous process {} is sleeping on the stdin.", current_pcb().pid, self.stdin_waiter.read().as_ref().unwrap().pid);
//                     drop(state_guard);
//                     Self::ringbuf_spin_dequeue(&mut buf[cnt], &mut self.stdin_queue);
//                     cnt += 1;
//                 } else {
//                     // 正常情况，阻塞读，将当前进程休眠
//                     let mut state_guard: RwLockWriteGuard<TtyCoreState> = state_guard.upgrade();
//                     let mut stdin_waiter_guard: RwLockWriteGuard<
//                         Option<&mut process_control_block>,
//                     > = self.stdin_waiter.write();

//                     // 由于输入数据到stdin的时候，必须先获得state guard的读锁。而这里我们已经获取了state的写锁。
//                     // 因此可以保证，此时没有新的数据会进入stdin_queue. 因此再次尝试读取stdin_queue
//                     let val:Option<u8> = self.stdin_queue.dequeue();
//                     // 读到数据，不用睡眠
//                     if val.is_some(){
//                         buf[cnt] = val.unwrap();
//                         cnt += 1;
//                         continue;
//                     }
//                     // 没读到数据，准备睡眠

//                     // 设置等待标志位
//                     state_guard.set(TtyCoreState::BLOCK_AT_STDIN_READ, true);

//                     // 将当前进程标记为被其他机制管理
//                     unsafe {
//                         current_pcb().mark_sleep_interruptible();
//                     }

//                     *stdin_waiter_guard = Some(current_pcb());
//                     drop(stdin_waiter_guard);
//                     drop(state_guard);
//                     sched();
//                     continue;
//                 }
//             } else {
//                 // 非阻塞读，没读到就直接返回了
//                 return Ok(cnt);
//             }
//         }else{
//             buf[cnt] = val.unwrap();
//             cnt += 1;
//         }
//     }

//     return Ok(cnt);
// }

// fn write_stdin(&self)

// /// @brief 非休眠的，自旋地读队列，直到有元素被读出来
// fn ringbuf_spin_dequeue(dst: &mut u8, queue: &mut AllocRingBuffer<u8>) {
//     loop {
//         if let Some(val) = queue.dequeue() {
//             *dst = val;
//             return;
//         }
//     }
// }<|MERGE_RESOLUTION|>--- conflicted
+++ resolved
@@ -10,14 +10,11 @@
 use crate::libs::rwlock::RwLock;
 
 pub mod init;
-pub mod serial;
+// pub mod serial;
 pub mod tty_device;
-<<<<<<< HEAD
 pub mod tty_ioctl;
 
-=======
 pub mod tty_driver;
->>>>>>> 446d871f
 
 bitflags! {
     pub struct TtyCoreState: u32{
