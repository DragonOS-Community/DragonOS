use core::{
    fmt::Debug,
    sync::atomic::{AtomicBool, AtomicUsize},
};

use alloc::{collections::LinkedList, string::String, sync::Arc, vec::Vec};
use system_error::SystemError;

use crate::{
    driver::serial::serial8250::send_to_default_serial8250_port,
    libs::{
        rwlock::{RwLock, RwLockReadGuard, RwLockUpgradableGuard, RwLockWriteGuard},
        spinlock::{SpinLock, SpinLockGuard},
        wait_queue::EventWaitQueue,
    },
    mm::VirtAddr,
    net::event_poll::{EPollEventType, EPollItem},
    process::Pid,
    syscall::user_access::{UserBufferReader, UserBufferWriter},
};

use super::{
    termios::{ControlMode, PosixTermios, Termios, TtySetTermiosOpt, WindowSize},
    tty_driver::{TtyDriver, TtyDriverSubType, TtyDriverType, TtyOperation},
    tty_ldisc::{
        ntty::{NTtyData, NTtyLinediscipline},
        TtyLineDiscipline,
    },
    tty_port::TtyPort,
    virtual_terminal::{virtual_console::VirtualConsoleData, VIRT_CONSOLES},
};

#[derive(Debug)]
pub struct TtyCore {
    core: TtyCoreData,
    /// 线路规程函数集
    line_discipline: Arc<dyn TtyLineDiscipline>,
}

impl TtyCore {
    pub fn new(driver: Arc<TtyDriver>, index: usize) -> Arc<Self> {
        let name = driver.tty_line_name(index);
        let termios = driver.init_termios();
        let core = TtyCoreData {
            tty_driver: driver,
            termios: RwLock::new(termios),
            name,
            flags: RwLock::new(TtyFlag::empty()),
            count: AtomicUsize::new(0),
            window_size: RwLock::new(WindowSize::default()),
            read_wq: EventWaitQueue::new(),
            write_wq: EventWaitQueue::new(),
            port: RwLock::new(None),
            index,
            ctrl: SpinLock::new(TtyContorlInfo::default()),
            closing: AtomicBool::new(false),
            flow: SpinLock::new(TtyFlowState::default()),
            link: None,
            epitems: SpinLock::new(LinkedList::new()),
        };

        return Arc::new(Self {
            core,
            line_discipline: Arc::new(NTtyLinediscipline {
                data: SpinLock::new(NTtyData::new()),
            }),
        });
    }

    #[inline]
    pub fn core(&self) -> &TtyCoreData {
        return &self.core;
    }

    #[inline]
    pub fn ldisc(&self) -> Arc<dyn TtyLineDiscipline> {
        self.line_discipline.clone()
    }

    pub fn write_without_serial(&self, buf: &[u8], nr: usize) -> Result<usize, SystemError> {
        self.core
            .driver()
            .driver_funcs()
            .write(self.core(), buf, nr)
    }

    pub fn reopen(&self) -> Result<(), SystemError> {
        let tty_core = self.core();
        let driver = tty_core.driver();

        if driver.tty_driver_type() == TtyDriverType::Pty
            && driver.tty_driver_sub_type() == TtyDriverSubType::PtyMaster
        {
            return Err(SystemError::EIO);
        }

        // if *tty_core.count.read() == 0 {
        //     return Err(SystemError::EAGAIN_OR_EWOULDBLOCK);
        // }

        // TODO 判断flags

        tty_core.add_count();

        Ok(())
    }

    #[inline]
    pub fn set_port(&self, port: Arc<dyn TtyPort>) {
        *self.core.port.write() = Some(port);
    }

    pub fn tty_start(&self) {
        let mut flow = self.core.flow.lock_irqsave();
        if !flow.stopped || flow.tco_stopped {
            return;
        }

        flow.stopped = false;
        let _ = self.start(self.core());
        self.tty_wakeup();
    }

    pub fn tty_stop(&self) {
        let mut flow = self.core.flow.lock_irqsave();
        if flow.stopped {
            return;
        }
        flow.stopped = true;

        let _ = self.stop(self.core());
    }

    pub fn tty_wakeup(&self) {
        if self.core.flags().contains(TtyFlag::DO_WRITE_WAKEUP) {
            let _ = self.ldisc().write_wakeup(self.core());
        }

        self.core()
            .write_wq
            .wakeup(EPollEventType::EPOLLOUT.bits() as u64);
    }

    pub fn tty_mode_ioctl(tty: Arc<TtyCore>, cmd: u32, arg: usize) -> Result<usize, SystemError> {
        let core = tty.core();
        let real_tty = if core.driver().tty_driver_type() == TtyDriverType::Pty
            && core.driver().tty_driver_sub_type() == TtyDriverSubType::PtyMaster
        {
            core.link().unwrap()
        } else {
            tty
        };
        match cmd {
            TtyIoctlCmd::TCGETS => {
                let termios = PosixTermios::from_kernel_termios(*real_tty.core.termios());
                let mut user_writer = UserBufferWriter::new(
                    VirtAddr::new(arg).as_ptr::<PosixTermios>(),
                    core::mem::size_of::<PosixTermios>(),
                    true,
                )?;

                user_writer.copy_one_to_user(&termios, 0)?;
                return Ok(0);
            }
            TtyIoctlCmd::TCSETS => {
                return TtyCore::core_set_termios(
                    real_tty,
                    VirtAddr::new(arg),
                    TtySetTermiosOpt::TERMIOS_OLD,
                );
            }
            TtyIoctlCmd::TCSETSW => {
                return TtyCore::core_set_termios(
                    real_tty,
                    VirtAddr::new(arg),
                    TtySetTermiosOpt::TERMIOS_WAIT | TtySetTermiosOpt::TERMIOS_OLD,
                );
            }
            _ => {
                return Err(SystemError::ENOIOCTLCMD);
            }
        }
    }

    pub fn core_set_termios(
        tty: Arc<TtyCore>,
        arg: VirtAddr,
        opt: TtySetTermiosOpt,
    ) -> Result<usize, SystemError> {
        #[allow(unused_assignments)]
        // TERMIOS_TERMIO下会用到
        let mut tmp_termios = *tty.core().termios();

        if opt.contains(TtySetTermiosOpt::TERMIOS_TERMIO) {
            todo!()
        } else {
            let user_reader = UserBufferReader::new(
                arg.as_ptr::<PosixTermios>(),
                core::mem::size_of::<PosixTermios>(),
                true,
            )?;

            let mut term = PosixTermios::default();
            user_reader.copy_one_from_user(&mut term, 0)?;

            tmp_termios = term.to_kernel_termios();
        }

        if opt.contains(TtySetTermiosOpt::TERMIOS_FLUSH) {
            let ld = tty.ldisc();
            let _ = ld.flush_buffer(tty.clone());
        }

        if opt.contains(TtySetTermiosOpt::TERMIOS_WAIT) {
            // TODO
        }

        TtyCore::set_termios_next(tty, tmp_termios)?;
        Ok(0)
    }

    pub fn set_termios_next(tty: Arc<TtyCore>, new_termios: Termios) -> Result<(), SystemError> {
        let mut termios = tty.core().termios_write();

        let old_termios = *termios;
        *termios = new_termios;
        let tmp = termios.control_mode;
        termios.control_mode ^= (tmp ^ old_termios.control_mode) & ControlMode::ADDRB;

        let ret = tty.set_termios(tty.clone(), old_termios);
        if ret.is_err() {
            termios.control_mode &= ControlMode::HUPCL | ControlMode::CREAD | ControlMode::CLOCAL;
            termios.control_mode |= old_termios.control_mode
                & !(ControlMode::HUPCL | ControlMode::CREAD | ControlMode::CLOCAL);
            termios.input_speed = old_termios.input_speed;
            termios.output_speed = old_termios.output_speed;
        }

        drop(termios);
        let ld = tty.ldisc();
        ld.set_termios(tty, Some(old_termios))?;

        Ok(())
    }
}

#[derive(Debug, Default)]
pub struct TtyContorlInfo {
    /// 前台进程pid
    pub session: Option<Pid>,
    /// 前台进程组id
    pub pgid: Option<Pid>,

    /// packet模式下使用，目前未用到
    pub pktstatus: u8,
    pub packet: bool,
}

#[derive(Debug, Default)]
pub struct TtyCoreWriteData {
    /// 写缓冲区
    pub write_buf: Vec<u8>,
    /// 写入数量
    pub write_cnt: usize,
}

#[derive(Debug, Default)]
pub struct TtyFlowState {
    /// 表示流控是否被停止
    pub stopped: bool,
    /// 表示 TCO（Transmit Continuous Operation）流控是否被停止
    pub tco_stopped: bool,
}

#[derive(Debug)]
pub struct TtyCoreData {
    tty_driver: Arc<TtyDriver>,
    termios: RwLock<Termios>,
    name: String,
    flags: RwLock<TtyFlag>,
    /// 在初始化时即确定不会更改，所以这里不用加锁
    index: usize,
    count: AtomicUsize,
    /// 窗口大小
    window_size: RwLock<WindowSize>,
    /// 读等待队列
    read_wq: EventWaitQueue,
    /// 写等待队列
    write_wq: EventWaitQueue,
    /// 端口
    port: RwLock<Option<Arc<dyn TtyPort>>>,
    /// 前台进程
    ctrl: SpinLock<TtyContorlInfo>,
    /// 是否正在关闭
    closing: AtomicBool,
    /// 流控状态
    flow: SpinLock<TtyFlowState>,
    /// 链接tty
    link: Option<Arc<TtyCore>>,
    /// epitems
    epitems: SpinLock<LinkedList<Arc<EPollItem>>>,
}

impl TtyCoreData {
    #[inline]
    pub fn driver(&self) -> Arc<TtyDriver> {
        self.tty_driver.clone()
    }

    #[inline]
    pub fn flow_irqsave(&self) -> SpinLockGuard<TtyFlowState> {
        self.flow.lock_irqsave()
    }

    #[inline]
    pub fn port(&self) -> Option<Arc<dyn TtyPort>> {
        self.port.read().clone()
    }

    #[inline]
    pub fn index(&self) -> usize {
        self.index
    }

    #[inline]
    pub fn name(&self) -> String {
        self.name.clone()
    }

    #[inline]
    pub fn flags(&self) -> TtyFlag {
<<<<<<< HEAD
        *self.flags.read()
=======
        self.flags.read_irqsave().clone()
>>>>>>> 70f159a3
    }

    #[inline]
    pub fn termios(&self) -> RwLockReadGuard<'_, Termios> {
        self.termios.read_irqsave()
    }

    #[inline]
    pub fn termios_write(&self) -> RwLockWriteGuard<Termios> {
        self.termios.write_irqsave()
    }

    #[inline]
    pub fn set_termios(&self, termios: Termios) {
        let mut termios_guard = self.termios_write();
        *termios_guard = termios;
    }

    #[inline]
    pub fn add_count(&self) {
        self.count
            .fetch_add(1, core::sync::atomic::Ordering::SeqCst);
    }

    #[inline]
    pub fn read_wq(&self) -> &EventWaitQueue {
        &self.read_wq
    }

    #[inline]
    pub fn write_wq(&self) -> &EventWaitQueue {
        &self.write_wq
    }

    #[inline]
    pub fn contorl_info_irqsave(&self) -> SpinLockGuard<TtyContorlInfo> {
        self.ctrl.lock_irqsave()
    }

    #[inline]
    pub fn window_size_upgradeable(&self) -> RwLockUpgradableGuard<WindowSize> {
        self.window_size.upgradeable_read()
    }

    #[inline]
    pub fn window_size(&self) -> RwLockReadGuard<WindowSize> {
        self.window_size.read()
    }

    #[inline]
    pub fn is_closing(&self) -> bool {
        self.closing.load(core::sync::atomic::Ordering::SeqCst)
    }

    #[inline]
    pub fn vc_data_irqsave(&self) -> SpinLockGuard<VirtualConsoleData> {
        VIRT_CONSOLES[self.index].lock_irqsave()
    }

    #[inline]
    pub fn link(&self) -> Option<Arc<TtyCore>> {
        self.link.clone()
    }

    #[inline]
    pub fn add_epitem(&self, epitem: Arc<EPollItem>) {
        self.epitems.lock().push_back(epitem)
    }
}

/// TTY 核心接口，不同的tty需要各自实现这个trait
pub trait TtyCoreFuncs: Debug + Send + Sync {}

impl TtyOperation for TtyCore {
    #[inline]
    fn open(&self, tty: &TtyCoreData) -> Result<(), SystemError> {
        return self.core().tty_driver.driver_funcs().open(tty);
    }

    #[inline]
    fn write_room(&self, tty: &TtyCoreData) -> usize {
        return self.core().tty_driver.driver_funcs().write_room(tty);
    }

    #[inline]
    fn write(&self, tty: &TtyCoreData, buf: &[u8], nr: usize) -> Result<usize, SystemError> {
        send_to_default_serial8250_port(buf);
        return self.core().tty_driver.driver_funcs().write(tty, buf, nr);
    }

    #[inline]
    fn flush_chars(&self, tty: &TtyCoreData) {
        self.core().tty_driver.driver_funcs().flush_chars(tty);
    }

    #[inline]
    fn put_char(&self, tty: &TtyCoreData, ch: u8) -> Result<(), SystemError> {
        return self.core().tty_driver.driver_funcs().put_char(tty, ch);
    }

    #[inline]
    fn install(&self, driver: Arc<TtyDriver>, tty: Arc<TtyCore>) -> Result<(), SystemError> {
        return self.core().tty_driver.driver_funcs().install(driver, tty);
    }

    #[inline]
    fn start(&self, tty: &TtyCoreData) -> Result<(), SystemError> {
        return self.core().tty_driver.driver_funcs().start(tty);
    }

    #[inline]
    fn stop(&self, tty: &TtyCoreData) -> Result<(), SystemError> {
        return self.core().tty_driver.driver_funcs().stop(tty);
    }

    #[inline]
    fn ioctl(&self, tty: Arc<TtyCore>, cmd: u32, arg: usize) -> Result<(), SystemError> {
        return self.core().tty_driver.driver_funcs().ioctl(tty, cmd, arg);
    }

    #[inline]
    fn chars_in_buffer(&self) -> usize {
        return self.core().tty_driver.driver_funcs().chars_in_buffer();
    }

    #[inline]
    fn set_termios(&self, tty: Arc<TtyCore>, old_termios: Termios) -> Result<(), SystemError> {
        return self
            .core()
            .tty_driver
            .driver_funcs()
            .set_termios(tty, old_termios);
    }
}

bitflags! {
    pub struct TtyFlag: u32 {
        /// 终端被节流
        const THROTTLED		= 1 << 0;
        /// 终端输入输出错误状态
        const IO_ERROR		= 1 << 1;
        /// 终端的其他一方已关闭
        const OTHER_CLOSED	= 1 << 2;
        /// 终端处于独占状态
        const EXCLUSIVE		= 1 << 3;
        /// 终端执行写唤醒操作
        const DO_WRITE_WAKEUP	= 1 << 5;
        /// 终端线路驱动程序已打开
        const LDISC_OPEN		= 1 << 11;
        /// 终端伪终端设备已锁定
        const PTY_LOCK		= 1 << 16;
        /// 终端禁用写分裂操作
        const NO_WRITE_SPLIT	= 1 << 17;
        /// 终端挂断（挂起）状态
        const HUPPED		= 1 << 18;
        /// 终端正在挂断（挂起）
        const HUPPING		= 1 << 19;
        /// 终端线路驱动程序正在更改
        const LDISC_CHANGING	= 1 << 20;
        /// 终端线路驱动程序已停止
        const LDISC_HALTED	= 1 << 22;
    }
}

#[derive(Debug, PartialEq)]
pub enum EchoOperation {
    /// 开始特殊操作。
    Start,
    /// 向后移动光标列。
    MoveBackCol,
    /// 设置规范模式下的列位置。
    SetCanonCol,
    /// 擦除制表符。
    EraseTab,

    Undefined(u8),
}

impl EchoOperation {
    pub fn from_u8(num: u8) -> EchoOperation {
        match num {
            0xff => Self::Start,
            0x80 => Self::MoveBackCol,
            0x81 => Self::SetCanonCol,
            0x82 => Self::EraseTab,
            _ => Self::Undefined(num),
        }
    }

    pub fn to_u8(&self) -> u8 {
        match *self {
            EchoOperation::Start => 0xff,
            EchoOperation::MoveBackCol => 0x80,
            EchoOperation::SetCanonCol => 0x81,
            EchoOperation::EraseTab => 0x82,
            EchoOperation::Undefined(num) => num,
        }
    }
}

pub struct TtyIoctlCmd;

#[allow(dead_code)]
impl TtyIoctlCmd {
    /// 获取终端参数
    pub const TCGETS: u32 = 0x5401;
    /// 设置终端参数
    pub const TCSETS: u32 = 0x5402;
    /// 设置终端参数并等待所有输出完成
    pub const TCSETSW: u32 = 0x5403;
    /// 设置终端参数并且等待所有输出完成，但在这之前将终端清空
    pub const TCSETSF: u32 = 0x5404;
    /// 获取终端参数
    pub const TCGETA: u32 = 0x5405;
    /// 设置终端参数
    pub const TCSETA: u32 = 0x5406;
    /// 设置终端参数并等待所有输出完成
    pub const TCSETAW: u32 = 0x5407;
    /// 设置终端参数并且等待所有输出完成，但在这之前将终端清空
    pub const TCSETAF: u32 = 0x5408;
    /// 发送零字节，等待所有输出完成
    pub const TCSBRK: u32 = 0x5409;
    /// 控制终端的流控
    pub const TCXONC: u32 = 0x540A;
    /// 刷新输入/输出缓冲区或者丢弃输入缓冲区
    pub const TCFLSH: u32 = 0x540B;
    /// 设置设备为独占模式
    pub const TIOCEXCL: u32 = 0x540C;
    /// 设置设备为非独占模式
    pub const TIOCNXCL: u32 = 0x540D;
    /// 设置当前进程的控制终端
    pub const TIOCSCTTY: u32 = 0x540E;
    /// 获取前台进程组
    pub const TIOCGPGRP: u32 = 0x540F;
    ///设置前台进程组
    pub const TIOCSPGRP: u32 = 0x5410;
    /// 获取输出队列的字节数
    pub const TIOCOUTQ: u32 = 0x5411;
    /// 模拟从终端输入字符
    pub const TIOCSTI: u32 = 0x5412;
    /// 获取窗口大小
    pub const TIOCGWINSZ: u32 = 0x5413;
    /// 设置窗口大小
    pub const TIOCSWINSZ: u32 = 0x5414;
    /// 获取终端控制信号的状态
    pub const TIOCMGET: u32 = 0x5415;
    /// 设置终端控制信号的位
    pub const TIOCMBIS: u32 = 0x5416;
    /// 清除终端控制信号的位
    pub const TIOCMBIC: u32 = 0x5417;
    /// 设置终端控制信号的状态
    pub const TIOCMSET: u32 = 0x5418;
    /// 获取软件载波状态
    pub const TIOCGSOFTCAR: u32 = 0x5419;
    /// 设置软件载波状态
    pub const TIOCSSOFTCAR: u32 = 0x541A;
    /// 获取输入队列的字节数
    pub const FIONREAD: u32 = 0x541B;
    /// Linux 特有命令
    pub const TIOCLINUX: u32 = 0x541C;
    /// 获取控制台设备
    pub const TIOCCONS: u32 = 0x541D;
    /// 获取串行设备参数
    pub const TIOCGSERIAL: u32 = 0x541E;
    /// 设置串行设备参数
    pub const TIOCSSERIAL: u32 = 0x541F;
    /// 设置套接字的报文模式
    pub const TIOCPKT: u32 = 0x5420;
    /// 设置非阻塞 I/O
    pub const FIONBIO: u32 = 0x5421;
    /// 清除控制终端
    pub const TIOCNOTTY: u32 = 0x5422;
    /// 设置终端线路驱动器
    pub const TIOCSETD: u32 = 0x5423;
    /// 获取终端线路驱动器
    pub const TIOCGETD: u32 = 0x5424;
    /// 发送终止条件
    pub const TCSBRKP: u32 = 0x5425;
    /// 开始发送零比特
    pub const TIOCSBRK: u32 = 0x5427;
    /// 停止发送零比特
    pub const TIOCCBRK: u32 = 0x5428;
    /// Return the session ID of FD
    pub const TIOCGSID: u32 = 0x5429;
}<|MERGE_RESOLUTION|>--- conflicted
+++ resolved
@@ -329,11 +329,7 @@
 
     #[inline]
     pub fn flags(&self) -> TtyFlag {
-<<<<<<< HEAD
-        *self.flags.read()
-=======
-        self.flags.read_irqsave().clone()
->>>>>>> 70f159a3
+        *self.flags.read_irqsave()
     }
 
     #[inline]
