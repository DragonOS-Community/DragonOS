use alloc::{
    collections::BTreeMap,
    string::{String, ToString},
    sync::{Arc, Weak},
};

use crate::{
    driver::uart::uart::{c_uart_send_str, UartPort},
    filesystem::{
        devfs::{devfs_register, DevFS, DeviceINode},
        vfs::{
<<<<<<< HEAD
            file::FileMode,
            ioctl::IoctlCmd,
            FilePrivateData, FileType, IndexNode, Metadata, ROOT_INODE,
=======
            file::FileMode, syscall::ModeType, FilePrivateData, FileType, IndexNode, Metadata,
            ROOT_INODE,
>>>>>>> 446d871f
        },
    },
    kerror, kinfo,
    libs::{
        lib_ui::{
            termios::{Lflag, Termios, Winsize},
            textui::{textui_putchar, FontColor},
        },
        rwlock::RwLock,
    },
    syscall::SystemError,
};

use super::{serial::serial_init, TtyCore, TtyError, TtyFileFlag, TtyFilePrivateData};

lazy_static! {
    /// 所有TTY设备的B树。用于根据名字，找到Arc<TtyDevice>
    /// TODO: 待设备驱动模型完善，具有类似功能的机制后，删掉这里
    pub static ref TTY_DEVICES: RwLock<BTreeMap<String, Arc<TtyDevice>>> = RwLock::new(BTreeMap::new());
}

/// @brief TTY设备
#[derive(Debug)]
pub struct TtyDevice {
    /// TTY核心
    core: TtyCore,
    /// TTY所属的文件系统
    fs: RwLock<Weak<DevFS>>,
    /// TTY设备私有信息
    private_data: RwLock<TtyDevicePrivateData>,
    /// 终端窗口大小(主要用于终端模拟器)
    winsize: RwLock<Winsize>,
    /// 终端窗口属性
    termios: RwLock<Termios>,
}

#[derive(Debug)]
struct TtyDevicePrivateData {
    /// TTY设备名(如tty1)
    name: String,
    /// TTY设备文件的元数据
    metadata: Metadata,
    // TODO: 增加指向输出端口连接的设备的指针
}

impl TtyDevice {
    pub fn new(name: &str) -> Arc<TtyDevice> {
        let result = Arc::new(TtyDevice {
            core: TtyCore::new(),
            fs: RwLock::new(Weak::default()),
            private_data: TtyDevicePrivateData::new(name),
            winsize: RwLock::new(Winsize::new(0, 0, 0, 0)),
            termios: RwLock::new(Termios::default()),
        });
        // 默认开启输入回显
        // result.core.enable_echo();
        let cmd=IoctlCmd::into(IoctlCmd::ENABLEECHO);
        let r = result
            .ioctl(cmd, 0)
            .map(|_| 0)
            .unwrap_or_else(|e| e.to_posix_errno());
        if r.is_negative() {
            c_uart_send_str(UartPort::COM1.to_u16(), "enable echo failed.\n\0".as_ptr());
        }
        return result;
    }

    /// @brief 判断文件私有信息是否为TTY文件的私有信息
    #[inline]
    fn verify_file_private_data<'a>(
        &self,
        private_data: &'a mut FilePrivateData,
    ) -> Result<&'a mut TtyFilePrivateData, SystemError> {
        if let FilePrivateData::Tty(t) = private_data {
            return Ok(t);
        }
        return Err(SystemError::EIO);
    }

    /// @brief 获取TTY设备名
    #[inline]
    pub fn name(&self) -> String {
        return self.private_data.read().name.clone();
    }

    /// @brief 检查TTY文件的读写参数是否合法
    #[inline]
    pub fn check_rw_param(&self, len: usize, buf: &[u8]) -> Result<(), SystemError> {
        if len > buf.len() {
            return Err(SystemError::EINVAL);
        }
        return Ok(());
    }

    /// @brief 向TTY的输入端口导入数据
    pub fn input(&self, buf: &[u8]) -> Result<usize, SystemError> {
        let r: Result<usize, TtyError> = self.core.input(buf, false);
        if r.is_ok() {
            return Ok(r.unwrap());
        }

        let r = r.unwrap_err();
        match r {
            TtyError::BufferFull(x) => return Ok(x),
            TtyError::Closed => return Err(SystemError::ENODEV),
            e => {
                kerror!("tty error occurred while writing data to its input port, msg={e:?}");
                return Err(SystemError::EBUSY);
            }
        }
    }
}

impl DeviceINode for TtyDevice {
    fn set_fs(&self, fs: alloc::sync::Weak<crate::filesystem::devfs::DevFS>) {
        *self.fs.write() = fs;
    }
}

impl IndexNode for TtyDevice {
    /// @brief 打开TTY设备
    ///
    /// @param data 文件私有信息
    /// @param mode 打开模式
    ///
    /// TTY设备通过mode来确定这个文件到底是stdin/stdout/stderr
    /// - mode的值为O_RDONLY时，表示这个文件是stdin
    /// - mode的值为O_WRONLY时，表示这个文件是stdout
    /// - mode的值为O_WRONLY | O_SYNC时，表示这个文件是stderr
    fn open(&self, data: &mut FilePrivateData, mode: &FileMode) -> Result<(), SystemError> {
        let mut p = TtyFilePrivateData::default();

        // 检查打开模式
        let accmode = mode.accmode();
        if accmode == FileMode::O_RDONLY.accmode() {
            p.flags.insert(TtyFileFlag::STDIN);
        } else if accmode == FileMode::O_WRONLY.accmode() {
            if mode.contains(FileMode::O_SYNC) {
                p.flags.insert(TtyFileFlag::STDERR);
            } else {
                p.flags.insert(TtyFileFlag::STDOUT);
            }
        } else {
            return Err(SystemError::EINVAL);
        }

        // 保存文件私有信息
        *data = FilePrivateData::Tty(p);
        return Ok(());
    }

    fn read_at(
        &self,
        _offset: usize,
        len: usize,
        buf: &mut [u8],
        data: &mut crate::filesystem::vfs::FilePrivateData,
    ) -> Result<usize, SystemError> {
        let _data: &mut TtyFilePrivateData = match self.verify_file_private_data(data) {
            Ok(t) => t,
            Err(e) => {
                kerror!("Try to read tty device, but file private data type mismatch!");
                return Err(e);
            }
        };
        self.check_rw_param(len, buf)?;

        // 读取stdin队列
        let r: Result<usize, TtyError> = self.core.read_stdin(&mut buf[0..len], true);
        if r.is_ok() {
            return Ok(r.unwrap());
        }

        match r.unwrap_err() {
            TtyError::EOF(n) => {
                return Ok(n);
            }

            x => {
                kerror!("Error occurred when reading tty, msg={x:?}");
                return Err(SystemError::ECONNABORTED);
            }
        }
    }

    fn write_at(
        &self,
        _offset: usize,
        len: usize,
        buf: &[u8],
        data: &mut crate::filesystem::vfs::FilePrivateData,
    ) -> Result<usize, SystemError> {
        let data: &mut TtyFilePrivateData = match self.verify_file_private_data(data) {
            Ok(t) => t,
            Err(e) => {
                kerror!("Try to write tty device, but file private data type mismatch!");
                return Err(e);
            }
        };

        self.check_rw_param(len, buf)?;

        // 根据当前文件是stdout还是stderr,选择不同的发送方式
        let r: Result<usize, TtyError> = if data.flags.contains(TtyFileFlag::STDOUT) {
            self.core.stdout(&buf[0..len], true)
        } else if data.flags.contains(TtyFileFlag::STDERR) {
            self.core.stderr(&buf[0..len], true)
        } else {
            return Err(SystemError::EPERM);
        };

        if r.is_ok() {
            self.sync().expect("Failed to sync tty device!");
            return Ok(r.unwrap());
        }

        let r: TtyError = r.unwrap_err();
        kerror!("Error occurred when writing tty deivce. Error msg={r:?}");
        return Err(SystemError::EIO);
    }

    fn poll(&self) -> Result<crate::filesystem::vfs::PollStatus, SystemError> {
        return Err(SystemError::EOPNOTSUPP_OR_ENOTSUP);
    }

    fn fs(&self) -> Arc<dyn crate::filesystem::vfs::FileSystem> {
        return self.fs.read().upgrade().unwrap();
    }

    fn as_any_ref(&self) -> &dyn core::any::Any {
        self
    }

    fn list(&self) -> Result<alloc::vec::Vec<alloc::string::String>, SystemError> {
        return Err(SystemError::EOPNOTSUPP_OR_ENOTSUP);
    }

    fn metadata(&self) -> Result<Metadata, SystemError> {
        return Ok(self.private_data.read().metadata.clone());
    }

    fn close(&self, _data: &mut FilePrivateData) -> Result<(), SystemError> {
        return Ok(());
    }

    fn sync(&self) -> Result<(), SystemError> {
        // TODO: 引入IO重定向后，需要将输出重定向到对应的设备。
        // 目前只是简单的输出到屏幕（为了实现的简便）

        loop {
            let mut buf = [0u8; 512];
            let r: Result<usize, TtyError> = self.core.output(&mut buf[0..511], false);
            let len;
            match r {
                Ok(x) => {
                    len = x;
                }
                Err(TtyError::EOF(x)) | Err(TtyError::BufferEmpty(x)) => {
                    len = x;
                }
                _ => return Err(SystemError::EIO),
            }

            if len == 0 {
                break;
            }
            // 输出到屏幕
<<<<<<< HEAD
            for x in buf {
                textui_putchar(x as char, FontColor::WHITE, FontColor::BLACK).ok();
=======

            for x in 0..len {
                textui_putchar(buf[x] as char, FontColor::WHITE, FontColor::BLACK).ok();
>>>>>>> 446d871f
            }
        }
        return Ok(());
    }
<<<<<<< HEAD
    fn ioctl(&self, cmd: u32, data: usize) -> Result<usize, SystemError> {
        let cmd: IoctlCmd = IoctlCmd::from(cmd);
        match cmd {
            IoctlCmd::GETWINSZ => {
                let winsize = data as *mut Winsize;
                unsafe {
                    *winsize = *self.winsize.read();
                }
                Ok(0)
            },
            IoctlCmd::SETWINSZ => {
                let winsize = data as *const Winsize;
                unsafe {
                    *self.winsize.write() = *winsize;
                }
                Ok(0)
            },
            IoctlCmd::ENABLEECHO => {
                let mut termios = self.termios.write();
                let mut lflag = termios.lflag;
                lflag |= Lflag::ECHO;
                termios.lflag = lflag;
                self.core.enable_echo();
                Ok(0)
            },
            IoctlCmd::DISABLEECHO => {
                let mut termios = self.termios.write();
                let mut lflag = termios.lflag;
                lflag |= !Lflag::ECHO;
                termios.lflag = lflag;
                self.core.disable_echo();
                Ok(0)
            },
            _ => Err(SystemError::EBADRQC),
        }
=======
    fn resize(&self, _len: usize) -> Result<(), SystemError> {
        return Ok(());
>>>>>>> 446d871f
    }
}

impl TtyDevicePrivateData {
    pub fn new(name: &str) -> RwLock<Self> {
        let mut metadata = Metadata::new(FileType::CharDevice, ModeType::from_bits_truncate(0o755));
        metadata.size = TtyCore::STDIN_BUF_SIZE as i64;
        return RwLock::new(TtyDevicePrivateData {
            name: name.to_string(),
            metadata,
        });
    }
}

/// @brief 初始化TTY设备
pub fn tty_init() -> Result<(), SystemError> {
    let tty: Arc<TtyDevice> = TtyDevice::new("tty0");
    let devfs_root_inode = ROOT_INODE().lookup("/dev");
    if devfs_root_inode.is_err() {
        return Err(devfs_root_inode.unwrap_err());
    }
    // 当前关闭键盘输入回显
    // TODO: 完善Termios之后, 改为默认开启键盘输入回显.
    tty.core.disable_echo();
    let guard = TTY_DEVICES.upgradeable_read();

    // 如果已经存在了这个设备
    if guard.contains_key("tty0") {
        return Err(SystemError::EEXIST);
    }

    let mut guard = guard.upgrade();

    guard.insert("tty0".to_string(), tty.clone());

    drop(guard);

    let r = devfs_register(&tty.name(), tty);
    if r.is_err() {
        return Err(devfs_root_inode.unwrap_err());
    }

    serial_init()?;
    return Ok(());
}<|MERGE_RESOLUTION|>--- conflicted
+++ resolved
@@ -9,14 +9,12 @@
     filesystem::{
         devfs::{devfs_register, DevFS, DeviceINode},
         vfs::{
-<<<<<<< HEAD
+            
             file::FileMode,
             ioctl::IoctlCmd,
-            FilePrivateData, FileType, IndexNode, Metadata, ROOT_INODE,
-=======
-            file::FileMode, syscall::ModeType, FilePrivateData, FileType, IndexNode, Metadata,
+            syscall::ModeType, FilePrivateData, FileType, IndexNode, Metadata,
             ROOT_INODE,
->>>>>>> 446d871f
+        ,
         },
     },
     kerror, kinfo,
@@ -284,19 +282,13 @@
                 break;
             }
             // 输出到屏幕
-<<<<<<< HEAD
-            for x in buf {
-                textui_putchar(x as char, FontColor::WHITE, FontColor::BLACK).ok();
-=======
 
             for x in 0..len {
                 textui_putchar(buf[x] as char, FontColor::WHITE, FontColor::BLACK).ok();
->>>>>>> 446d871f
-            }
-        }
-        return Ok(());
-    }
-<<<<<<< HEAD
+            }
+        }
+        return Ok(());
+    }
     fn ioctl(&self, cmd: u32, data: usize) -> Result<usize, SystemError> {
         let cmd: IoctlCmd = IoctlCmd::from(cmd);
         match cmd {
@@ -332,10 +324,9 @@
             },
             _ => Err(SystemError::EBADRQC),
         }
-=======
+    }
     fn resize(&self, _len: usize) -> Result<(), SystemError> {
         return Ok(());
->>>>>>> 446d871f
     }
 }
 
