--- conflicted
+++ resolved
@@ -8,15 +8,9 @@
         devfs::{devfs_register, DevFS, DeviceINode},
         vfs::{file::FileMode, FilePrivateData, FileType, IndexNode, Metadata, ROOT_INODE},
     },
-<<<<<<< HEAD
-    include::bindings::bindings::{ECONNABORTED, EINVAL, EIO, ENOTSUP, EPERM},
-    kdebug, kerror,
+    kerror,
     libs::rwlock::RwLock,
-    print,
-    syscall::SystemError,
-=======
-    kerror, libs::rwlock::RwLock, syscall::SystemError,
->>>>>>> 5fb12ce4
+    syscall::SystemError, print,
 };
 
 use super::{TtyCore, TtyError, TtyFileFlag, TtyFilePrivateData};
@@ -73,9 +67,9 @@
 
     /// @brief 检查TTY文件的读写参数是否合法
     #[inline]
-    pub fn check_rw_param(&self, len: usize, buf: &[u8]) -> Result<(), i32> {
+    pub fn check_rw_param(&self, len: usize, buf: &[u8]) -> Result<(), SystemError> {
         if len > buf.len() {
-            return Err(-(EINVAL as i32));
+            return Err(SystemError::EINVAL);
         }
         return Ok(());
     }
@@ -88,7 +82,6 @@
 }
 
 impl IndexNode for TtyDevice {
-<<<<<<< HEAD
     /// @brief 打开TTY设备
     ///
     /// @param data 文件私有信息
@@ -98,7 +91,7 @@
     /// - mode的值为O_RDONLY时，表示这个文件是stdin
     /// - mode的值为O_WRONLY时，表示这个文件是stdout
     /// - mode的值为O_WRONLY | O_SYNC时，表示这个文件是stderr
-    fn open(&self, data: &mut FilePrivateData, mode: &FileMode) -> Result<(), i32> {
+    fn open(&self, data: &mut FilePrivateData, mode: &FileMode) -> Result<(), SystemError> {
         let mut p = TtyFilePrivateData::default();
 
         // 检查打开模式
@@ -112,14 +105,10 @@
                 p.flags.insert(TtyFileFlag::STDOUT);
             }
         } else {
-            return Err(-(EINVAL as i32));
+            return Err(SystemError::EINVAL);
         }
 
         // 保存文件私有信息
-=======
-    fn open(&self, data: &mut FilePrivateData, mode: &FileMode) -> Result<(), SystemError> {
-        let p = TtyFilePrivateData::default();
->>>>>>> 5fb12ce4
         *data = FilePrivateData::Tty(p);
         return Ok(());
     }
@@ -150,14 +139,10 @@
             TtyError::EOF(n) => {
                 return Ok(n);
             }
-<<<<<<< HEAD
-            _ => {
-                return Err(-(ECONNABORTED as i32));
-=======
+
             x => {
                 kerror!("Error occurred when reading tty, msg={x:?}");
                 return Err(SystemError::ECONNABORTED);
->>>>>>> 5fb12ce4
             }
         }
     }
@@ -214,11 +199,11 @@
         return Err(SystemError::ENOTSUP);
     }
 
-    fn metadata(&self) -> Result<Metadata, i32> {
+    fn metadata(&self) -> Result<Metadata, SystemError> {
         return Ok(self.private_data.read().metadata.clone());
     }
 
-    fn close(&self, _data: &mut FilePrivateData) -> Result<(), i32> {
+    fn close(&self, _data: &mut FilePrivateData) -> Result<(), SystemError> {
         return Ok(());
     }
 
@@ -239,7 +224,7 @@
                 }
                 _ => return Err(SystemError::EIO),
             }
-            
+
             if len == 0 {
                 break;
             }
@@ -279,12 +264,12 @@
     let tty = TtyDevice::new("tty0");
     let devfs_root_inode = ROOT_INODE().lookup("/dev");
     if devfs_root_inode.is_err() {
-        return Err(SystemError::from_posix_errno(devfs_root_inode.unwrap_err()).unwrap());
+        return Err(devfs_root_inode.unwrap_err());
     }
 
     let r = devfs_register(&tty.name(), tty);
     if r.is_err() {
-        return Err(SystemError::from_posix_errno(r.unwrap_err()).unwrap());
+        return Err(devfs_root_inode.unwrap_err());
     }
 
     return Ok(());
