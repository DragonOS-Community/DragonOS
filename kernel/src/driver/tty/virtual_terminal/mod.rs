--- conflicted
+++ resolved
@@ -206,59 +206,11 @@
     }
 
     /// 参考： https://code.dragonos.org.cn/xref/linux-6.1.9/drivers/tty/vt/vt.c#2894
-<<<<<<< HEAD
-    fn write(&self, tty: &TtyCoreData, buf: &[u8], mut nr: usize) -> Result<usize, SystemError> {
-        // 关闭中断
-        let mut vc_data = tty.vc_data_irqsave();
-        let mut offset = 0;
-
-        // 这个参数是用来扫描unicode字符的，但是这部分目前未完成，先写着
-        let mut rescan = false;
-        let mut ch: u32 = 0;
-
-        let mut draw = DrawRegion::default();
-
-        // 首先隐藏光标再写
-        vc_data.hide_cursor();
-
-        while nr != 0 {
-            if !rescan {
-                ch = buf[offset] as u32;
-                offset += 1;
-                nr -= 1;
-            }
-
-            let (tc, rescan_last) = vc_data.translate(&mut ch);
-            if tc.is_none() {
-                // 表示未转换完成
-                continue;
-            }
-
-            let tc = tc.unwrap();
-            rescan = rescan_last;
-
-            if vc_data.is_control(tc, ch) {
-                vc_data.flush(&mut draw);
-                vc_data.do_control(ch);
-                continue;
-            }
-
-            if !vc_data.console_write_normal(tc, ch, &mut draw) {
-                continue;
-            }
-        }
-
-        vc_data.flush(&mut draw);
-
-        // TODO: notify update
-        return Ok(offset);
-=======
     #[inline(never)]
     fn write(&self, tty: &TtyCoreData, buf: &[u8], nr: usize) -> Result<usize, SystemError> {
         let ret = self.do_write(tty, buf, nr);
         self.flush_chars(tty);
         ret
->>>>>>> 8c6f2184
     }
 
     #[inline(never)]
