--- conflicted
+++ resolved
@@ -9,14 +9,10 @@
         rwlock::{RwLock, RwLockReadGuard},
         spinlock::SpinLock,
     },
-<<<<<<< HEAD
     mm::{
-        allocator::page_frame::PageFrameCount, kernel_mapper::KernelMapper, page::EntryFlags,
+        allocator::page_frame::PageFrameCount, kernel_mapper::KernelMapper, page::EntryFlags, mmio_buddy::mmio_pool
         MemoryManagementArch,
     },
-=======
-    mm::{mmio_buddy::mmio_pool, page::EntryFlags},
->>>>>>> 79eda4bc
     time::timer::{Timer, TimerFunction},
 };
 use alloc::{boxed::Box, sync::Arc};
@@ -105,8 +101,7 @@
             *vaddr = buf_vaddr;
         }
         // 地址映射
-<<<<<<< HEAD
-        let mut paddr = boot_params().read().screen_info.lfb_base;
+        let paddr = bp.screen_info.lfb_base;
         let count = PageFrameCount::new(
             page_align_up(frame_buffer_info_guard.buf_size()) / MMArch::PAGE_SIZE,
         );
@@ -116,11 +111,6 @@
         let mut kernel_mapper = kernel_mapper.as_mut();
         assert!(kernel_mapper.is_some());
         let mut vaddr = buf_vaddr;
-=======
-        let paddr = bp.screen_info.lfb_base;
-        let page_flags: EntryFlags<MMArch> = EntryFlags::new().set_execute(true).set_write(true);
-
->>>>>>> 79eda4bc
         unsafe {
             mmio_guard
                 .map_phys_with_flags(paddr, page_align_up(buf_size), page_flags)
