--- conflicted
+++ resolved
@@ -37,7 +37,7 @@
     video_frame_buffer_info.vaddr = SPECIAL_MEMOEY_MAPPING_VIRT_ADDR_BASE + FRAME_BUFFER_MAPPING_OFFSET;
 
     rs_map_phys(video_frame_buffer_info.vaddr, __fb_info.framebuffer_addr, video_frame_buffer_info.size, PAGE_KERNEL_PAGE | PAGE_PWT | PAGE_PCD);
-    
+
     kinfo("VBE frame buffer successfully Re-mapped!");
 }
 
@@ -113,10 +113,6 @@
         // 启用屏幕刷新软中断
         rs_register_softirq_video();
         rs_raise_softirq(VIDEO_REFRESH_SIRQ);
-<<<<<<< HEAD
-=======
-
->>>>>>> 0663027b
     }
     return 0;
 }
