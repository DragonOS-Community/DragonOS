//! PCI transport for VirtIO.

use crate::driver::base::device::DeviceId;
use crate::driver::pci::pci::{
    BusDeviceFunction, PciDeviceStructure, PciDeviceStructureGeneralDevice, PciError,
    PciStandardDeviceBar, PCI_CAP_ID_VNDR,
};

use crate::driver::pci::root::pci_root_0;

use crate::exception::IrqNumber;

use crate::libs::spinlock::{SpinLock, SpinLockGuard};
use crate::libs::volatile::{
    volread, volwrite, ReadOnly, Volatile, VolatileReadable, VolatileWritable, WriteOnly,
};
use crate::mm::VirtAddr;

use alloc::sync::Arc;
use core::{
    fmt::{self, Display, Formatter},
    mem::{align_of, size_of},
    ptr::{self, addr_of_mut, NonNull},
};
use virtio_drivers::{
    transport::{DeviceStatus, DeviceType, Transport},
    Error, Hal, PhysAddr,
};

use super::VIRTIO_VENDOR_ID;

/// The offset to add to a VirtIO device ID to get the corresponding PCI device ID.
/// PCI Virtio设备的DEVICE_ID 的offset
const PCI_DEVICE_ID_OFFSET: u16 = 0x1040;
/// PCI Virtio 设备的DEVICE_ID及其对应的设备类型
const TRANSITIONAL_NETWORK: u16 = 0x1000;
const TRANSITIONAL_BLOCK: u16 = 0x1001;
const TRANSITIONAL_MEMORY_BALLOONING: u16 = 0x1002;
const TRANSITIONAL_CONSOLE: u16 = 0x1003;
const TRANSITIONAL_SCSI_HOST: u16 = 0x1004;
const TRANSITIONAL_ENTROPY_SOURCE: u16 = 0x1005;
const TRANSITIONAL_9P_TRANSPORT: u16 = 0x1009;

/// The offset of the bar field within `virtio_pci_cap`.
const CAP_BAR_OFFSET: u8 = 4;
/// The offset of the offset field with `virtio_pci_cap`.
const CAP_BAR_OFFSET_OFFSET: u8 = 8;
/// The offset of the `length` field within `virtio_pci_cap`.
const CAP_LENGTH_OFFSET: u8 = 12;
/// The offset of the`notify_off_multiplier` field within `virtio_pci_notify_cap`.
const CAP_NOTIFY_OFF_MULTIPLIER_OFFSET: u8 = 16;

/// Common configuration.
const VIRTIO_PCI_CAP_COMMON_CFG: u8 = 1;
/// Notifications.
const VIRTIO_PCI_CAP_NOTIFY_CFG: u8 = 2;
/// ISR Status.
const VIRTIO_PCI_CAP_ISR_CFG: u8 = 3;
/// Device specific configuration.
const VIRTIO_PCI_CAP_DEVICE_CFG: u8 = 4;

/// Virtio设备接收中断的设备号
const VIRTIO_RECV_VECTOR: IrqNumber = IrqNumber::new(56);
/// Virtio设备接收中断的设备号的表项号
const VIRTIO_RECV_VECTOR_INDEX: u16 = 0;
// 接收的queue号
const QUEUE_RECEIVE: u16 = 0;
///@brief device id 转换为设备类型
///@param pci_device_id，device_id
///@return DeviceType 对应的设备类型
fn device_type(pci_device_id: u16) -> DeviceType {
    match pci_device_id {
        TRANSITIONAL_NETWORK => DeviceType::Network,
        TRANSITIONAL_BLOCK => DeviceType::Block,
        TRANSITIONAL_MEMORY_BALLOONING => DeviceType::MemoryBalloon,
        TRANSITIONAL_CONSOLE => DeviceType::Console,
        TRANSITIONAL_SCSI_HOST => DeviceType::ScsiHost,
        TRANSITIONAL_ENTROPY_SOURCE => DeviceType::EntropySource,
        TRANSITIONAL_9P_TRANSPORT => DeviceType::_9P,
        id if id >= PCI_DEVICE_ID_OFFSET => DeviceType::from(id - PCI_DEVICE_ID_OFFSET),
        _ => DeviceType::Invalid,
    }
}

/// PCI transport for VirtIO.
///
/// Ref: 4.1 Virtio Over PCI Bus
#[allow(dead_code)]
#[derive(Debug, Clone)]
pub struct PciTransport {
    device_type: DeviceType,
    /// The bus, device and function identifier for the VirtIO device.
    _bus_device_function: BusDeviceFunction,
    /// The common configuration structure within some BAR.
    common_cfg: NonNull<CommonCfg>,
    /// The start of the queue notification region within some BAR.
    notify_region: NonNull<[WriteOnly<u16>]>,
    notify_off_multiplier: u32,
    /// The ISR status register within some BAR.
    isr_status: NonNull<Volatile<u8>>,
    /// The VirtIO device-specific configuration within some BAR.
    config_space: Option<NonNull<[u32]>>,
    irq: IrqNumber,
    dev_id: Arc<DeviceId>,
    device: Arc<SpinLock<PciDeviceStructureGeneralDevice>>,
}

impl PciTransport {
    /// Construct a new PCI VirtIO device driver for the given device function on the given PCI
    /// root controller.
    ///
    /// ## 参数
    ///
    /// - `device` - The PCI device structure for the VirtIO device.
    /// - `irq_handler` - An optional handler for the device's interrupt. If `None`, a default
    ///     handler `DefaultVirtioIrqHandler` will be used.
    /// - `irq_number_offset` - Currently, this parameter is just simple make a offset to the irq number, cause it's not be allowed to have the same irq number within different device
    #[allow(clippy::extra_unused_type_parameters)]
    pub fn new<H: Hal>(
        device: Arc<PciDeviceStructureGeneralDevice>,
        dev_id: Arc<DeviceId>,
    ) -> Result<Self, VirtioPciError> {
        let irq = VIRTIO_RECV_VECTOR;
        let header = &device.common_header;
        let bus_device_function = header.bus_device_function;
        if header.vendor_id != VIRTIO_VENDOR_ID {
            return Err(VirtioPciError::InvalidVendorId(header.vendor_id));
        }
        let device_type = device_type(header.device_id);
        // Find the PCI capabilities we need.
        let mut common_cfg: Option<VirtioCapabilityInfo> = None;
        let mut notify_cfg: Option<VirtioCapabilityInfo> = None;
        let mut notify_off_multiplier = 0;
        let mut isr_cfg = None;
        let mut device_cfg = None;
        device.bar_ioremap().unwrap()?;
        device.enable_master();
        let standard_device = device.as_standard_device().unwrap();
        // 目前缺少对PCI设备中断号的统一管理，所以这里需要指定一个中断号。不能与其他中断重复
        let irq_vector = standard_device.irq_vector_mut().unwrap();
<<<<<<< HEAD
        irq_vector.write().push(irq);
        standard_device
            .irq_init(IRQ::PCI_IRQ_MSIX | IRQ::PCI_IRQ_MSI)
            .ok_or(VirtioPciError::UnableToInitIrq)?;
        // panic!();
        // 中断相关信息
        let msg = PciIrqMsg {
            irq_common_message: IrqCommonMsg::init_from(
                0,
                "Virtio_IRQ".to_string(),
                &DefaultVirtioIrqHandler,
                dev_id.clone(),
            ),
            irq_specific_message: IrqSpecificMsg::msi_default(),
        };
        standard_device.irq_install(msg)?;

        standard_device.irq_enable(true)?;
        // panic!();
=======
        irq_vector.push(irq);

>>>>>>> 20c58101
        //device_capability为迭代器，遍历其相当于遍历所有的cap空间
        for capability in device.capabilities().unwrap() {
            if capability.id != PCI_CAP_ID_VNDR {
                continue;
            }
            let cap_len = capability.private_header as u8;
            let cfg_type = (capability.private_header >> 8) as u8;
            if cap_len < 16 {
                continue;
            }
            let struct_info = VirtioCapabilityInfo {
                bar: pci_root_0().read_config(
                    bus_device_function,
                    (capability.offset + CAP_BAR_OFFSET).into(),
                ) as u8,
                offset: pci_root_0().read_config(
                    bus_device_function,
                    (capability.offset + CAP_BAR_OFFSET_OFFSET).into(),
                ),
                length: pci_root_0().read_config(
                    bus_device_function,
                    (capability.offset + CAP_LENGTH_OFFSET).into(),
                ),
            };

            match cfg_type {
                VIRTIO_PCI_CAP_COMMON_CFG if common_cfg.is_none() => {
                    common_cfg = Some(struct_info);
                }
                VIRTIO_PCI_CAP_NOTIFY_CFG if cap_len >= 20 && notify_cfg.is_none() => {
                    notify_cfg = Some(struct_info);
                    notify_off_multiplier = pci_root_0().read_config(
                        bus_device_function,
                        (capability.offset + CAP_NOTIFY_OFF_MULTIPLIER_OFFSET).into(),
                    );
                }
                VIRTIO_PCI_CAP_ISR_CFG if isr_cfg.is_none() => {
                    isr_cfg = Some(struct_info);
                }
                VIRTIO_PCI_CAP_DEVICE_CFG if device_cfg.is_none() => {
                    device_cfg = Some(struct_info);
                }
                _ => {}
            }
        }

        let common_cfg = get_bar_region::<_>(
            &device.standard_device_bar.read(),
            &common_cfg.ok_or(VirtioPciError::MissingCommonConfig)?,
        )?;

        let notify_cfg = notify_cfg.ok_or(VirtioPciError::MissingNotifyConfig)?;
        if notify_off_multiplier % 2 != 0 {
            return Err(VirtioPciError::InvalidNotifyOffMultiplier(
                notify_off_multiplier,
            ));
        }
        //debug!("notify.offset={},notify.length={}",notify_cfg.offset,notify_cfg.length);
        let notify_region =
            get_bar_region_slice::<_>(&device.standard_device_bar.read(), &notify_cfg)?;
        let isr_status = get_bar_region::<_>(
            &device.standard_device_bar.read(),
            &isr_cfg.ok_or(VirtioPciError::MissingIsrConfig)?,
        )?;
        let config_space = if let Some(device_cfg) = device_cfg {
            Some(get_bar_region_slice::<_>(
                &device.standard_device_bar.read(),
                &device_cfg,
            )?)
        } else {
            None
        };
        Ok(Self {
            device_type,
            _bus_device_function: bus_device_function,
            common_cfg,
            notify_region,
            notify_off_multiplier,
            isr_status,
            config_space,
            irq,
            dev_id,
            device: Arc::new(SpinLock::new(device.clone())),
        })
    }

    pub fn pci_device(&self) -> SpinLockGuard<PciDeviceStructureGeneralDevice> {
        self.device.lock()
    }

    pub fn irq(&self) -> IrqNumber {
        self.irq
    }
}

impl Transport for PciTransport {
    fn device_type(&self) -> DeviceType {
        self.device_type
    }

    fn read_device_features(&mut self) -> u64 {
        // Safe because the common config pointer is valid and we checked in get_bar_region that it
        // was aligned.
        unsafe {
            volwrite!(self.common_cfg, device_feature_select, 0);
            let mut device_features_bits = volread!(self.common_cfg, device_feature) as u64;
            volwrite!(self.common_cfg, device_feature_select, 1);
            device_features_bits |= (volread!(self.common_cfg, device_feature) as u64) << 32;
            device_features_bits
        }
    }

    fn write_driver_features(&mut self, driver_features: u64) {
        // Safe because the common config pointer is valid and we checked in get_bar_region that it
        // was aligned.
        unsafe {
            volwrite!(self.common_cfg, driver_feature_select, 0);
            volwrite!(self.common_cfg, driver_feature, driver_features as u32);
            volwrite!(self.common_cfg, driver_feature_select, 1);
            volwrite!(
                self.common_cfg,
                driver_feature,
                (driver_features >> 32) as u32
            );
        }
    }

    fn max_queue_size(&mut self, queue: u16) -> u32 {
        unsafe {
            volwrite!(self.common_cfg, queue_select, queue);
            volread!(self.common_cfg, queue_size).into()
        }
    }

    fn notify(&mut self, queue: u16) {
        // Safe because the common config and notify region pointers are valid and we checked in
        // get_bar_region that they were aligned.
        unsafe {
            volwrite!(self.common_cfg, queue_select, queue);
            // TODO: Consider caching this somewhere (per queue).
            let queue_notify_off = volread!(self.common_cfg, queue_notify_off);

            let offset_bytes = usize::from(queue_notify_off) * self.notify_off_multiplier as usize;
            let index = offset_bytes / size_of::<u16>();
            addr_of_mut!((*self.notify_region.as_ptr())[index]).vwrite(queue);
        }
    }

    fn set_status(&mut self, status: DeviceStatus) {
        // Safe because the common config pointer is valid and we checked in get_bar_region that it
        // was aligned.
        unsafe {
            volwrite!(self.common_cfg, device_status, status.bits() as u8);
        }
    }

    fn get_status(&self) -> DeviceStatus {
        // Safe because the common config pointer is valid and we checked in get_bar_region that it
        // was aligned.
        unsafe { DeviceStatus::from_bits_truncate(volread!(self.common_cfg, device_status).into()) }
    }

    fn set_guest_page_size(&mut self, _guest_page_size: u32) {
        // No-op, the PCI transport doesn't care.
    }
    fn requires_legacy_layout(&self) -> bool {
        false
    }
    fn queue_set(
        &mut self,
        queue: u16,
        size: u32,
        descriptors: PhysAddr,
        driver_area: PhysAddr,
        device_area: PhysAddr,
    ) {
        // Safe because the common config pointer is valid and we checked in get_bar_region that it
        // was aligned.
        unsafe {
            volwrite!(self.common_cfg, queue_select, queue);
            volwrite!(self.common_cfg, queue_size, size as u16);
            volwrite!(self.common_cfg, queue_desc, descriptors as u64);
            volwrite!(self.common_cfg, queue_driver, driver_area as u64);
            volwrite!(self.common_cfg, queue_device, device_area as u64);
            // 这里设置队列中断对应的中断项
            if queue == QUEUE_RECEIVE {
                volwrite!(self.common_cfg, queue_msix_vector, VIRTIO_RECV_VECTOR_INDEX);
                let vector = volread!(self.common_cfg, queue_msix_vector);
                if vector != VIRTIO_RECV_VECTOR_INDEX {
                    panic!("Vector set failed");
                }
            }
            volwrite!(self.common_cfg, queue_enable, 1);
        }
    }

    fn queue_unset(&mut self, queue: u16) {
        // Safe because the common config pointer is valid and we checked in get_bar_region that it
        // was aligned.
        unsafe {
            volwrite!(self.common_cfg, queue_select, queue);
            volwrite!(self.common_cfg, queue_size, 0);
            volwrite!(self.common_cfg, queue_desc, 0);
            volwrite!(self.common_cfg, queue_driver, 0);
            volwrite!(self.common_cfg, queue_device, 0);
        }
    }

    fn queue_used(&mut self, queue: u16) -> bool {
        // Safe because the common config pointer is valid and we checked in get_bar_region that it
        // was aligned.
        unsafe {
            volwrite!(self.common_cfg, queue_select, queue);
            volread!(self.common_cfg, queue_enable) == 1
        }
    }

    fn ack_interrupt(&mut self) -> bool {
        // Safe because the common config pointer is valid and we checked in get_bar_region that it
        // was aligned.
        // Reading the ISR status resets it to 0 and causes the device to de-assert the interrupt.
        let isr_status = unsafe { self.isr_status.as_ptr().vread() };
        // TODO: Distinguish between queue interrupt and device configuration interrupt.
        isr_status & 0x3 != 0
    }

    fn config_space<T>(&self) -> Result<NonNull<T>, Error> {
        if let Some(config_space) = self.config_space {
            if size_of::<T>() > config_space.len() * size_of::<u32>() {
                Err(Error::ConfigSpaceTooSmall)
            } else if align_of::<T>() > 4 {
                // Panic as this should only happen if the driver is written incorrectly.
                panic!(
                    "Driver expected config space alignment of {} bytes, but VirtIO only guarantees 4 byte alignment.",
                    align_of::<T>()
                );
            } else {
                // TODO: Use NonNull::as_non_null_ptr once it is stable.
                let config_space_ptr = NonNull::new(config_space.as_ptr() as *mut u32).unwrap();
                Ok(config_space_ptr.cast())
            }
        } else {
            Err(Error::ConfigSpaceMissing)
        }
    }
}

impl Drop for PciTransport {
    fn drop(&mut self) {
        // Reset the device when the transport is dropped.
        self.set_status(DeviceStatus::empty());

        // todo: 调用pci的中断释放函数，并且在virtio_irq_manager里面删除对应的设备的中断
    }
}

#[repr(C)]
struct CommonCfg {
    device_feature_select: Volatile<u32>,
    device_feature: ReadOnly<u32>,
    driver_feature_select: Volatile<u32>,
    driver_feature: Volatile<u32>,
    msix_config: Volatile<u16>,
    num_queues: ReadOnly<u16>,
    device_status: Volatile<u8>,
    config_generation: ReadOnly<u8>,
    queue_select: Volatile<u16>,
    queue_size: Volatile<u16>,
    queue_msix_vector: Volatile<u16>,
    queue_enable: Volatile<u16>,
    queue_notify_off: Volatile<u16>,
    queue_desc: Volatile<u64>,
    queue_driver: Volatile<u64>,
    queue_device: Volatile<u64>,
}

/// Information about a VirtIO structure within some BAR, as provided by a `virtio_pci_cap`.
/// cfg空间在哪个bar的多少偏移处，长度多少
#[derive(Clone, Debug, Eq, PartialEq)]
struct VirtioCapabilityInfo {
    /// The bar in which the structure can be found.
    bar: u8,
    /// The offset within the bar.
    offset: u32,
    /// The length in bytes of the structure within the bar.
    length: u32,
}

/// An error encountered initialising a VirtIO PCI transport.
/// VirtIO PCI transport 初始化时的错误
#[derive(Clone, Debug, Eq, PartialEq)]
pub enum VirtioPciError {
    /// PCI device vender ID was not the VirtIO vendor ID.
    InvalidVendorId(u16),
    /// No valid `VIRTIO_PCI_CAP_COMMON_CFG` capability was found.
    MissingCommonConfig,
    /// No valid `VIRTIO_PCI_CAP_NOTIFY_CFG` capability was found.
    MissingNotifyConfig,
    /// `VIRTIO_PCI_CAP_NOTIFY_CFG` capability has a `notify_off_multiplier` that is not a multiple
    /// of 2.
    InvalidNotifyOffMultiplier(u32),
    /// No valid `VIRTIO_PCI_CAP_ISR_CFG` capability was found.
    MissingIsrConfig,
    /// An IO BAR was provided rather than a memory BAR.
    UnexpectedBarType,
    /// A BAR which we need was not allocated an address.
    BarNotAllocated(u8),
    /// The offset for some capability was greater than the length of the BAR.
    BarOffsetOutOfRange,
    /// The virtual address was not aligned as expected.
    Misaligned {
        /// The virtual address in question.
        vaddr: VirtAddr,
        /// The expected alignment in bytes.
        alignment: usize,
    },
    ///获取虚拟地址失败
    BarGetVaddrFailed,
    /// A generic PCI error,
    Pci(PciError),
}

impl Display for VirtioPciError {
    fn fmt(&self, f: &mut Formatter) -> fmt::Result {
        match self {
            Self::InvalidVendorId(vendor_id) => write!(
                f,
                "PCI device vender ID {:#06x} was not the VirtIO vendor ID {:#06x}.",
                vendor_id, VIRTIO_VENDOR_ID
            ),
            Self::MissingCommonConfig => write!(
                f,
                "No valid `VIRTIO_PCI_CAP_COMMON_CFG` capability was found."
            ),
            Self::MissingNotifyConfig => write!(
                f,
                "No valid `VIRTIO_PCI_CAP_NOTIFY_CFG` capability was found."
            ),
            Self::InvalidNotifyOffMultiplier(notify_off_multiplier) => {
                write!(
                    f,
                    "`VIRTIO_PCI_CAP_NOTIFY_CFG` capability has a `notify_off_multiplier` that is not a multiple of 2: {}",
                    notify_off_multiplier
                )
            }
            Self::MissingIsrConfig => {
                write!(f, "No valid `VIRTIO_PCI_CAP_ISR_CFG` capability was found.")
            }
            Self::UnexpectedBarType => write!(f, "Unexpected BAR (expected memory BAR)."),
            Self::BarNotAllocated(bar_index) => write!(f, "Bar {} not allocated.", bar_index),
            Self::BarOffsetOutOfRange => write!(f, "Capability offset greater than BAR length."),
            Self::Misaligned { vaddr, alignment } => write!(
                f,
                "Virtual address {:?} was not aligned to a {} byte boundary as expected.",
                vaddr, alignment
            ),
            Self::BarGetVaddrFailed => write!(f, "Get bar virtaddress failed"),
            Self::Pci(pci_error) => pci_error.fmt(f),
        }
    }
}

/// PCI error到VirtioPciError的转换，层层上报
impl From<PciError> for VirtioPciError {
    fn from(error: PciError) -> Self {
        Self::Pci(error)
    }
}

/// @brief 获取虚拟地址并将其转化为对应类型的指针
/// @param device_bar 存储bar信息的结构体 struct_info 存储cfg空间的位置信息
/// @return Result<NonNull<T>, VirtioPciError> 成功则返回对应类型的指针，失败则返回Error
fn get_bar_region<T>(
    device_bar: &PciStandardDeviceBar,
    struct_info: &VirtioCapabilityInfo,
) -> Result<NonNull<T>, VirtioPciError> {
    let bar_info = device_bar.get_bar(struct_info.bar)?;
    let (bar_address, bar_size) = bar_info
        .memory_address_size()
        .ok_or(VirtioPciError::UnexpectedBarType)?;
    if bar_address == 0 {
        return Err(VirtioPciError::BarNotAllocated(struct_info.bar));
    }
    if struct_info.offset + struct_info.length > bar_size
        || size_of::<T>() > struct_info.length as usize
    {
        return Err(VirtioPciError::BarOffsetOutOfRange);
    }
    //debug!("Chossed bar ={},used={}",struct_info.bar,struct_info.offset + struct_info.length);
    let vaddr = (bar_info
        .virtual_address()
        .ok_or(VirtioPciError::BarGetVaddrFailed)?)
        + struct_info.offset as usize;
    if vaddr.data() % align_of::<T>() != 0 {
        return Err(VirtioPciError::Misaligned {
            vaddr,
            alignment: align_of::<T>(),
        });
    }
    let vaddr = NonNull::new(vaddr.data() as *mut u8).unwrap();
    Ok(vaddr.cast())
}

/// @brief 获取虚拟地址并将其转化为对应类型的切片的指针
/// @param device_bar 存储bar信息的结构体 struct_info 存储cfg空间的位置信息切片的指针
/// @return Result<NonNull<[T]>, VirtioPciError> 成功则返回对应类型的指针切片，失败则返回Error
fn get_bar_region_slice<T>(
    device_bar: &PciStandardDeviceBar,
    struct_info: &VirtioCapabilityInfo,
) -> Result<NonNull<[T]>, VirtioPciError> {
    let ptr = get_bar_region::<T>(device_bar, struct_info)?;
    // let raw_slice =
    //     ptr::slice_from_raw_parts_mut(ptr.as_ptr(), struct_info.length as usize / size_of::<T>());
    Ok(nonnull_slice_from_raw_parts(
        ptr,
        struct_info.length as usize / size_of::<T>(),
    ))
}

fn nonnull_slice_from_raw_parts<T>(data: NonNull<T>, len: usize) -> NonNull<[T]> {
    NonNull::new(ptr::slice_from_raw_parts_mut(data.as_ptr(), len)).unwrap()
}<|MERGE_RESOLUTION|>--- conflicted
+++ resolved
@@ -10,7 +10,6 @@
 
 use crate::exception::IrqNumber;
 
-use crate::libs::spinlock::{SpinLock, SpinLockGuard};
 use crate::libs::volatile::{
     volread, volwrite, ReadOnly, Volatile, VolatileReadable, VolatileWritable, WriteOnly,
 };
@@ -102,7 +101,7 @@
     config_space: Option<NonNull<[u32]>>,
     irq: IrqNumber,
     dev_id: Arc<DeviceId>,
-    device: Arc<SpinLock<PciDeviceStructureGeneralDevice>>,
+    device: Arc<PciDeviceStructureGeneralDevice>,
 }
 
 impl PciTransport {
@@ -138,30 +137,9 @@
         let standard_device = device.as_standard_device().unwrap();
         // 目前缺少对PCI设备中断号的统一管理，所以这里需要指定一个中断号。不能与其他中断重复
         let irq_vector = standard_device.irq_vector_mut().unwrap();
-<<<<<<< HEAD
         irq_vector.write().push(irq);
-        standard_device
-            .irq_init(IRQ::PCI_IRQ_MSIX | IRQ::PCI_IRQ_MSI)
-            .ok_or(VirtioPciError::UnableToInitIrq)?;
+
         // panic!();
-        // 中断相关信息
-        let msg = PciIrqMsg {
-            irq_common_message: IrqCommonMsg::init_from(
-                0,
-                "Virtio_IRQ".to_string(),
-                &DefaultVirtioIrqHandler,
-                dev_id.clone(),
-            ),
-            irq_specific_message: IrqSpecificMsg::msi_default(),
-        };
-        standard_device.irq_install(msg)?;
-
-        standard_device.irq_enable(true)?;
-        // panic!();
-=======
-        irq_vector.push(irq);
-
->>>>>>> 20c58101
         //device_capability为迭代器，遍历其相当于遍历所有的cap空间
         for capability in device.capabilities().unwrap() {
             if capability.id != PCI_CAP_ID_VNDR {
@@ -244,12 +222,12 @@
             config_space,
             irq,
             dev_id,
-            device: Arc::new(SpinLock::new(device.clone())),
+            device,
         })
     }
 
-    pub fn pci_device(&self) -> SpinLockGuard<PciDeviceStructureGeneralDevice> {
-        self.device.lock()
+    pub fn pci_device(&self) -> Arc<PciDeviceStructureGeneralDevice> {
+        self.device.clone()
     }
 
     pub fn irq(&self) -> IrqNumber {
