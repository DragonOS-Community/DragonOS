//! PCI transport for VirtIO.
use crate::arch::{PciArch, TraitPciArch};
use crate::driver::pci::pci::{
    BusDeviceFunction, PciDeviceStructure, PciDeviceStructureGeneralDevice, PciError,
    PciStandardDeviceBar, PCI_CAP_ID_VNDR,
};

use crate::libs::volatile::{
    volread, volwrite, ReadOnly, Volatile, VolatileReadable, VolatileWritable, WriteOnly,
};
use core::{
    fmt::{self, Display, Formatter},
    mem::{align_of, size_of},
    ptr::{self, addr_of_mut, NonNull},
};
use virtio_drivers::{
    transport::{DeviceStatus, DeviceType, Transport},
    Error, Hal, PhysAddr,
};

type VirtAddr = usize;
/// The PCI vendor ID for VirtIO devices.
/// PCI Virtio设备的vendor ID
const VIRTIO_VENDOR_ID: u16 = 0x1af4;

/// The offset to add to a VirtIO device ID to get the corresponding PCI device ID.
/// PCI Virtio设备的DEVICE_ID 的offset
const PCI_DEVICE_ID_OFFSET: u16 = 0x1040;
/// PCI Virtio 设备的DEVICE_ID及其对应的设备类型
const TRANSITIONAL_NETWORK: u16 = 0x1000;
const TRANSITIONAL_BLOCK: u16 = 0x1001;
const TRANSITIONAL_MEMORY_BALLOONING: u16 = 0x1002;
const TRANSITIONAL_CONSOLE: u16 = 0x1003;
const TRANSITIONAL_SCSI_HOST: u16 = 0x1004;
const TRANSITIONAL_ENTROPY_SOURCE: u16 = 0x1005;
const TRANSITIONAL_9P_TRANSPORT: u16 = 0x1009;

/// The offset of the bar field within `virtio_pci_cap`.
const CAP_BAR_OFFSET: u8 = 4;
/// The offset of the offset field with `virtio_pci_cap`.
const CAP_BAR_OFFSET_OFFSET: u8 = 8;
/// The offset of the `length` field within `virtio_pci_cap`.
const CAP_LENGTH_OFFSET: u8 = 12;
/// The offset of the`notify_off_multiplier` field within `virtio_pci_notify_cap`.
const CAP_NOTIFY_OFF_MULTIPLIER_OFFSET: u8 = 16;

/// Common configuration.
const VIRTIO_PCI_CAP_COMMON_CFG: u8 = 1;
/// Notifications.
const VIRTIO_PCI_CAP_NOTIFY_CFG: u8 = 2;
/// ISR Status.
const VIRTIO_PCI_CAP_ISR_CFG: u8 = 3;
/// Device specific configuration.
const VIRTIO_PCI_CAP_DEVICE_CFG: u8 = 4;

///@brief device id 转换为设备类型
///@param pci_device_id，device_id
///@return DeviceType 对应的设备类型
fn device_type(pci_device_id: u16) -> DeviceType {
    match pci_device_id {
        TRANSITIONAL_NETWORK => DeviceType::Network,
        TRANSITIONAL_BLOCK => DeviceType::Block,
        TRANSITIONAL_MEMORY_BALLOONING => DeviceType::MemoryBalloon,
        TRANSITIONAL_CONSOLE => DeviceType::Console,
        TRANSITIONAL_SCSI_HOST => DeviceType::ScsiHost,
        TRANSITIONAL_ENTROPY_SOURCE => DeviceType::EntropySource,
        TRANSITIONAL_9P_TRANSPORT => DeviceType::_9P,
        id if id >= PCI_DEVICE_ID_OFFSET => DeviceType::from(id - PCI_DEVICE_ID_OFFSET),
        _ => DeviceType::Invalid,
    }
}

/// PCI transport for VirtIO.
///
/// Ref: 4.1 Virtio Over PCI Bus
#[derive(Debug, Clone)]
pub struct PciTransport {
    device_type: DeviceType,
    /// The bus, device and function identifier for the VirtIO device.
    bus_device_function: BusDeviceFunction,
    /// The common configuration structure within some BAR.
    common_cfg: NonNull<CommonCfg>,
    /// The start of the queue notification region within some BAR.
    notify_region: NonNull<[WriteOnly<u16>]>,
    notify_off_multiplier: u32,
    /// The ISR status register within some BAR.
    isr_status: NonNull<Volatile<u8>>,
    /// The VirtIO device-specific configuration within some BAR.
    config_space: Option<NonNull<[u32]>>,
}

impl PciTransport {
    /// Construct a new PCI VirtIO device driver for the given device function on the given PCI
    /// root controller.
    ///
    ///
    pub fn new<H: Hal>(
        device: &mut PciDeviceStructureGeneralDevice,
    ) -> Result<Self, VirtioPciError> {
        let header = &device.common_header;
        let bus_device_function = header.bus_device_function;
        if header.vendor_id != VIRTIO_VENDOR_ID {
            return Err(VirtioPciError::InvalidVendorId(header.vendor_id));
        }
        let device_type = device_type(header.device_id);
        // Find the PCI capabilities we need.
        let mut common_cfg: Option<VirtioCapabilityInfo> = None;
        let mut notify_cfg: Option<VirtioCapabilityInfo> = None;
        let mut notify_off_multiplier = 0;
<<<<<<< HEAD
        let mut isr_cfg: Option<VirtioCapabilityInfo> = None;
        let mut device_cfg: Option<VirtioCapabilityInfo> = None;
=======
        let mut isr_cfg = None;
        let mut device_cfg = None;
        device.bar_init().unwrap()?;
        device.enable_master();
>>>>>>> 78bf93f0
        //device_capability为迭代器，遍历其相当于遍历所有的cap空间
        for capability in device.capabilities().unwrap() {
            if capability.id != PCI_CAP_ID_VNDR {
                continue;
            }
            let cap_len = capability.private_header as u8;
            let cfg_type = (capability.private_header >> 8) as u8;
            if cap_len < 16 {
                continue;
            }
            let struct_info = VirtioCapabilityInfo {
                bar: PciArch::read_config(&bus_device_function, capability.offset + CAP_BAR_OFFSET)
                    as u8,
                offset: PciArch::read_config(
                    &bus_device_function,
                    capability.offset + CAP_BAR_OFFSET_OFFSET,
                ),
                length: PciArch::read_config(
                    &bus_device_function,
                    capability.offset + CAP_LENGTH_OFFSET,
                ),
            };

            match cfg_type {
                VIRTIO_PCI_CAP_COMMON_CFG if common_cfg.is_none() => {
                    common_cfg = Some(struct_info);
                }
                VIRTIO_PCI_CAP_NOTIFY_CFG if cap_len >= 20 && notify_cfg.is_none() => {
                    notify_cfg = Some(struct_info);
                    notify_off_multiplier = PciArch::read_config(
                        &bus_device_function,
                        capability.offset + CAP_NOTIFY_OFF_MULTIPLIER_OFFSET,
                    );
                }
                VIRTIO_PCI_CAP_ISR_CFG if isr_cfg.is_none() => {
                    isr_cfg = Some(struct_info);
                }
                VIRTIO_PCI_CAP_DEVICE_CFG if device_cfg.is_none() => {
                    device_cfg = Some(struct_info);
                }
                _ => {}
            }
        }

        let common_cfg = get_bar_region::<_>(
            &device.standard_device_bar,
            &common_cfg.ok_or(VirtioPciError::MissingCommonConfig)?,
        )?;

        let notify_cfg = notify_cfg.ok_or(VirtioPciError::MissingNotifyConfig)?;
        if notify_off_multiplier % 2 != 0 {
            return Err(VirtioPciError::InvalidNotifyOffMultiplier(
                notify_off_multiplier,
            ));
        }
        //kdebug!("notify.offset={},notify.length={}",notify_cfg.offset,notify_cfg.length);
        let notify_region = get_bar_region_slice::<_>(&device.standard_device_bar, &notify_cfg)?;
        let isr_status = get_bar_region::<_>(
            &device.standard_device_bar,
            &isr_cfg.ok_or(VirtioPciError::MissingIsrConfig)?,
        )?;
        let config_space = if let Some(device_cfg) = device_cfg {
            Some(get_bar_region_slice::<_>(
                &device.standard_device_bar,
                &device_cfg,
            )?)
        } else {
            None
        };
        Ok(Self {
            device_type,
            bus_device_function,
            common_cfg,
            notify_region,
            notify_off_multiplier,
            isr_status,
            config_space,
        })
    }
}

impl Transport for PciTransport {
    fn device_type(&self) -> DeviceType {
        self.device_type
    }

    fn read_device_features(&mut self) -> u64 {
        // Safe because the common config pointer is valid and we checked in get_bar_region that it
        // was aligned.
        unsafe {
            volwrite!(self.common_cfg, device_feature_select, 0);
            let mut device_features_bits = volread!(self.common_cfg, device_feature) as u64;
            volwrite!(self.common_cfg, device_feature_select, 1);
            device_features_bits |= (volread!(self.common_cfg, device_feature) as u64) << 32;
            device_features_bits
        }
    }

    fn write_driver_features(&mut self, driver_features: u64) {
        // Safe because the common config pointer is valid and we checked in get_bar_region that it
        // was aligned.
        unsafe {
            volwrite!(self.common_cfg, driver_feature_select, 0);
            volwrite!(self.common_cfg, driver_feature, driver_features as u32);
            volwrite!(self.common_cfg, driver_feature_select, 1);
            volwrite!(
                self.common_cfg,
                driver_feature,
                (driver_features >> 32) as u32
            );
        }
    }

    fn max_queue_size(&self) -> u32 {
        // Safe because the common config pointer is valid and we checked in get_bar_region that it
        // was aligned.
        unsafe { volread!(self.common_cfg, queue_size) }.into()
    }

    fn notify(&mut self, queue: u16) {
        // Safe because the common config and notify region pointers are valid and we checked in
        // get_bar_region that they were aligned.
        unsafe {
            volwrite!(self.common_cfg, queue_select, queue);
            // TODO: Consider caching this somewhere (per queue).
            let queue_notify_off = volread!(self.common_cfg, queue_notify_off);

            let offset_bytes = usize::from(queue_notify_off) * self.notify_off_multiplier as usize;
            let index = offset_bytes / size_of::<u16>();
            addr_of_mut!((*self.notify_region.as_ptr())[index]).vwrite(queue);
        }
    }

    fn set_status(&mut self, status: DeviceStatus) {
        // Safe because the common config pointer is valid and we checked in get_bar_region that it
        // was aligned.
        unsafe {
            volwrite!(self.common_cfg, device_status, status.bits() as u8);
        }
    }

    fn set_guest_page_size(&mut self, _guest_page_size: u32) {
        // No-op, the PCI transport doesn't care.
    }
    fn requires_legacy_layout(&self) -> bool {
        false
    }
    fn queue_set(
        &mut self,
        queue: u16,
        size: u32,
        descriptors: PhysAddr,
        driver_area: PhysAddr,
        device_area: PhysAddr,
    ) {
        // Safe because the common config pointer is valid and we checked in get_bar_region that it
        // was aligned.
        // kdebug!("queue_select={}",queue);
        // kdebug!("queue_size={}",size as u16);
        // kdebug!("queue_desc={:#x}",descriptors as u64);
        // kdebug!("driver_area={:#x}",driver_area);
        unsafe {
            volwrite!(self.common_cfg, queue_select, queue);
            volwrite!(self.common_cfg, queue_size, size as u16);
            volwrite!(self.common_cfg, queue_desc, descriptors as u64);
            volwrite!(self.common_cfg, queue_driver, driver_area as u64);
            volwrite!(self.common_cfg, queue_device, device_area as u64);
            volwrite!(self.common_cfg, queue_enable, 1);
        }
    }

    fn queue_unset(&mut self, queue: u16) {
        // Safe because the common config pointer is valid and we checked in get_bar_region that it
        // was aligned.
        unsafe {
            volwrite!(self.common_cfg, queue_select, queue);
            volwrite!(self.common_cfg, queue_size, 0);
            volwrite!(self.common_cfg, queue_desc, 0);
            volwrite!(self.common_cfg, queue_driver, 0);
            volwrite!(self.common_cfg, queue_device, 0);
        }
    }

    fn queue_used(&mut self, queue: u16) -> bool {
        // Safe because the common config pointer is valid and we checked in get_bar_region that it
        // was aligned.
        unsafe {
            volwrite!(self.common_cfg, queue_select, queue);
            volread!(self.common_cfg, queue_enable) == 1
        }
    }

    fn ack_interrupt(&mut self) -> bool {
        // Safe because the common config pointer is valid and we checked in get_bar_region that it
        // was aligned.
        // Reading the ISR status resets it to 0 and causes the device to de-assert the interrupt.
        let isr_status = unsafe { self.isr_status.as_ptr().vread() };
        // TODO: Distinguish between queue interrupt and device configuration interrupt.
        isr_status & 0x3 != 0
    }

    fn config_space<T>(&self) -> Result<NonNull<T>, Error> {
        if let Some(config_space) = self.config_space {
            if size_of::<T>() > config_space.len() * size_of::<u32>() {
                Err(Error::ConfigSpaceTooSmall)
            } else if align_of::<T>() > 4 {
                // Panic as this should only happen if the driver is written incorrectly.
                panic!(
                    "Driver expected config space alignment of {} bytes, but VirtIO only guarantees 4 byte alignment.",
                    align_of::<T>()
                );
            } else {
                // TODO: Use NonNull::as_non_null_ptr once it is stable.
                let config_space_ptr = NonNull::new(config_space.as_ptr() as *mut u32).unwrap();
                Ok(config_space_ptr.cast())
            }
        } else {
            Err(Error::ConfigSpaceMissing)
        }
    }
}

impl Drop for PciTransport {
    fn drop(&mut self) {
        // Reset the device when the transport is dropped.
        self.set_status(DeviceStatus::empty())
    }
}

#[repr(C)]
struct CommonCfg {
    device_feature_select: Volatile<u32>,
    device_feature: ReadOnly<u32>,
    driver_feature_select: Volatile<u32>,
    driver_feature: Volatile<u32>,
    msix_config: Volatile<u16>,
    num_queues: ReadOnly<u16>,
    device_status: Volatile<u8>,
    config_generation: ReadOnly<u8>,
    queue_select: Volatile<u16>,
    queue_size: Volatile<u16>,
    queue_msix_vector: Volatile<u16>,
    queue_enable: Volatile<u16>,
    queue_notify_off: Volatile<u16>,
    queue_desc: Volatile<u64>,
    queue_driver: Volatile<u64>,
    queue_device: Volatile<u64>,
}

/// Information about a VirtIO structure within some BAR, as provided by a `virtio_pci_cap`.
///cfg空间在哪个bar的多少偏移处，长度多少
#[derive(Clone, Debug, Eq, PartialEq)]
struct VirtioCapabilityInfo {
    /// The bar in which the structure can be found.
    bar: u8,
    /// The offset within the bar.
    offset: u32,
    /// The length in bytes of the structure within the bar.
    length: u32,
}

/// An error encountered initialising a VirtIO PCI transport.
/// VirtIO PCI transport 初始化时的错误
#[derive(Clone, Debug, Eq, PartialEq)]
pub enum VirtioPciError {
    /// PCI device vender ID was not the VirtIO vendor ID.
    InvalidVendorId(u16),
    /// No valid `VIRTIO_PCI_CAP_COMMON_CFG` capability was found.
    MissingCommonConfig,
    /// No valid `VIRTIO_PCI_CAP_NOTIFY_CFG` capability was found.
    MissingNotifyConfig,
    /// `VIRTIO_PCI_CAP_NOTIFY_CFG` capability has a `notify_off_multiplier` that is not a multiple
    /// of 2.
    InvalidNotifyOffMultiplier(u32),
    /// No valid `VIRTIO_PCI_CAP_ISR_CFG` capability was found.
    MissingIsrConfig,
    /// An IO BAR was provided rather than a memory BAR.
    UnexpectedBarType,
    /// A BAR which we need was not allocated an address.
    BarNotAllocated(u8),
    /// The offset for some capability was greater than the length of the BAR.
    BarOffsetOutOfRange,
    /// The virtual address was not aligned as expected.
    Misaligned {
        /// The virtual address in question.
        vaddr: VirtAddr,
        /// The expected alignment in bytes.
        alignment: usize,
    },
    ///获取虚拟地址失败
    BarGetVaddrFailed,
    /// A generic PCI error,
    Pci(PciError),
}

impl Display for VirtioPciError {
    fn fmt(&self, f: &mut Formatter) -> fmt::Result {
        match self {
            Self::InvalidVendorId(vendor_id) => write!(
                f,
                "PCI device vender ID {:#06x} was not the VirtIO vendor ID {:#06x}.",
                vendor_id, VIRTIO_VENDOR_ID
            ),
            Self::MissingCommonConfig => write!(
                f,
                "No valid `VIRTIO_PCI_CAP_COMMON_CFG` capability was found."
            ),
            Self::MissingNotifyConfig => write!(
                f,
                "No valid `VIRTIO_PCI_CAP_NOTIFY_CFG` capability was found."
            ),
            Self::InvalidNotifyOffMultiplier(notify_off_multiplier) => {
                write!(
                    f,
                    "`VIRTIO_PCI_CAP_NOTIFY_CFG` capability has a `notify_off_multiplier` that is not a multiple of 2: {}",
                    notify_off_multiplier
                )
            }
            Self::MissingIsrConfig => {
                write!(f, "No valid `VIRTIO_PCI_CAP_ISR_CFG` capability was found.")
            }
            Self::UnexpectedBarType => write!(f, "Unexpected BAR (expected memory BAR)."),
            Self::BarNotAllocated(bar_index) => write!(f, "Bar {} not allocated.", bar_index),
            Self::BarOffsetOutOfRange => write!(f, "Capability offset greater than BAR length."),
            Self::Misaligned { vaddr, alignment } => write!(
                f,
                "Virtual address {:#018x} was not aligned to a {} byte boundary as expected.",
                vaddr, alignment
            ),
            Self::BarGetVaddrFailed => write!(f, "Get bar virtaddress failed"),
            Self::Pci(pci_error) => pci_error.fmt(f),
        }
    }
}
///PCI error到VirtioPciError的转换，层层上报
impl From<PciError> for VirtioPciError {
    fn from(error: PciError) -> Self {
        Self::Pci(error)
    }
}

///@brief 获取虚拟地址并将其转化为对应类型的指针
///@param device_bar 存储bar信息的结构体 struct_info 存储cfg空间的位置信息
///@return Result<NonNull<T>, VirtioPciError> 成功则返回对应类型的指针，失败则返回Error
fn get_bar_region<T>(
    device_bar: &PciStandardDeviceBar,
    struct_info: &VirtioCapabilityInfo,
) -> Result<NonNull<T>, VirtioPciError> {
    let bar_info = device_bar.get_bar(struct_info.bar)?;
    let (bar_address, bar_size) = bar_info
        .memory_address_size()
        .ok_or(VirtioPciError::UnexpectedBarType)?;
    if bar_address == 0 {
        return Err(VirtioPciError::BarNotAllocated(struct_info.bar));
    }
    if struct_info.offset + struct_info.length > bar_size
        || size_of::<T>() > struct_info.length as usize
    {
        return Err(VirtioPciError::BarOffsetOutOfRange);
    }
    //kdebug!("Chossed bar ={},used={}",struct_info.bar,struct_info.offset + struct_info.length);
    let vaddr = (bar_info
        .virtual_address()
        .ok_or(VirtioPciError::BarGetVaddrFailed)?) as usize
        + struct_info.offset as usize;
    if vaddr % align_of::<T>() != 0 {
        return Err(VirtioPciError::Misaligned {
            vaddr,
            alignment: align_of::<T>(),
        });
    }
    let vaddr = NonNull::new(vaddr as *mut u8).unwrap();
    Ok(vaddr.cast())
}

///@brief 获取虚拟地址并将其转化为对应类型的
///@param device_bar 存储bar信息的结构体 struct_info 存储cfg空间的位置信息切片的指针
///@return Result<NonNull<[T]>, VirtioPciError> 成功则返回对应类型的指针切片，失败则返回Error
fn get_bar_region_slice<T>(
    device_bar: &PciStandardDeviceBar,
    struct_info: &VirtioCapabilityInfo,
) -> Result<NonNull<[T]>, VirtioPciError> {
    let ptr = get_bar_region::<T>(device_bar, struct_info)?;
    // let raw_slice =
    //     ptr::slice_from_raw_parts_mut(ptr.as_ptr(), struct_info.length as usize / size_of::<T>());
    Ok(nonnull_slice_from_raw_parts(
        ptr,
        struct_info.length as usize / size_of::<T>(),
    ))
}
fn nonnull_slice_from_raw_parts<T>(data: NonNull<T>, len: usize) -> NonNull<[T]> {
    NonNull::new(ptr::slice_from_raw_parts_mut(data.as_ptr(), len)).unwrap()
}<|MERGE_RESOLUTION|>--- conflicted
+++ resolved
@@ -107,15 +107,10 @@
         let mut common_cfg: Option<VirtioCapabilityInfo> = None;
         let mut notify_cfg: Option<VirtioCapabilityInfo> = None;
         let mut notify_off_multiplier = 0;
-<<<<<<< HEAD
-        let mut isr_cfg: Option<VirtioCapabilityInfo> = None;
-        let mut device_cfg: Option<VirtioCapabilityInfo> = None;
-=======
         let mut isr_cfg = None;
         let mut device_cfg = None;
         device.bar_init().unwrap()?;
         device.enable_master();
->>>>>>> 78bf93f0
         //device_capability为迭代器，遍历其相当于遍历所有的cap空间
         for capability in device.capabilities().unwrap() {
             if capability.id != PCI_CAP_ID_VNDR {
