--- conflicted
+++ resolved
@@ -1,9 +1,6 @@
 use crate::arch::CurrentIrqArch;
 
-<<<<<<< HEAD
-=======
 pub mod ipi;
->>>>>>> aa0367d6
 pub mod softirq;
 
 /// @brief 中断相关的操作
