--- conflicted
+++ resolved
@@ -152,11 +152,7 @@
 
     /// @brief 解注册软中断向量
     ///
-<<<<<<< HEAD
-    /// @param irq_num 中断向量号码
-=======
     /// @param irq_num 中断向量号码   
->>>>>>> ab5c8ca4
     pub fn unregister_softirq(&self, softirq_num: SoftirqNumber) {
         // kdebug!("unregister_softirq softirq_num = {:?}", softirq_num as u64);
         let table_guard = &mut self.table.write();
