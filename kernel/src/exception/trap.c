#include "trap.h"
#include "gate.h"
#include <common/kprint.h>
#include <debug/traceback/traceback.h>
#include <process/process.h>
#include <process/ptrace.h>
#include <sched/sched.h>

extern void ignore_int();

// 0 #DE 除法错误
void do_divide_error(struct pt_regs *regs, unsigned long error_code)
{
    // kerror("do_divide_error(0)");
    kerror("do_divide_error(0),\tError Code:%#18lx,\tRSP:%#18lx,\tRIP:%#18lx\t CPU:%d\t pid=%d\n", error_code,
           regs->rsp, regs->rip, proc_current_cpu_id, current_pcb->pid);
    traceback(regs);
    current_pcb->state = PROC_STOPPED;
    sched();
}

// 1 #DB 调试异常
void do_debug(struct pt_regs *regs, unsigned long error_code)
{
    printk("[ ");
    printk_color(RED, BLACK, "ERROR / TRAP");
    printk(" ] do_debug(1),\tError Code:%#18lx,\tRSP:%#18lx,\tRIP:%#18lx\t CPU:%d, pid:%d\n", error_code, regs->rsp, regs->rip,
           proc_current_cpu_id, current_pcb->pid);

    while (1)
        hlt();
}

// 2 不可屏蔽中断
void do_nmi(struct pt_regs *regs, unsigned long error_code)
{

    printk("[ ");
    printk_color(BLUE, BLACK, "INT");
    printk(" ] do_nmi(2),\tError Code:%#18lx,\tRSP:%#18lx,\tRIP:%#18lx\t CPU:%d\n", error_code, regs->rsp, regs->rip,
           proc_current_cpu_id);

    while (1)
        hlt();
}

// 3 #BP 断点异常
void do_int3(struct pt_regs *regs, unsigned long error_code)
{

    printk("[ ");
    printk_color(YELLOW, BLACK, "TRAP");
    printk(" ] do_int3(3),\tError Code:%#18lx,\tRSP:%#18lx,\tRIP:%#18lx\t CPU:%d\n", error_code, regs->rsp, regs->rip,
           proc_current_cpu_id);

    while (1)
        hlt();
}

// 4 #OF 溢出异常
void do_overflow(struct pt_regs *regs, unsigned long error_code)
{

    printk("[ ");
    printk_color(YELLOW, BLACK, "TRAP");
    printk(" ] do_overflow(4),\tError Code:%#18lx,\tRSP:%#18lx,\tRIP:%#18lx\t CPU:%d\n", error_code, regs->rsp,
           regs->rip, proc_current_cpu_id);

    current_pcb->state = PROC_STOPPED;
    sched();
}

// 5 #BR 越界异常
void do_bounds(struct pt_regs *regs, unsigned long error_code)
{

    kerror("do_bounds(5),\tError Code:%#18lx,\tRSP:%#18lx,\tRIP:%#18lx\t CPU:%d\n", error_code, regs->rsp, regs->rip,
           proc_current_cpu_id);

    while (1)
        hlt();
}

// 6 #UD 无效/未定义的机器码
void do_undefined_opcode(struct pt_regs *regs, unsigned long error_code)
{

    kerror("do_undefined_opcode(6),\tError Code:%#18lx,\tRSP:%#18lx,\tRIP:%#18lx\t CPU:%d, pid:%ld", error_code,
           regs->rsp, regs->rip, proc_current_cpu_id, current_pcb->pid);
    traceback(regs);
    current_pcb->state = PROC_STOPPED;
    sched();
}

// 7 #NM 设备异常（FPU不存在）
void do_dev_not_avaliable(struct pt_regs *regs, unsigned long error_code)
{

    kerror("do_dev_not_avaliable(7),\tError Code:%#18lx,\tRSP:%#18lx,\tRIP:%#18lx\t CPU:%d, pid=%d\n", error_code, regs->rsp,
           regs->rip, proc_current_cpu_id, current_pcb->pid);

    current_pcb->state = PROC_STOPPED;
    sched();
}

// 8 #DF 双重错误
void do_double_fault(struct pt_regs *regs, unsigned long error_code)
{

    printk("[ ");
    printk_color(RED, BLACK, "Terminate");
    printk(" ] do_double_fault(8),\tError Code:%#18lx,\tRSP:%#18lx,\tRIP:%#18lx\t CPU:%d\n", error_code, regs->rsp,
           regs->rip, proc_current_cpu_id);
    traceback(regs);
    current_pcb->state = PROC_STOPPED;
    sched();
}

// 9 协处理器越界（保留）
void do_coprocessor_segment_overrun(struct pt_regs *regs, unsigned long error_code)
{

    kerror("do_coprocessor_segment_overrun(9),\tError Code:%#18lx,\tRSP:%#18lx,\tRIP:%#18lx\t CPU:%d\n", error_code,
           regs->rsp, regs->rip, proc_current_cpu_id);

    current_pcb->state = PROC_STOPPED;
    sched();
}

// 10 #TS 无效的TSS段
void do_invalid_TSS(struct pt_regs *regs, unsigned long error_code)
{

    printk("[");
    printk_color(RED, BLACK, "ERROR");
    printk("] do_invalid_TSS(10),\tError Code:%#18lx,\tRSP:%#18lx,\tRIP:%#18lx\t CPU:%d\n", error_code, regs->rsp,
           regs->rip, proc_current_cpu_id);

    printk_color(YELLOW, BLACK, "Information:\n");
    // 解析错误码
    if (error_code & 0x01)
        printk("The exception occurred during delivery of an event external to the program.\n");

    if (error_code & 0x02)
        printk("Refers to a descriptor in the IDT.\n");
    else
    {
        if (error_code & 0x04)
            printk("Refers to a descriptor in the current LDT.\n");
        else
            printk("Refers to a descriptor in the GDT.\n");
    }

    printk("Segment Selector Index:%10x\n", error_code & 0xfff8);

    printk("\n");

    current_pcb->state = PROC_STOPPED;
    sched();
}

// 11 #NP 段不存在
void do_segment_not_exists(struct pt_regs *regs, unsigned long error_code)
{

    kerror("do_segment_not_exists(11),\tError Code:%#18lx,\tRSP:%#18lx,\tRIP:%#18lx\t CPU:%d\n", error_code, regs->rsp,
           regs->rip, proc_current_cpu_id);

    current_pcb->state = PROC_STOPPED;
    sched();
}

// 12 #SS SS段错误
void do_stack_segment_fault(struct pt_regs *regs, unsigned long error_code)
{

    kerror("do_stack_segment_fault(12),\tError Code:%#18lx,\tRSP:%#18lx,\tRIP:%#18lx\t CPU:%d\n", error_code, regs->rsp,
           regs->rip, proc_current_cpu_id);
    // kinfo("cs=%#04x, ds=%#04x, ss=%#04x", regs->cs, regs->ds, regs->ss);
    traceback(regs);
    current_pcb->state = PROC_STOPPED;
    sched();
}

// 13 #GP 通用保护性异常
void do_general_protection(struct pt_regs *regs, unsigned long error_code)
{

    kerror("do_general_protection(13),\tError Code:%#18lx,\tRSP:%#18lx,\tRIP:%#18lx\t CPU:%d\tpid=%ld\n", error_code,
           regs->rsp, regs->rip, proc_current_cpu_id, current_pcb->pid);
    if (error_code & 0x01)
        printk_color(RED, BLACK,
                     "The exception occurred during delivery of an event external to the program,such as an interrupt "
                     "or an earlier exception.\n");

    if (error_code & 0x02)
        printk_color(RED, BLACK, "Refers to a gate descriptor in the IDT;\n");
    else
        printk_color(RED, BLACK, "Refers to a descriptor in the GDT or the current LDT;\n");

    if ((error_code & 0x02) == 0)
        if (error_code & 0x04)
            printk_color(RED, BLACK, "Refers to a segment or gate descriptor in the LDT;\n");
        else
            printk_color(RED, BLACK, "Refers to a descriptor in the current GDT;\n");

    printk_color(RED, BLACK, "Segment Selector Index:%#010x\n", error_code & 0xfff8);
    traceback(regs);
    current_pcb->state = PROC_STOPPED;
    sched();
}

// 14 #PF 页故障
void do_page_fault(struct pt_regs *regs, unsigned long error_code)
{

    unsigned long cr2 = 0;

    __asm__ __volatile__("movq	%%cr2,	%0" : "=r"(cr2)::"memory");

    kerror("do_page_fault(14),Error code :%#018lx,RSP:%#018lx, RBP=%#018lx, RIP:%#018lx CPU:%d, pid=%d\n", error_code,
           regs->rsp, regs->rbp, regs->rip, proc_current_cpu_id, current_pcb->pid);
    kerror("regs->rax = %#018lx\n", regs->rax);
    if (!(error_code & 0x01))
        printk_color(RED, BLACK, "Page Not-Present,\t");

    if (error_code & 0x02)
        printk_color(RED, BLACK, "Write Cause Fault,\t");
    else
        printk_color(RED, BLACK, "Read Cause Fault,\t");

    if (error_code & 0x04)
        printk_color(RED, BLACK, "Fault in user(3)\t");
    else
        printk_color(RED, BLACK, "Fault in supervisor(0,1,2)\t");

    if (error_code & 0x08)
        printk_color(RED, BLACK, ",Reserved Bit Cause Fault\t");

    if (error_code & 0x10)
        printk_color(RED, BLACK, ",Instruction fetch Cause Fault");

    printk_color(RED, BLACK, "\n");

    printk_color(RED, BLACK, "CR2:%#018lx\n", cr2);

    traceback(regs);
<<<<<<< HEAD
    while(1);
=======
>>>>>>> 0663027b
    process_do_exit(-1);
    // current_pcb->state = PROC_STOPPED;
    // sched();
}

// 15 Intel保留，请勿使用

// 16 #MF x87FPU错误
void do_x87_FPU_error(struct pt_regs *regs, unsigned long error_code)
{

    kerror("do_x87_FPU_error(16),\tError Code:%#18lx,\tRSP:%#18lx,\tRIP:%#18lx\t CPU:%d\n", error_code, regs->rsp,
           regs->rip, proc_current_cpu_id);

    while (1)
        hlt();
}

// 17 #AC 对齐检测
void do_alignment_check(struct pt_regs *regs, unsigned long error_code)
{

    kerror("do_alignment_check(17),\tError Code:%#18lx,\tRSP:%#18lx,\tRIP:%#18lx\t CPU:%d\n", error_code, regs->rsp,
           regs->rip, proc_current_cpu_id);

    current_pcb->state = PROC_STOPPED;
    sched();
}

// 18 #MC 机器检测
void do_machine_check(struct pt_regs *regs, unsigned long error_code)
{

    kerror("do_machine_check(18),\tError Code:%#18lx,\tRSP:%#18lx,\tRIP:%#18lx\t CPU:%d\n", error_code, regs->rsp,
           regs->rip, proc_current_cpu_id);

    current_pcb->state = PROC_STOPPED;
    sched();
}

// 19 #XM SIMD浮点异常
void do_SIMD_exception(struct pt_regs *regs, unsigned long error_code)
{

    kerror("do_SIMD_exception(19),\tError Code:%#18lx,\tRSP:%#18lx,\tRIP:%#18lx\t CPU:%d\n", error_code, regs->rsp,
           regs->rip, proc_current_cpu_id);

    current_pcb->state = PROC_STOPPED;
    sched();
}

// 20 #VE 虚拟化异常
void do_virtualization_exception(struct pt_regs *regs, unsigned long error_code)
{

    kerror("do_virtualization_exception(20),\tError Code:%#18lx,\tRSP:%#18lx,\tRIP:%#18lx\t CPU:%d\n", error_code,
           regs->rsp, regs->rip, proc_current_cpu_id);

    current_pcb->state = PROC_STOPPED;
    sched();
}

// 21-21 Intel保留，请勿使用

/**
 * @brief 当系统收到未知的中断时，执行此处理函数
 *
 * @param regs
 * @param error_code
 */
void ignore_int_handler(struct pt_regs *regs, unsigned long error_code)
{
    kwarn("Unknown interrupt or fault at RIP.\n");
}

void sys_vector_init()
{
    // 将idt重置为新的ignore_int入点（此前在head.S中有设置，
    // 但是那个不完整，某些版本的编译器的输出，在真机运行时会破坏进程执行环境，从而导致#GP
    for (int i = 0; i < 256; ++i)
        set_intr_gate(i, 0, ignore_int);

    set_trap_gate(0, 0, divide_error);
    set_trap_gate(1, 0, debug);
    set_intr_gate(2, 0, nmi);
    set_system_trap_gate(3, 0, int3);
    set_system_trap_gate(4, 0, overflow);
    set_system_trap_gate(5, 0, bounds);
    set_trap_gate(6, 0, undefined_opcode);
    set_trap_gate(7, 0, dev_not_avaliable);
    set_trap_gate(8, 0, double_fault);
    set_trap_gate(9, 0, coprocessor_segment_overrun);
    set_trap_gate(10, 0, invalid_TSS);
    set_trap_gate(11, 0, segment_not_exists);
    set_trap_gate(12, 0, stack_segment_fault);
    set_trap_gate(13, 0, general_protection);
    set_trap_gate(14, 0, page_fault);
    // 中断号15由Intel保留，不能使用
    set_trap_gate(16, 0, x87_FPU_error);
    set_trap_gate(17, 0, alignment_check);
    set_trap_gate(18, 0, machine_check);
    set_trap_gate(19, 0, SIMD_exception);
    set_trap_gate(20, 0, virtualization_exception);
    // 中断号21-31由Intel保留，不能使用

    // 32-255为用户自定义中断内部
}<|MERGE_RESOLUTION|>--- conflicted
+++ resolved
@@ -245,10 +245,6 @@
     printk_color(RED, BLACK, "CR2:%#018lx\n", cr2);
 
     traceback(regs);
-<<<<<<< HEAD
-    while(1);
-=======
->>>>>>> 0663027b
     process_do_exit(-1);
     // current_pcb->state = PROC_STOPPED;
     // sched();
