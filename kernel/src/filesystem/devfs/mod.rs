--- conflicted
+++ resolved
@@ -4,12 +4,8 @@
 
 use super::vfs::{
     core::{generate_inode_id, ROOT_INODE},
-<<<<<<< HEAD
-    FileSystem, FileType, FsInfo, IndexNode, Metadata, PollStatus, file::FileMode,
-=======
     file::FileMode,
     FileSystem, FileType, FsInfo, IndexNode, Metadata, PollStatus,
->>>>>>> 73c607aa
 };
 use crate::{
     include::bindings::bindings::{EEXIST, EISDIR, ENOENT, ENOTDIR, ENOTSUP},
