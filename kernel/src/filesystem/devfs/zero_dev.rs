--- conflicted
+++ resolved
@@ -70,19 +70,11 @@
     }
 
     fn open(&self, _data: &mut FilePrivateData, _mode: &FileMode) -> Result<(), SystemError> {
-<<<<<<< HEAD
-        Err(SystemError::ENOTSUP)
-    }
-
-    fn close(&self, _data: &mut FilePrivateData) -> Result<(), SystemError> {
-        Err(SystemError::ENOTSUP)
-=======
         Err(SystemError::EOPNOTSUPP_OR_ENOTSUP)
     }
 
     fn close(&self, _data: &mut FilePrivateData) -> Result<(), SystemError> {
         Err(SystemError::EOPNOTSUPP_OR_ENOTSUP)
->>>>>>> 3a23230a
     }
 
     fn metadata(&self) -> Result<Metadata, SystemError> {
@@ -94,11 +86,7 @@
     }
 
     fn list(&self) -> Result<Vec<String>, SystemError> {
-<<<<<<< HEAD
-        Err(SystemError::ENOTSUP)
-=======
         Err(SystemError::EOPNOTSUPP_OR_ENOTSUP)
->>>>>>> 3a23230a
     }
 
     fn set_metadata(&self, metadata: &Metadata) -> Result<(), SystemError> {
@@ -114,13 +102,7 @@
     }
 
     fn poll(&self) -> Result<PollStatus, SystemError> {
-<<<<<<< HEAD
-        return Ok(PollStatus {
-            flags: PollStatus::READ_MASK | PollStatus::WRITE_MASK,
-        });
-=======
         return Ok(PollStatus::READ | PollStatus::WRITE);
->>>>>>> 3a23230a
     }
 
     /// 读设备 - 应该调用设备的函数读写，而不是通过文件系统读写
