use crate::filesystem::vfs::file::FileMode;
use crate::filesystem::vfs::make_rawdev;
use crate::filesystem::vfs::{
    core::generate_inode_id, FilePrivateData, FileSystem, FileType, IndexNode, Metadata, PollStatus,
};
<<<<<<< HEAD
use crate::{
    syscall::SystemError,
    libs::spinlock::SpinLock,
    time::TimeSpec,
};
=======
use crate::{libs::spinlock::SpinLock, syscall::SystemError, time::TimeSpec};
>>>>>>> ac48398d
use alloc::{
    string::String,
    sync::{Arc, Weak},
    vec::Vec,
};
// use uuid::{uuid, Uuid};
use super::{DevFS, DeviceINode};

#[derive(Debug)]
pub struct ZeroInode {
    /// uuid 暂时不知道有什么用（x
    // uuid: Uuid,
    /// 指向自身的弱引用
    self_ref: Weak<LockedZeroInode>,
    /// 指向inode所在的文件系统对象的指针
    fs: Weak<DevFS>,
    /// INode 元数据
    metadata: Metadata,
}

#[derive(Debug)]
pub struct LockedZeroInode(SpinLock<ZeroInode>);

impl LockedZeroInode {
    pub fn new() -> Arc<Self> {
        let inode = ZeroInode {
            // uuid: Uuid::new_v5(),
            self_ref: Weak::default(),
            fs: Weak::default(),
            metadata: Metadata {
                dev_id: 1,
                inode_id: generate_inode_id(),
                size: 0,
                blk_size: 0,
                blocks: 0,
                atime: TimeSpec::default(),
                mtime: TimeSpec::default(),
                ctime: TimeSpec::default(),
                file_type: FileType::CharDevice, // 文件夹，block设备，char设备
                mode: 0o666,
                nlinks: 1,
                uid: 0,
                gid: 0,
                raw_dev: make_rawdev(1, 3), // 这里用来作为device number
            },
        };

        let result = Arc::new(LockedZeroInode(SpinLock::new(inode)));
        result.0.lock().self_ref = Arc::downgrade(&result);

        return result;
    }
}

impl DeviceINode for LockedZeroInode {
    fn set_fs(&self, fs: Weak<DevFS>) {
        self.0.lock().fs = fs;
    }
}

impl IndexNode for LockedZeroInode {
    fn as_any_ref(&self) -> &dyn core::any::Any {
        self
    }

    fn open(&self, _data: &mut FilePrivateData, _mode: &FileMode) -> Result<(), SystemError> {
        Err(SystemError::ENOTSUP)
    }

    fn close(&self, _data: &mut FilePrivateData) -> Result<(), SystemError> {
        Err(SystemError::ENOTSUP)
    }

    fn metadata(&self) -> Result<Metadata, SystemError> {
        return Ok(self.0.lock().metadata.clone());
    }

    fn fs(&self) -> Arc<dyn FileSystem> {
        return self.0.lock().fs.upgrade().unwrap();
    }

    fn list(&self) -> Result<Vec<String>, SystemError> {
        Err(SystemError::ENOTSUP)
    }

    fn set_metadata(&self, metadata: &Metadata) -> Result<(), SystemError> {
        let mut inode = self.0.lock();
        inode.metadata.atime = metadata.atime;
        inode.metadata.mtime = metadata.mtime;
        inode.metadata.ctime = metadata.ctime;
        inode.metadata.mode = metadata.mode;
        inode.metadata.uid = metadata.uid;
        inode.metadata.gid = metadata.gid;

        return Ok(());
    }

    fn poll(&self) -> Result<PollStatus, SystemError> {
        return Ok(PollStatus {
            flags: PollStatus::READ_MASK | PollStatus::WRITE_MASK,
        });
    }

    /// 读设备 - 应该调用设备的函数读写，而不是通过文件系统读写
    fn read_at(
        &self,
        _offset: usize,
        len: usize,
        buf: &mut [u8],
        _data: &mut FilePrivateData,
    ) -> Result<usize, SystemError> {
        if buf.len() < len {
            return Err(SystemError::EINVAL);
        }

        for i in 0..len {
            buf[i] = 0;
        }

        return Ok(len);
    }

    /// 写设备 - 应该调用设备的函数读写，而不是通过文件系统读写
    fn write_at(
        &self,
        _offset: usize,
        len: usize,
        buf: &[u8],
        _data: &mut FilePrivateData,
    ) -> Result<usize, SystemError> {
        if buf.len() < len {
            return Err(SystemError::EINVAL);
        }

        Ok(len)
    }
}<|MERGE_RESOLUTION|>--- conflicted
+++ resolved
@@ -3,15 +3,7 @@
 use crate::filesystem::vfs::{
     core::generate_inode_id, FilePrivateData, FileSystem, FileType, IndexNode, Metadata, PollStatus,
 };
-<<<<<<< HEAD
-use crate::{
-    syscall::SystemError,
-    libs::spinlock::SpinLock,
-    time::TimeSpec,
-};
-=======
 use crate::{libs::spinlock::SpinLock, syscall::SystemError, time::TimeSpec};
->>>>>>> ac48398d
 use alloc::{
     string::String,
     sync::{Arc, Weak},
