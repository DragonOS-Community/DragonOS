#![allow(dead_code)]
use alloc::{sync::Arc, vec::Vec};

use crate::{
<<<<<<< HEAD
    filesystem::vfs::io::{device::LBA_SIZE, disk_info::Partition, SeekFrom},
=======
    driver::base::block::{block_device::LBA_SIZE, disk_info::Partition, SeekFrom},
>>>>>>> b087521e
    kerror,
    libs::vec_cursor::VecCursor,
    syscall::SystemError,
};

use super::fs::{Cluster, FATFileSystem};

/// 对于所有的FAT文件系统都适用的Bios Parameter Block结构体
#[derive(Debug, Clone, Copy, Default)]
pub struct BiosParameterBlock {
    /// 跳转指令
    pub jmp_boot: [u8; 3],

    /// 生产厂商名(表明是哪个操作系统格式化了这个卷)
    pub oem_name: [u8; 8],

    /// 每扇区字节数
    pub bytes_per_sector: u16,

    /// 每簇扇区数
    pub sector_per_cluster: u8,

    /// 保留扇区数
    pub rsvd_sec_cnt: u16,

    /// FAT表数量
    pub num_fats: u8,

    /// 根目录下的32字节目录项数量最大值（只对FAT12、FAT16生效）
    pub root_entries_cnt: u16,

    /// 当前分区的总扇区数（只对FAT12、FAT16生效）
    pub total_sectors_16: u16,

    /// 介质描述符
    pub media: u8,

    /// FAT12/16每FAT扇区数
    pub fat_size_16: u16,

    /// 每磁道扇区数
    pub sector_per_track: u16,

    /// 磁头数
    pub num_heads: u16,

    /// 隐藏扇区数
    pub hidden_sectors: u32,

    /// FAT32的总扇区数
    pub total_sectors_32: u32,

    /// FAT文件系统类型(以及他们的一些私有信息字段)
    pub fat_type: FATType,

    /// 引导扇区结束标志0xAA55
    pub trail_sig: u16,
}

#[derive(Debug, Clone, Copy)]
pub enum FATType {
    FAT12(BiosParameterBlockLegacy),
    FAT16(BiosParameterBlockLegacy),
    FAT32(BiosParameterBlockFAT32),
}

/// @brief FAT12/FAT16文件系统特有的BPB信息字段
#[derive(Debug, Clone, Copy, Default)]
pub struct BiosParameterBlockLegacy {
    /// int0x13的驱动器号
    pub drive_num: u8,
    /// 保留字段
    pub reserved1: u8,
    /// 扩展引导标记
    pub boot_sig: u8,
    /// 卷号
    /// BS_VolID
    pub volume_id: u32,
    /// 文件系统类型
    pub filesystem_type: u32,
}

/// @brief FAT32文件系统特有的BPB信息字段
#[derive(Debug, Clone, Copy, Default)]
pub struct BiosParameterBlockFAT32 {
    /// FAT32每FAT扇区数
    /// BPB_FATSz32
    pub fat_size_32: u32,

    /// 扩展标记
    /// Bits 0-3 -- Zero based number of active FAT（活跃的FAT表的编号）
    /// Only valid if mirroring iFAT32s disabled
    /// Bits 4-6 -- 保留
    /// Bit 7 -- 0表示在运行时，所有的FAT表都互为镜像
    ///       -- 1表示只使用1个FAT表，具体使用的FAT表的编号需要看Bits 0-3
    /// Bits 8-15 -- 保留备用
    /// BPB_ExtFlags
    pub ext_flags: u16,

    /// 文件系统版本号。
    /// 高字节表示主版本号，低字节表示次版本号。
    /// BPB_FSVer
    pub fs_version: u16,

    /// 根目录的簇号
    /// BPB_RootClus
    pub root_cluster: u32,

    /// FsInfo结构体在分区内的偏移量（单位：扇区）
    pub fs_info: u16,

    /// 如果这个值非0,那么它表示备份的引导扇区号。
    /// BPB_BkBootSec
    pub backup_boot_sec: u16,

    /// 保留备用
    /// BPB_Reserved0
    pub reserved0: [u8; 12],

    /// int0x13的驱动器号
    /// BS_DrvNum
    pub drive_num: u8,

    pub reserved1: u8,

    /// 引导标记
    /// BS_BootSig
    pub boot_sig: u8,

    /// 卷号
    /// BS_VolID
    pub volume_id: u32,

    /// 卷标
    /// BS_VolLab
    pub volume_label: [u8; 11],

    /// 文件系统类型
    /// BS_FilSystype
    pub filesystem_type: [u8; 8],
}

impl Default for FATType {
    fn default() -> Self {
        return FATType::FAT32(BiosParameterBlockFAT32::default());
    }
}

impl FATType {
    /// @brief 获取指定的簇对应的FAT表项在分区内的字节偏移量
    ///
    /// @param cluster 要查询的簇
    /// @param fat_start_sector FAT表的起始扇区
    /// @param bytes_per_sec 文件系统每扇区的字节数
    ///
    /// @return 指定的簇对应的FAT表项在分区内的字节偏移量
    #[inline]
    pub fn get_fat_bytes_offset(
        &self,
        cluster: Cluster,
        fat_start_sector: u64,
        bytes_per_sec: u64,
    ) -> u64 {
        let current_cluster = cluster.cluster_num;
        // 要查询的簇，在FAT表中的字节偏移量
        let fat_bytes_offset = match self {
            FATType::FAT12(_) => current_cluster + (current_cluster / 2),
            FATType::FAT16(_) => current_cluster * 2,
            FATType::FAT32(_) => current_cluster * 4,
        };
        let fat_sec_number = fat_start_sector + (fat_bytes_offset / bytes_per_sec);
        let fat_ent_offset = fat_bytes_offset % bytes_per_sec;
        return fat_sec_number * bytes_per_sec + fat_ent_offset;
    }
}

impl BiosParameterBlockLegacy {
    /// @brief 验证FAT12/16 BPB的信息是否合法
    fn validate(&self, _bpb: &BiosParameterBlock) -> Result<(), SystemError> {
        return Ok(());
    }
}

impl BiosParameterBlockFAT32 {
    /// @brief 验证BPB32的信息是否合法
    fn validate(&self, bpb: &BiosParameterBlock) -> Result<(), SystemError> {
        if bpb.fat_size_16 != 0 {
            kerror!("Invalid fat_size_16 value in BPB (should be zero for FAT32)");
            return Err(SystemError::EINVAL);
        }

        if bpb.root_entries_cnt != 0 {
            kerror!("Invalid root_entries value in BPB (should be zero for FAT32)");
            return Err(SystemError::EINVAL);
        }

        if bpb.total_sectors_16 != 0 {
            kerror!("Invalid total_sectors_16 value in BPB (should be zero for FAT32)");
            return Err(SystemError::EINVAL);
        }

        if self.fat_size_32 == 0 {
            kerror!("Invalid fat_size_32 value in BPB (should be non-zero for FAT32)");
            return Err(SystemError::EINVAL);
        }

        if self.fs_version != 0 {
            kerror!("Unknown FAT FS version");
            return Err(SystemError::EINVAL);
        }

        return Ok(());
    }
}

impl BiosParameterBlock {
    pub fn new(partition: Arc<Partition>) -> Result<BiosParameterBlock, SystemError> {
        let mut v = Vec::with_capacity(LBA_SIZE);
        v.resize(LBA_SIZE, 0);

        // 读取分区的引导扇区
        partition
            .disk()
            .read_at(partition.lba_start as usize, 1, &mut v)?;

        // 获取指针对象
        let mut cursor = VecCursor::new(v);

        let mut bpb = BiosParameterBlock::default();

        cursor.read_exact(&mut bpb.jmp_boot)?;
        cursor.read_exact(&mut bpb.oem_name)?;
        bpb.bytes_per_sector = cursor.read_u16()?;
        bpb.sector_per_cluster = cursor.read_u8()?;
        bpb.rsvd_sec_cnt = cursor.read_u16()?;
        bpb.num_fats = cursor.read_u8()?;
        bpb.root_entries_cnt = cursor.read_u16()?;
        bpb.total_sectors_16 = cursor.read_u16()?;
        bpb.media = cursor.read_u8()?;
        bpb.fat_size_16 = cursor.read_u16()?;
        bpb.sector_per_track = cursor.read_u16()?;
        bpb.num_heads = cursor.read_u16()?;
        bpb.hidden_sectors = cursor.read_u32()?;
        bpb.total_sectors_32 = cursor.read_u32()?;

        let mut bpb32 = BiosParameterBlockFAT32::default();
        bpb32.fat_size_32 = cursor.read_u32()?;
        bpb32.ext_flags = cursor.read_u16()?;
        bpb32.fs_version = cursor.read_u16()?;
        bpb32.root_cluster = cursor.read_u32()?;
        bpb32.fs_info = cursor.read_u16()?;
        bpb32.backup_boot_sec = cursor.read_u16()?;

        cursor.read_exact(&mut bpb32.reserved0)?;
        bpb32.drive_num = cursor.read_u8()?;
        bpb32.reserved1 = cursor.read_u8()?;
        bpb32.boot_sig = cursor.read_u8()?;
        bpb32.volume_id = cursor.read_u32()?;
        cursor.read_exact(&mut bpb32.volume_label)?;
        cursor.read_exact(&mut bpb32.filesystem_type)?;

        // 跳过启动代码
        cursor.seek(SeekFrom::SeekCurrent(420))?;
        // 读取尾部的启动扇区标志
        bpb.trail_sig = cursor.read_u16()?;

        // 计算根目录项占用的空间（单位：字节）
        let root_sectors = ((bpb.root_entries_cnt as u32 * 32) + (bpb.bytes_per_sector as u32 - 1))
            / (bpb.bytes_per_sector as u32);

        // 每FAT扇区数
        let fat_size = if bpb.fat_size_16 != 0 {
            bpb.fat_size_16 as u32
        } else {
            bpb32.fat_size_32
        };

        // 当前分区总扇区数
        let total_sectors = if bpb.total_sectors_16 != 0 {
            bpb.total_sectors_16 as u32
        } else {
            bpb.total_sectors_32
        };

        // 数据区扇区数
        let data_sectors = total_sectors
            - ((bpb.rsvd_sec_cnt as u32) + (bpb.num_fats as u32) * fat_size + root_sectors);
        // 总的数据簇数量（向下对齐）
        let count_clusters = data_sectors / (bpb.sector_per_cluster as u32);

        // 设置FAT类型
        bpb.fat_type = if count_clusters < FATFileSystem::FAT12_MAX_CLUSTER {
            FATType::FAT12(BiosParameterBlockLegacy::default())
        } else if count_clusters <= FATFileSystem::FAT16_MAX_CLUSTER {
            FATType::FAT16(BiosParameterBlockLegacy::default())
        } else if count_clusters < FATFileSystem::FAT32_MAX_CLUSTER {
            FATType::FAT32(bpb32)
        } else {
            // 都不符合条件，报错
            return Err(SystemError::EINVAL);
        };

        // 验证BPB的信息是否合法
        bpb.validate()?;

        return Ok(bpb);
    }

    /// @brief 验证BPB的信息是否合法
    pub fn validate(&self) -> Result<(), SystemError> {
        // 校验每扇区字节数是否合法
        if self.bytes_per_sector.count_ones() != 1 {
            kerror!("Invalid bytes per sector(not a power of 2)");
            return Err(SystemError::EINVAL);
        } else if self.bytes_per_sector < 512 {
            kerror!("Invalid bytes per sector (value < 512)");
            return Err(SystemError::EINVAL);
        } else if self.bytes_per_sector > 4096 {
            kerror!("Invalid bytes per sector (value > 4096)");
            return Err(SystemError::EINVAL);
        }

        if self.rsvd_sec_cnt < 1 {
            kerror!("Invalid rsvd_sec_cnt value in BPB");
            return Err(SystemError::EINVAL);
        }

        if self.num_fats == 0 {
            kerror!("Invalid fats value in BPB");
            return Err(SystemError::EINVAL);
        }

        if (self.total_sectors_16 == 0) && (self.total_sectors_32 == 0) {
            kerror!("Invalid BPB (total_sectors_16 or total_sectors_32 should be non-zero)");
            return Err(SystemError::EINVAL);
        }

        let fat_size = match self.fat_type {
            FATType::FAT32(bpb32) => {
                bpb32.validate(self)?;
                bpb32.fat_size_32
            }
            FATType::FAT16(bpb_legacy) | FATType::FAT12(bpb_legacy) => {
                bpb_legacy.validate(self)?;
                self.fat_size_16 as u32
            }
        };

        let root_sectors = ((self.root_entries_cnt as u32 * 32)
            + (self.bytes_per_sector as u32 - 1))
            / (self.bytes_per_sector as u32);

        // 当前分区总扇区数
        let total_sectors = if self.total_sectors_16 != 0 {
            self.total_sectors_16 as u32
        } else {
            self.total_sectors_32
        };

        let first_data_sector =
            (self.rsvd_sec_cnt as u32) + (self.num_fats as u32) * fat_size + root_sectors;

        // 总扇区数应当大于第一个数据扇区的扇区号
        if total_sectors <= first_data_sector {
            kerror!("Total sectors lesser than first data sector");
            return Err(SystemError::EINVAL);
        }

        return Ok(());
    }

    pub fn get_volume_id(&self) -> u32 {
        match self.fat_type {
            FATType::FAT12(f) | FATType::FAT16(f) => {
                return f.volume_id;
            }

            FATType::FAT32(f) => {
                return f.volume_id;
            }
        }
    }
}<|MERGE_RESOLUTION|>--- conflicted
+++ resolved
@@ -2,11 +2,7 @@
 use alloc::{sync::Arc, vec::Vec};
 
 use crate::{
-<<<<<<< HEAD
-    filesystem::vfs::io::{device::LBA_SIZE, disk_info::Partition, SeekFrom},
-=======
     driver::base::block::{block_device::LBA_SIZE, disk_info::Partition, SeekFrom},
->>>>>>> b087521e
     kerror,
     libs::vec_cursor::VecCursor,
     syscall::SystemError,
