--- conflicted
+++ resolved
@@ -2,11 +2,7 @@
 use core::{cmp::min, intrinsics::unlikely};
 
 use crate::{
-<<<<<<< HEAD
-    filesystem::vfs::io::{device::LBA_SIZE, SeekFrom},
-=======
     driver::base::block::{block_device::LBA_SIZE, SeekFrom},
->>>>>>> b087521e
     kwarn,
     libs::vec_cursor::VecCursor,
     syscall::SystemError,
