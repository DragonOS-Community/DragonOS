--- conflicted
+++ resolved
@@ -347,12 +347,8 @@
             bpb,
             first_data_sector,
             fs_info: Arc::new(LockedFATFsInfo::new(fs_info)),
-<<<<<<< HEAD
-            root_inode: root_inode,
+            root_inode,
             index_cache: Arc::new(DefaultCache::new(None)),
-=======
-            root_inode,
->>>>>>> 3660256a
         });
 
         // 对root inode加锁，并继续完成初始化工作
