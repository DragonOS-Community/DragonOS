#![allow(dead_code)]
use core::{any::Any, fmt::Debug};

use alloc::{
    collections::BTreeMap,
    string::String,
    sync::{Arc, Weak},
    vec::Vec,
};

use crate::{
    filesystem::vfs::{
        core::generate_inode_id,
        file::{FileMode, FilePrivateData},
        FileSystem, FileType, IndexNode, InodeId, Metadata, PollStatus,
    },
    io::{device::LBA_SIZE, disk_info::Partition, SeekFrom},
    kerror,
    libs::{
        spinlock::{SpinLock, SpinLockGuard},
        vec_cursor::VecCursor,
    },
    syscall::SystemError,
    time::TimeSpec,
    syscall::SystemError,
};

use super::{
    bpb::{BiosParameterBlock, FATType},
    entry::{FATDir, FATDirEntry, FATDirIter, FATEntry},
    utils::RESERVED_CLUSTERS,
};

/// FAT32文件系统的最大的文件大小
pub const MAX_FILE_SIZE: u64 = 0xffff_ffff;

/// @brief 表示当前簇和上一个簇的关系的结构体
/// 定义这样一个结构体的原因是，FAT文件系统的文件中，前后两个簇具有关联关系。
#[derive(Debug, Clone, Copy, Default)]
pub struct Cluster {
    pub cluster_num: u64,
    pub parent_cluster: u64,
}

impl PartialOrd for Cluster {
    /// @brief 根据当前簇号比较大小
    fn partial_cmp(&self, other: &Self) -> Option<core::cmp::Ordering> {
        return self.cluster_num.partial_cmp(&other.cluster_num);
    }
}

impl PartialEq for Cluster {
    /// @brief 根据当前簇号比较是否相等
    fn eq(&self, other: &Self) -> bool {
        self.cluster_num == other.cluster_num
    }
}

impl Eq for Cluster {}

#[derive(Debug)]
pub struct FATFileSystem {
    /// 当前文件系统所在的分区
    pub partition: Arc<Partition>,
    /// 当前文件系统的BOPB
    pub bpb: BiosParameterBlock,
    /// 当前文件系统的第一个数据扇区（相对分区开始位置）
    pub first_data_sector: u64,
    /// 文件系统信息结构体
    pub fs_info: Arc<LockedFATFsInfo>,
    /// 文件系统的根inode
    root_inode: Arc<LockedFATInode>,
}

/// FAT文件系统的Inode
#[derive(Debug)]
pub struct LockedFATInode(SpinLock<FATInode>);

#[derive(Debug)]
pub struct LockedFATFsInfo(SpinLock<FATFsInfo>);

impl LockedFATFsInfo {
    #[inline]
    pub fn new(fs_info: FATFsInfo) -> Self {
        return Self(SpinLock::new(fs_info));
    }
}

#[derive(Debug)]
pub struct FATInode {
    /// 指向父Inode的弱引用
    parent: Weak<LockedFATInode>,
    /// 指向自身的弱引用
    self_ref: Weak<LockedFATInode>,
    /// 子Inode的B树. 该数据结构用作缓存区。其中，它的key表示inode的名称。
    /// 请注意，由于FAT的查询过程对大小写不敏感，因此我们选择让key全部是大写的，方便统一操作。
    children: BTreeMap<String, Arc<LockedFATInode>>,
    /// 当前inode的元数据
    metadata: Metadata,
    /// 指向inode所在的文件系统对象的指针
    fs: Weak<FATFileSystem>,

    /// 根据不同的Inode类型，创建不同的私有字段
    inode_type: FATDirEntry,
}

impl FATInode {
    /// @brief 更新当前inode的元数据
    pub fn update_metadata(&mut self) {
        // todo: 更新文件的访问时间等信息
        match &self.inode_type {
            FATDirEntry::File(f) | FATDirEntry::VolId(f) => {
                self.metadata.size = f.size() as i64;
            }
            FATDirEntry::Dir(d) => {
                self.metadata.size = d.size(&self.fs.upgrade().unwrap().clone()) as i64;
            }
            FATDirEntry::UnInit => {
                kerror!("update_metadata: Uninitialized FATDirEntry: {:?}", self);
                return;
            }
        };
    }

    fn find(&mut self, name: &str) -> Result<Arc<LockedFATInode>, SystemError> {
        match &self.inode_type {
            FATDirEntry::Dir(d) => {
                // 尝试在缓存区查找
                if let Some(entry) = self.children.get(&name.to_uppercase()) {
                    return Ok(entry.clone());
                }
                // 在缓存区找不到
                // 在磁盘查找
                let fat_entry: FATDirEntry =
                    d.find_entry(name, None, None, self.fs.upgrade().unwrap())?;
                // kdebug!("find entry from disk ok, entry={fat_entry:?}");
                // 创建新的inode
                let entry_inode: Arc<LockedFATInode> = LockedFATInode::new(
                    self.fs.upgrade().unwrap(),
                    self.self_ref.clone(),
                    fat_entry,
                );
                // 加入缓存区, 由于FAT文件系统的大小写不敏感问题，因此存入缓存区的key应当是全大写的
                self.children
                    .insert(name.to_uppercase(), entry_inode.clone());
                return Ok(entry_inode);
            }
            FATDirEntry::UnInit => {
                panic!(
                    "Uninitialized FAT Inode, fs = {:?}, inode={self:?}",
                    self.fs
                )
            }
            _ => {
                return Err(SystemError::ENOTDIR);
            }
        }
    }
}

impl LockedFATInode {
    pub fn new(
        fs: Arc<FATFileSystem>,
        parent: Weak<LockedFATInode>,
        inode_type: FATDirEntry,
    ) -> Arc<LockedFATInode> {
        let file_type = if let FATDirEntry::Dir(_) = inode_type {
            FileType::Dir
        } else {
            FileType::File
        };

        let inode: Arc<LockedFATInode> = Arc::new(LockedFATInode(SpinLock::new(FATInode {
            parent: parent,
            self_ref: Weak::default(),
            children: BTreeMap::new(),
            fs: Arc::downgrade(&fs),
            inode_type: inode_type,
            metadata: Metadata {
                dev_id: 0,
                inode_id: generate_inode_id(),
                size: 0,
                blk_size: fs.bpb.bytes_per_sector as usize,
                blocks: if let FATType::FAT32(_) = fs.bpb.fat_type {
                    fs.bpb.total_sectors_32 as usize
                } else {
                    fs.bpb.total_sectors_16 as usize
                },
                atime: TimeSpec::default(),
                mtime: TimeSpec::default(),
                ctime: TimeSpec::default(),
                file_type: file_type,
                mode: 0o777,
                nlinks: 1,
                uid: 0,
                gid: 0,
                raw_dev: 0,
            },
        })));

        inode.0.lock().self_ref = Arc::downgrade(&inode);

        inode.0.lock().update_metadata();

        return inode;
    }
}

/// FsInfo结构体（内存中的一份拷贝，当卸载卷或者sync的时候，把它写入磁盘）
#[derive(Debug)]
pub struct FATFsInfo {
    /// Lead Signature - must equal 0x41615252
    lead_sig: u32,
    /// Value must equal 0x61417272
    struc_sig: u32,
    /// 空闲簇数目
    free_count: u32,
    /// 第一个空闲簇的位置（不一定准确，仅供加速查找）
    next_free: u32,
    /// 0xAA550000
    trail_sig: u32,
    /// Dirty flag to flush to disk
    dirty: bool,
    /// FsInfo Structure 在磁盘上的字节偏移量
    /// Not present for FAT12 and FAT16
    offset: Option<u64>,
}

impl FileSystem for FATFileSystem {
    fn root_inode(&self) -> Arc<dyn crate::filesystem::vfs::IndexNode> {
        return self.root_inode.clone();
    }

    fn info(&self) -> crate::filesystem::vfs::FsInfo {
        todo!()
    }

    /// @brief 本函数用于实现动态转换。
    /// 具体的文件系统在实现本函数时，最简单的方式就是：直接返回self
    fn as_any_ref(&self) -> &dyn Any {
        self
    }
}

impl FATFileSystem {
    /// FAT12允许的最大簇号
    pub const FAT12_MAX_CLUSTER: u32 = 0xFF5;
    /// FAT16允许的最大簇号
    pub const FAT16_MAX_CLUSTER: u32 = 0xFFF5;
    /// FAT32允许的最大簇号
    pub const FAT32_MAX_CLUSTER: u32 = 0x0FFFFFF7;

    pub fn new(partition: Arc<Partition>) -> Result<Arc<FATFileSystem>, SystemError> {
        let bpb = BiosParameterBlock::new(partition.clone())?;

        // 从磁盘上读取FAT32文件系统的FsInfo结构体
        let fs_info: FATFsInfo = match bpb.fat_type {
            FATType::FAT32(bpb32) => {
                let fs_info_in_disk_bytes_offset = partition.lba_start * LBA_SIZE as u64
                    + bpb32.fs_info as u64 * bpb.bytes_per_sector as u64;
                FATFsInfo::new(
                    partition.clone(),
                    fs_info_in_disk_bytes_offset,
                    bpb.bytes_per_sector as usize,
                )?
            }
            _ => FATFsInfo::default(),
        };

        // 根目录项占用的扇区数（向上取整）
        let root_dir_sectors: u64 = ((bpb.root_entries_cnt as u64 * 32)
            + (bpb.bytes_per_sector as u64 - 1))
            / (bpb.bytes_per_sector as u64);

        // FAT表大小（单位：扇区）
        let fat_size = if bpb.fat_size_16 != 0 {
            bpb.fat_size_16 as u64
        } else {
            match bpb.fat_type {
                FATType::FAT32(x) => x.fat_size_32 as u64,
                _ => {
                    kerror!("FAT12 and FAT16 volumes should have non-zero BPB_FATSz16");
                    return Err(SystemError::EINVAL);
                }
            }
        };

        let first_data_sector =
            bpb.rsvd_sec_cnt as u64 + (bpb.num_fats as u64 * fat_size) + root_dir_sectors;

        // 创建文件系统的根节点
        let root_inode: Arc<LockedFATInode> = Arc::new(LockedFATInode(SpinLock::new(FATInode {
            parent: Weak::default(),
            self_ref: Weak::default(),
            children: BTreeMap::new(),
            fs: Weak::default(),
            inode_type: FATDirEntry::UnInit,
            metadata: Metadata {
                dev_id: 0,
                inode_id: generate_inode_id(),
                size: 0,
                blk_size: bpb.bytes_per_sector as usize,
                blocks: if let FATType::FAT32(_) = bpb.fat_type {
                    bpb.total_sectors_32 as usize
                } else {
                    bpb.total_sectors_16 as usize
                },
                atime: TimeSpec::default(),
                mtime: TimeSpec::default(),
                ctime: TimeSpec::default(),
                file_type: FileType::Dir,
                mode: 0o777,
                nlinks: 1,
                uid: 0,
                gid: 0,
                raw_dev: 0,
            },
        })));

        let result: Arc<FATFileSystem> = Arc::new(FATFileSystem {
            partition: partition,
            bpb,
            first_data_sector,
            fs_info: Arc::new(LockedFATFsInfo::new(fs_info)),
            root_inode: root_inode,
        });

        // 对root inode加锁，并继续完成初始化工作
        let mut root_guard: SpinLockGuard<FATInode> = result.root_inode.0.lock();
        root_guard.inode_type = FATDirEntry::Dir(result.root_dir());
        root_guard.parent = Arc::downgrade(&result.root_inode);
        root_guard.self_ref = Arc::downgrade(&result.root_inode);
        root_guard.fs = Arc::downgrade(&result);
        // 释放锁
        drop(root_guard);

        return Ok(result);
    }

    /// @brief 计算每个簇有多少个字节
    #[inline]
    pub fn bytes_per_cluster(&self) -> u64 {
        return (self.bpb.bytes_per_sector as u64) * (self.bpb.sector_per_cluster as u64);
    }

    /// @brief 读取当前簇在FAT表中存储的信息
    ///
    /// @param cluster 当前簇
    ///
    /// @return Ok(FATEntry) 当前簇在FAT表中，存储的信息。（详情见FATEntry的注释）
    /// @return Err(SystemError) 错误码
    pub fn get_fat_entry(&self, cluster: Cluster) -> Result<FATEntry, SystemError> {
        let current_cluster = cluster.cluster_num;

        let fat_type: FATType = self.bpb.fat_type;
        // 获取FAT表的起始扇区（相对分区起始扇区的偏移量）
        let fat_start_sector = self.fat_start_sector();
        let bytes_per_sec = self.bpb.bytes_per_sector as u64;

        // cluster对应的FAT表项在分区内的字节偏移量
        let fat_bytes_offset =
            fat_type.get_fat_bytes_offset(cluster, fat_start_sector, bytes_per_sec);

        // FAT表项所在的LBA地址
        // let fat_ent_lba = self.get_lba_from_offset(self.bytes_to_sector(fat_bytes_offset));
        let fat_ent_lba = self.partition.lba_start + fat_bytes_offset / LBA_SIZE as u64;

        // FAT表项在逻辑块内的字节偏移量
        let blk_offset = self.get_in_block_offset(fat_bytes_offset);

        let mut v = Vec::<u8>::new();
        v.resize(self.bpb.bytes_per_sector as usize, 0);
        self.partition
            .disk()
            .read_at(fat_ent_lba as usize, 1 * self.lba_per_sector(), &mut v)?;

        let mut cursor = VecCursor::new(v);
        cursor.seek(SeekFrom::SeekSet(blk_offset as i64))?;

        let res: FATEntry = match self.bpb.fat_type {
            FATType::FAT12(_) => {
                let mut entry = cursor.read_u16()?;
                // 由于FAT12文件系统的FAT表，每个entry占用1.5字节，因此奇数的簇需要取高12位的值。
                if (current_cluster & 1) > 0 {
                    entry >>= 4;
                } else {
                    entry &= 0x0fff;
                }

                if entry == 0 {
                    FATEntry::Unused
                } else if entry == 0x0ff7 {
                    FATEntry::Bad
                } else if entry >= 0x0ff8 {
                    FATEntry::EndOfChain
                } else {
                    FATEntry::Next(Cluster {
                        cluster_num: entry as u64,
                        parent_cluster: current_cluster,
                    })
                }
            }
            FATType::FAT16(_) => {
                let entry = cursor.read_u16()?;

                if entry == 0 {
                    FATEntry::Unused
                } else if entry == 0xfff7 {
                    FATEntry::Bad
                } else if entry >= 0xfff8 {
                    FATEntry::EndOfChain
                } else {
                    FATEntry::Next(Cluster {
                        cluster_num: entry as u64,
                        parent_cluster: current_cluster,
                    })
                }
            }
            FATType::FAT32(_) => {
                let entry = cursor.read_u32()? & 0x0fffffff;

                match entry {
                    _n if (current_cluster >= 0x0ffffff7 && current_cluster <= 0x0fffffff) => {
                        // 当前簇号不是一个能被获得的簇（可能是文件系统出错了）
                        kerror!("FAT32 get fat entry: current cluster number [{}] is not an allocatable cluster number.", current_cluster);
                        FATEntry::Bad
                    }
                    0 => FATEntry::Unused,
                    0x0ffffff7 => FATEntry::Bad,
                    0x0ffffff8..=0x0fffffff => FATEntry::EndOfChain,
                    _n => FATEntry::Next(Cluster {
                        cluster_num: entry as u64,
                        parent_cluster: current_cluster,
                    }),
                }
            }
        };
        return Ok(res);
    }

    /// @brief 读取当前簇在FAT表中存储的信息（直接返回读取到的值，而不加处理）
    ///
    /// @param cluster 当前簇
    ///
    /// @return Ok(u64) 当前簇在FAT表中，存储的信息。
    /// @return Err(SystemError) 错误码
    pub fn get_fat_entry_raw(&self, cluster: Cluster) -> Result<u64, SystemError> {
        let current_cluster = cluster.cluster_num;

        let fat_type: FATType = self.bpb.fat_type;
        // 获取FAT表的起始扇区（相对分区起始扇区的偏移量）
        let fat_start_sector = self.fat_start_sector();
        let bytes_per_sec = self.bpb.bytes_per_sector as u64;

        // cluster对应的FAT表项在分区内的字节偏移量
        let fat_bytes_offset =
            fat_type.get_fat_bytes_offset(cluster, fat_start_sector, bytes_per_sec);

        // FAT表项所在的LBA地址
        let fat_ent_lba = self.get_lba_from_offset(self.bytes_to_sector(fat_bytes_offset));

        // FAT表项在逻辑块内的字节偏移量
        let blk_offset = self.get_in_block_offset(fat_bytes_offset);

        let mut v = Vec::<u8>::new();
        v.resize(self.bpb.bytes_per_sector as usize, 0);
        self.partition
            .disk()
            .read_at(fat_ent_lba, 1 * self.lba_per_sector(), &mut v)?;

        let mut cursor = VecCursor::new(v);
        cursor.seek(SeekFrom::SeekSet(blk_offset as i64))?;

        let res = match self.bpb.fat_type {
            FATType::FAT12(_) => {
                let mut entry = cursor.read_u16()?;
                entry = if (current_cluster & 0x0001) > 0 {
                    entry >> 4
                } else {
                    entry & 0x0fff
                };
                entry as u64
            }
            FATType::FAT16(_) => {
                let entry = (cursor.read_u16()?) as u64;
                entry
            }
            FATType::FAT32(_) => {
                let entry = cursor.read_u32()? & 0x0fff_ffff;
                entry as u64
            }
        };

        return Ok(res);
    }

    /// @brief 获取当前文件系统的root inode，在磁盘上的字节偏移量
    pub fn root_dir_bytes_offset(&self) -> u64 {
        match self.bpb.fat_type {
            FATType::FAT32(s) => {
                let first_sec_cluster: u64 = (s.root_cluster as u64 - 2)
                    * (self.bpb.sector_per_cluster as u64)
                    + self.first_data_sector;
                return (self.get_lba_from_offset(first_sec_cluster) * LBA_SIZE) as u64;
            }
            _ => {
                let root_sec = (self.bpb.rsvd_sec_cnt as u64)
                    + (self.bpb.num_fats as u64) * (self.bpb.fat_size_16 as u64);
                return (self.get_lba_from_offset(root_sec) * LBA_SIZE) as u64;
            }
        }
    }

    /// @brief 获取当前文件系统的根目录项区域的结束位置，在磁盘上的字节偏移量。
    /// 请注意，当前函数只对FAT12/FAT16生效。对于FAT32,返回None
    pub fn root_dir_end_bytes_offset(&self) -> Option<u64> {
        match self.bpb.fat_type {
            FATType::FAT12(_) | FATType::FAT16(_) => {
                return Some(
                    self.root_dir_bytes_offset() + (self.bpb.root_entries_cnt as u64) * 32,
                );
            }
            _ => {
                return None;
            }
        }
    }

    /// @brief 获取簇在磁盘内的字节偏移量(相对磁盘起始位置。注意，不是分区内偏移量)
    pub fn cluster_bytes_offset(&self, cluster: Cluster) -> u64 {
        if cluster.cluster_num >= 2 {
            // 指定簇的第一个扇区号
            let first_sec_of_cluster = (cluster.cluster_num - 2)
                * (self.bpb.sector_per_cluster as u64)
                + self.first_data_sector;
            return (self.get_lba_from_offset(first_sec_of_cluster) * LBA_SIZE) as u64;
        } else {
            return 0;
        }
    }

    /// @brief 获取一个空闲簇
    ///
    /// @param prev_cluster 簇链的前一个簇。本函数将会把新获取的簇，连接到它的后面。
    ///
    /// @return Ok(Cluster) 新获取的空闲簇
    /// @return Err(SystemError) 错误码
    pub fn allocate_cluster(&self, prev_cluster: Option<Cluster>) -> Result<Cluster, SystemError> {
        let end_cluster: Cluster = self.max_cluster_number();
        let start_cluster: Cluster = match self.bpb.fat_type {
            FATType::FAT32(_) => {
                let next_free: u64 = match self.fs_info.0.lock().next_free() {
                    Some(x) => x,
                    None => 0xffffffff,
                };
                if next_free < end_cluster.cluster_num {
                    Cluster::new(next_free)
                } else {
                    Cluster::new(RESERVED_CLUSTERS as u64)
                }
            }
            _ => Cluster::new(RESERVED_CLUSTERS as u64),
        };

        // 寻找一个空的簇
        let free_cluster: Cluster = match self.get_free_cluster(start_cluster, end_cluster) {
            Ok(c) => c,
            Err(_) if start_cluster.cluster_num > RESERVED_CLUSTERS as u64 => {
                self.get_free_cluster(Cluster::new(RESERVED_CLUSTERS as u64), end_cluster)?
            }
            Err(e) => return Err(e),
        };

        self.set_entry(free_cluster, FATEntry::EndOfChain)?;
        // 减少空闲簇计数
        self.fs_info.0.lock().update_free_count_delta(-1);
        // 更新搜索空闲簇的参考量
        self.fs_info
            .0
            .lock()
            .update_next_free((free_cluster.cluster_num + 1) as u32);

        // 如果这个空闲簇不是簇链的第一个簇，那么把当前簇跟前一个簇连上。
        if let Some(prev_cluster) = prev_cluster {
            // kdebug!("set entry, prev ={prev_cluster:?}, next = {free_cluster:?}");
            self.set_entry(prev_cluster, FATEntry::Next(free_cluster))?;
        }
        // 清空新获取的这个簇
        self.zero_cluster(free_cluster)?;
        return Ok(free_cluster);
    }

    /// @brief 释放簇链上的所有簇
    ///
    /// @param start_cluster 簇链的第一个簇
    pub fn deallocate_cluster_chain(&self, start_cluster: Cluster) -> Result<(), SystemError> {
        let clusters: Vec<Cluster> = self.clusters(start_cluster);
        for c in clusters {
            self.deallocate_cluster(c)?;
        }
        return Ok(());
    }

    /// @brief 释放簇
    ///
    /// @param 要释放的簇
    pub fn deallocate_cluster(&self, cluster: Cluster) -> Result<(), SystemError> {
        let entry: FATEntry = self.get_fat_entry(cluster)?;
        // 如果不是坏簇
        if entry != FATEntry::Bad {
            self.set_entry(cluster, FATEntry::Unused)?;
            self.fs_info.0.lock().update_free_count_delta(1);
            // 安全选项：清空被释放的簇
            #[cfg(feature = "secure")]
            self.zero_cluster(cluster)?;
            return Ok(());
        } else {
            // 不能释放坏簇
            kerror!("Bad clusters cannot be freed.");
            return Err(SystemError::EFAULT);
        }
    }

    /// @brief 获取文件系统的根目录项
    pub fn root_dir(&self) -> FATDir {
        match self.bpb.fat_type {
            FATType::FAT32(s) => {
                return FATDir {
                    first_cluster: Cluster::new(s.root_cluster as u64),
                    dir_name: String::from("/"),
                    root_offset: None,
                    short_dir_entry: None,
                    loc: None,
                };
            }
            _ => FATDir {
                first_cluster: Cluster::new(0),
                dir_name: String::from("/"),
                root_offset: Some(self.root_dir_bytes_offset()),
                short_dir_entry: None,
                loc: None,
            },
        }
    }

    /// @brief 获取FAT表的起始扇区（相对分区起始扇区的偏移量）
    pub fn fat_start_sector(&self) -> u64 {
        let active_fat = self.active_fat();
        let fat_size = self.fat_size();
        return self.bpb.rsvd_sec_cnt as u64 + active_fat * fat_size;
    }

    /// @brief 获取当前活动的FAT表
    pub fn active_fat(&self) -> u64 {
        if self.mirroring_enabled() {
            return 0;
        } else {
            match self.bpb.fat_type {
                FATType::FAT32(bpb32) => {
                    return (bpb32.ext_flags & 0x0f) as u64;
                }
                _ => {
                    return 0;
                }
            }
        }
    }

    /// @brief 获取当前文件系统的每个FAT表的大小
    pub fn fat_size(&self) -> u64 {
        if self.bpb.fat_size_16 != 0 {
            return self.bpb.fat_size_16 as u64;
        } else {
            match self.bpb.fat_type {
                FATType::FAT32(bpb32) => {
                    return bpb32.fat_size_32 as u64;
                }

                _ => {
                    panic!("FAT12 and FAT16 volumes should have non-zero BPB_FATSz16");
                }
            }
        }
    }

    /// @brief 判断当前文件系统是否启用了FAT表镜像
    pub fn mirroring_enabled(&self) -> bool {
        match self.bpb.fat_type {
            FATType::FAT32(bpb32) => {
                return (bpb32.ext_flags & 0x80) == 0;
            }
            _ => {
                return false;
            }
        }
    }

    /// @brief 根据分区内的扇区偏移量，获得在磁盘上的LBA地址
    #[inline]
    pub fn get_lba_from_offset(&self, in_partition_sec_offset: u64) -> usize {
        return (self.partition.lba_start
            + in_partition_sec_offset * (self.bpb.bytes_per_sector as u64 / LBA_SIZE as u64))
            as usize;
    }

    /// @brief 获取每个扇区占用多少个LBA
    #[inline]
    pub fn lba_per_sector(&self) -> usize {
        return self.bpb.bytes_per_sector as usize / LBA_SIZE;
    }

    /// @brief 将分区内字节偏移量转换为扇区偏移量
    #[inline]
    pub fn bytes_to_sector(&self, in_partition_bytes_offset: u64) -> u64 {
        return in_partition_bytes_offset / (self.bpb.bytes_per_sector as u64);
    }

    /// @brief 根据磁盘上的字节偏移量，获取对应位置在分区内的字节偏移量
    #[inline]
    pub fn get_in_partition_bytes_offset(&self, disk_bytes_offset: u64) -> u64 {
        return disk_bytes_offset - (self.partition.lba_start * LBA_SIZE as u64);
    }

    /// @brief 根据字节偏移量计算在逻辑块内的字节偏移量
    #[inline]
    pub fn get_in_block_offset(&self, bytes_offset: u64) -> u64 {
        return bytes_offset % LBA_SIZE as u64;
    }

    /// @brief 获取在FAT表中，以start_cluster开头的FAT链的所有簇的信息
    ///
    /// @param start_cluster 整个FAT链的起始簇号
    pub fn clusters(&self, start_cluster: Cluster) -> Vec<Cluster> {
        return self.cluster_iter(start_cluster).collect();
    }

    /// @brief 获取在FAT表中，以start_cluster开头的FAT链的长度（总计经过多少个簇）
    ///
    /// @param start_cluster 整个FAT链的起始簇号
    pub fn num_clusters_chain(&self, start_cluster: Cluster) -> u64 {
        return self
            .cluster_iter(start_cluster)
            .fold(0, |size, _cluster| size + 1);
    }
    /// @brief 获取一个簇迭代器对象
    ///
    /// @param start_cluster 整个FAT链的起始簇号
    fn cluster_iter(&self, start_cluster: Cluster) -> ClusterIter {
        return ClusterIter {
            current_cluster: Some(start_cluster),
            fs: self,
        };
    }

    /// @brief 获取从start_cluster开始的簇链中，第n个簇的信息。（请注意，下标从0开始）
    #[inline]
    pub fn get_cluster_by_relative(&self, start_cluster: Cluster, n: usize) -> Option<Cluster> {
        return self.cluster_iter(start_cluster).skip(n).next();
    }

    /// @brief 获取整个簇链的最后一个簇
    #[inline]
    pub fn get_last_cluster(&self, start_cluster: Cluster) -> Option<Cluster> {
        return self.cluster_iter(start_cluster).last();
    }

    /// @brief 判断FAT文件系统的shut bit是否正常。
    /// shut bit 表示文件系统是否正常卸载。如果这一位是1,则表示这个卷是“干净的”
    /// 参考资料：https://thestarman.pcministry.com/DOS/DirtyShutdownFlag.html
    ///
    /// @return Ok(true) 正常
    /// @return Ok(false) 不正常
    /// @return Err(SystemError) 在判断时发生错误
    pub fn is_shut_bit_ok(&mut self) -> Result<bool, SystemError> {
        match self.bpb.fat_type {
            FATType::FAT32(_) => {
                // 对于FAT32, error bit位于第一个扇区的第8字节。
                let bit = self.get_fat_entry_raw(Cluster::new(1))? & 0x0800_0000;
                return Ok(bit > 0);
            }
            FATType::FAT16(_) => {
                let bit = self.get_fat_entry_raw(Cluster::new(1))? & 0x8000;
                return Ok(bit > 0);
            }
            _ => return Ok(true),
        }
    }

    /// @brief 判断FAT文件系统的hard error bit是否正常。
    /// 如果此位为0，则文件系统驱动程序在上次安装卷时遇到磁盘 I/O 错误，这表明
    /// 卷上的某些扇区可能已损坏。
    /// 参考资料：https://thestarman.pcministry.com/DOS/DirtyShutdownFlag.html
    ///
    /// @return Ok(true) 正常
    /// @return Ok(false) 不正常
    /// @return Err(SystemError) 在判断时发生错误
    pub fn is_hard_error_bit_ok(&mut self) -> Result<bool, SystemError> {
        match self.bpb.fat_type {
            FATType::FAT32(_) => {
                let bit = self.get_fat_entry_raw(Cluster::new(1))? & 0x0400_0000;
                return Ok(bit > 0);
            }
            FATType::FAT16(_) => {
                let bit = self.get_fat_entry_raw(Cluster::new(1))? & 0x4000;
                return Ok(bit > 0);
            }
            _ => return Ok(true),
        }
    }

    /// @brief 设置文件系统的shut bit为正常状态
    /// 参考资料：https://thestarman.pcministry.com/DOS/DirtyShutdownFlag.html
    ///
    /// @return Ok(()) 设置成功
    /// @return Err(SystemError) 在设置过程中，出现错误
    pub fn set_shut_bit_ok(&mut self) -> Result<(), SystemError> {
        match self.bpb.fat_type {
            FATType::FAT32(_) => {
                let raw_entry = self.get_fat_entry_raw(Cluster::new(1))? | 0x0800_0000;
                self.set_entry(Cluster::new(1), FATEntry::Next(Cluster::new(raw_entry)))?;

                return Ok(());
            }

            FATType::FAT16(_) => {
                let raw_entry = self.get_fat_entry_raw(Cluster::new(1))? | 0x8000;
                self.set_entry(Cluster::new(1), FATEntry::Next(Cluster::new(raw_entry)))?;
                return Ok(());
            }
            _ => return Ok(()),
        }
    }

    /// @brief 设置文件系统的hard error bit为正常状态
    /// 参考资料：https://thestarman.pcministry.com/DOS/DirtyShutdownFlag.html
    ///
    /// @return Ok(()) 设置成功
    /// @return Err(SystemError) 在设置过程中，出现错误
    pub fn set_hard_error_bit_ok(&mut self) -> Result<(), SystemError> {
        match self.bpb.fat_type {
            FATType::FAT32(_) => {
                let raw_entry = self.get_fat_entry_raw(Cluster::new(1))? | 0x0400_0000;
                self.set_entry(Cluster::new(1), FATEntry::Next(Cluster::new(raw_entry)))?;
                return Ok(());
            }

            FATType::FAT16(_) => {
                let raw_entry = self.get_fat_entry_raw(Cluster::new(1))? | 0x4000;
                self.set_entry(Cluster::new(1), FATEntry::Next(Cluster::new(raw_entry)))?;
                return Ok(());
            }
            _ => return Ok(()),
        }
    }

    /// @brief 执行文件系统卸载前的一些准备工作：设置好对应的标志位，并把缓存中的数据刷入磁盘
    pub fn umount(&mut self) -> Result<(), SystemError> {
        self.fs_info.0.lock().flush(&self.partition)?;

        self.set_shut_bit_ok()?;

        self.set_hard_error_bit_ok()?;

        self.partition.disk().sync()?;

        return Ok(());
    }

    /// @brief 获取文件系统的最大簇号
    pub fn max_cluster_number(&self) -> Cluster {
        match self.bpb.fat_type {
            FATType::FAT32(s) => {
                // FAT32

                // 数据扇区数量（总扇区数-保留扇区-FAT占用的扇区）
                let data_sec: u64 = self.bpb.total_sectors_32 as u64
                    - (self.bpb.rsvd_sec_cnt as u64
                        + self.bpb.num_fats as u64 * s.fat_size_32 as u64);

                // 数据区的簇数量
                let total_clusters: u64 = data_sec / self.bpb.sector_per_cluster as u64;

                // 返回最大的簇号
                return Cluster::new(total_clusters + RESERVED_CLUSTERS as u64 - 1);
            }

            _ => {
                // FAT12 / FAT16
                let root_dir_sectors: u64 = (((self.bpb.root_entries_cnt as u64) * 32)
                    + self.bpb.bytes_per_sector as u64
                    - 1)
                    / self.bpb.bytes_per_sector as u64;
                // 数据区扇区数
                let data_sec: u64 = self.bpb.total_sectors_16 as u64
                    - (self.bpb.rsvd_sec_cnt as u64
                        + (self.bpb.num_fats as u64 * self.bpb.fat_size_16 as u64)
                        + root_dir_sectors);
                let total_clusters = data_sec / self.bpb.sector_per_cluster as u64;
                return Cluster::new(total_clusters + RESERVED_CLUSTERS as u64 - 1);
            }
        }
    }

    /// @brief 在文件系统中寻找一个簇号在给定的范围（左闭右开区间）内的空闲簇
    ///
    /// @param start_cluster 起始簇号
    /// @param end_cluster 终止簇号（不包含）
    ///
    /// @return Ok(Cluster) 寻找到的空闲簇
    /// @return Err(SystemError) 错误码。如果磁盘无剩余空间，或者簇号达到给定的最大值，则返回-ENOSPC.
    pub fn get_free_cluster(
        &self,
        start_cluster: Cluster,
        end_cluster: Cluster,
    ) -> Result<Cluster, SystemError> {
        let max_cluster: Cluster = self.max_cluster_number();
        let mut cluster: u64 = start_cluster.cluster_num;

        let fat_type: FATType = self.bpb.fat_type;
        let fat_start_sector: u64 = self.fat_start_sector();
        let bytes_per_sec: u64 = self.bpb.bytes_per_sector as u64;

        match fat_type {
            FATType::FAT12(_) => {
                let part_bytes_offset: u64 =
                    fat_type.get_fat_bytes_offset(start_cluster, fat_start_sector, bytes_per_sec);
                let in_block_offset = self.get_in_block_offset(part_bytes_offset);

                let lba = self.get_lba_from_offset(self.bytes_to_sector(part_bytes_offset));

                // 由于FAT12的FAT表不大于6K，因此直接读取6K
                let num_lba = (6 * 1024) / LBA_SIZE;
                let mut v: Vec<u8> = Vec::new();
                v.resize(num_lba * LBA_SIZE, 0);
                self.partition.disk().read_at(lba, num_lba, &mut v)?;

                let mut cursor: VecCursor = VecCursor::new(v);
                cursor.seek(SeekFrom::SeekSet(in_block_offset as i64))?;

                let mut packed_val: u16 = cursor.read_u16()?;
                loop {
                    let val = if (cluster & 0x1) > 0 {
                        packed_val >> 4
                    } else {
                        packed_val & 0x0fff
                    };
                    if val == 0 {
                        return Ok(Cluster::new(cluster as u64));
                    }

                    cluster += 1;

                    // 磁盘无剩余空间，或者簇号达到给定的最大值
                    if cluster == end_cluster.cluster_num || cluster == max_cluster.cluster_num {
                        return Err(SystemError::ENOSPC);
                    }

                    packed_val = match cluster & 1 {
                        0 => cursor.read_u16()?,
                        _ => {
                            let next_byte = cursor.read_u8()? as u16;
                            (packed_val >> 8) | (next_byte << 8)
                        }
                    };
                }
            }
            FATType::FAT16(_) => {
                // todo: 优化这里，减少读取磁盘的次数。
                while cluster < end_cluster.cluster_num && cluster < max_cluster.cluster_num {
                    let part_bytes_offset: u64 = fat_type.get_fat_bytes_offset(
                        Cluster::new(cluster),
                        fat_start_sector,
                        bytes_per_sec,
                    );
                    let in_block_offset = self.get_in_block_offset(part_bytes_offset);

                    let lba = self.get_lba_from_offset(self.bytes_to_sector(part_bytes_offset));

                    let mut v: Vec<u8> = Vec::new();
                    v.resize(self.lba_per_sector() * LBA_SIZE, 0);
                    self.partition
                        .disk()
                        .read_at(lba, self.lba_per_sector(), &mut v)?;

                    let mut cursor: VecCursor = VecCursor::new(v);
                    cursor.seek(SeekFrom::SeekSet(in_block_offset as i64))?;

                    let val = cursor.read_u16()?;
                    // 找到空闲簇
                    if val == 0 {
                        return Ok(Cluster::new(val as u64));
                    }
                    cluster += 1;
                }

                // 磁盘无剩余空间，或者簇号达到给定的最大值
                return Err(SystemError::ENOSPC);
            }
            FATType::FAT32(_) => {
                // todo: 优化这里，减少读取磁盘的次数。
                while cluster < end_cluster.cluster_num && cluster < max_cluster.cluster_num {
                    let part_bytes_offset: u64 = fat_type.get_fat_bytes_offset(
                        Cluster::new(cluster),
                        fat_start_sector,
                        bytes_per_sec,
                    );
                    let in_block_offset = self.get_in_block_offset(part_bytes_offset);

                    let lba = self.get_lba_from_offset(self.bytes_to_sector(part_bytes_offset));

                    let mut v: Vec<u8> = Vec::new();
                    v.resize(self.lba_per_sector() * LBA_SIZE, 0);
                    self.partition
                        .disk()
                        .read_at(lba, self.lba_per_sector(), &mut v)?;

                    let mut cursor: VecCursor = VecCursor::new(v);
                    cursor.seek(SeekFrom::SeekSet(in_block_offset as i64))?;

                    let val = cursor.read_u32()? & 0x0fffffff;

                    if val == 0 {
                        return Ok(Cluster::new(cluster));
                    }
                    cluster += 1;
                }

                // 磁盘无剩余空间，或者簇号达到给定的最大值
                return Err(SystemError::ENOSPC);
            }
        }
    }

    /// @brief 在FAT表中，设置指定的簇的信息。
    ///
    /// @param cluster 目标簇
    /// @param fat_entry 这个簇在FAT表中，存储的信息（下一个簇的簇号）
    pub fn set_entry(&self, cluster: Cluster, fat_entry: FATEntry) -> Result<(), SystemError> {
        // fat表项在分区上的字节偏移量
        let fat_part_bytes_offset: u64 = self.bpb.fat_type.get_fat_bytes_offset(
            cluster,
            self.fat_start_sector(),
            self.bpb.bytes_per_sector as u64,
        );

        match self.bpb.fat_type {
            FATType::FAT12(_) => {
                // 计算要写入的值
                let raw_val: u16 = match fat_entry {
                    FATEntry::Unused => 0,
                    FATEntry::Bad => 0xff7,
                    FATEntry::EndOfChain => 0xfff,
                    FATEntry::Next(c) => c.cluster_num as u16,
                };

                let in_block_offset = self.get_in_block_offset(fat_part_bytes_offset);

                let lba = self.get_lba_from_offset(self.bytes_to_sector(fat_part_bytes_offset));

                let mut v: Vec<u8> = Vec::new();
                v.resize(LBA_SIZE, 0);
                self.partition.disk().read_at(lba, 1, &mut v)?;

                let mut cursor: VecCursor = VecCursor::new(v);
                cursor.seek(SeekFrom::SeekSet(in_block_offset as i64))?;

                let old_val: u16 = cursor.read_u16()?;
                let new_val: u16 = if (cluster.cluster_num & 0x1) > 0 {
                    (old_val & 0x000f) | (raw_val << 4)
                } else {
                    (old_val & 0xf000) | raw_val
                };

                // 写回数据到磁盘上
                cursor.seek(SeekFrom::SeekSet(in_block_offset as i64))?;
                cursor.write_u16(new_val)?;
                self.partition.disk().write_at(lba, 1, cursor.as_slice())?;
                return Ok(());
            }
            FATType::FAT16(_) => {
                // 计算要写入的值
                let raw_val: u16 = match fat_entry {
                    FATEntry::Unused => 0,
                    FATEntry::Bad => 0xfff7,
                    FATEntry::EndOfChain => 0xfdff,
                    FATEntry::Next(c) => c.cluster_num as u16,
                };

                let in_block_offset = self.get_in_block_offset(fat_part_bytes_offset);

                let lba = self.get_lba_from_offset(self.bytes_to_sector(fat_part_bytes_offset));

                let mut v: Vec<u8> = Vec::new();
                v.resize(LBA_SIZE, 0);
                self.partition.disk().read_at(lba, 1, &mut v)?;

                let mut cursor: VecCursor = VecCursor::new(v);
                cursor.seek(SeekFrom::SeekSet(in_block_offset as i64))?;

                cursor.write_u16(raw_val)?;
                self.partition.disk().write_at(lba, 1, cursor.as_slice())?;

                return Ok(());
            }
            FATType::FAT32(_) => {
                let fat_size: u64 = self.fat_size();
                let bound: u64 = if self.mirroring_enabled() {
                    1
                } else {
                    self.bpb.num_fats as u64
                };
                // kdebug!("set entry, bound={bound}, fat_size={fat_size}");
                for i in 0..bound {
                    // 当前操作的FAT表在磁盘上的字节偏移量
                    let f_offset: u64 = fat_part_bytes_offset + i * fat_size;
                    let in_block_offset: u64 = self.get_in_block_offset(f_offset);
                    let lba = self.get_lba_from_offset(self.bytes_to_sector(f_offset));

                    // kdebug!("set entry, lba={lba}, in_block_offset={in_block_offset}");
                    let mut v: Vec<u8> = Vec::new();
                    v.resize(LBA_SIZE, 0);
                    self.partition.disk().read_at(lba, 1, &mut v)?;

                    let mut cursor: VecCursor = VecCursor::new(v);
                    cursor.seek(SeekFrom::SeekSet(in_block_offset as i64))?;

                    // FAT32的高4位保留
                    let old_bits = cursor.read_u32()? & 0xf0000000;

                    if fat_entry == FATEntry::Unused
                        && cluster.cluster_num >= 0x0ffffff7
                        && cluster.cluster_num <= 0x0fffffff
                    {
                        kerror!(
                            "FAT32: Reserved Cluster {:?} cannot be marked as free",
                            cluster
                        );
                        return Err(SystemError::EPERM);
                    }

                    // 计算要写入的值
                    let mut raw_val: u32 = match fat_entry {
                        FATEntry::Unused => 0,
                        FATEntry::Bad => 0x0FFFFFF7,
                        FATEntry::EndOfChain => 0x0FFFFFFF,
                        FATEntry::Next(c) => c.cluster_num as u32,
                    };

                    // 恢复保留位
                    raw_val |= old_bits;

                    // kdebug!("sent entry, raw_val={raw_val}");

                    cursor.seek(SeekFrom::SeekSet(in_block_offset as i64))?;
                    cursor.write_u32(raw_val)?;

                    self.partition.disk().write_at(lba, 1, cursor.as_slice())?;
                }

                return Ok(());
            }
        }
    }

    /// @brief 清空指定的簇
    ///
    /// @param cluster 要被清空的簇
    pub fn zero_cluster(&self, cluster: Cluster) -> Result<(), SystemError> {
        // 准备数据，用于写入
        let zeros: Vec<u8> = vec![0u8; self.bytes_per_cluster() as usize];
        let offset: usize = self.cluster_bytes_offset(cluster) as usize;
        self.partition
            .disk()
            .device()
            .write_at(offset, zeros.len(), zeros.as_slice())?;
        return Ok(());
    }
}

impl Drop for FATFileSystem {
    fn drop(&mut self) {
        let r = self.umount();
        if r.is_err() {
            kerror!(
                "Umount FAT filesystem failed: errno={:?}, FS detail:{self:?}",
                r.unwrap_err()
            );
        }
    }
}

impl FATFsInfo {
    const LEAD_SIG: u32 = 0x41615252;
    const STRUC_SIG: u32 = 0x61417272;
    const TRAIL_SIG: u32 = 0xAA550000;
    const FS_INFO_SIZE: u64 = 512;

    /// @brief 从磁盘上读取FAT文件系统的FSInfo结构体
    ///
    /// @param partition 磁盘分区
    /// @param in_disk_fs_info_offset FSInfo扇区在磁盘内的字节偏移量（单位：字节）
    /// @param bytes_per_sec 每扇区字节数
    pub fn new(
        partition: Arc<Partition>,
        in_disk_fs_info_offset: u64,
        bytes_per_sec: usize,
    ) -> Result<Self, SystemError> {
        let mut v = Vec::<u8>::new();
        v.resize(bytes_per_sec, 0);

        // 计算fs_info扇区在磁盘上的字节偏移量，从磁盘读取数据
        partition
            .disk()
            .read_at(in_disk_fs_info_offset as usize / LBA_SIZE, 1, &mut v)?;
        let mut cursor = VecCursor::new(v);

        let mut fsinfo = FATFsInfo::default();

        fsinfo.lead_sig = cursor.read_u32()?;
        cursor.seek(SeekFrom::SeekCurrent(480))?;
        fsinfo.struc_sig = cursor.read_u32()?;
        fsinfo.free_count = cursor.read_u32()?;
        fsinfo.next_free = cursor.read_u32()?;

        cursor.seek(SeekFrom::SeekCurrent(12))?;

        fsinfo.trail_sig = cursor.read_u32()?;
        fsinfo.dirty = false;
        fsinfo.offset = Some(in_disk_fs_info_offset);

        if fsinfo.is_valid() {
            return Ok(fsinfo);
        } else {
            kerror!("Error occurred while parsing FATFsInfo.");
            return Err(SystemError::EINVAL);
        }
    }

    /// @brief 判断是否为正确的FsInfo结构体
    fn is_valid(&self) -> bool {
        self.lead_sig == Self::LEAD_SIG
            && self.struc_sig == Self::STRUC_SIG
            && self.trail_sig == Self::TRAIL_SIG
    }

    /// @brief 根据fsinfo的信息，计算当前总的空闲簇数量
    ///
    /// @param 当前文件系统的最大簇号
    pub fn count_free_cluster(&self, max_cluster: Cluster) -> Option<u64> {
        let count_clusters = max_cluster.cluster_num - RESERVED_CLUSTERS as u64 + 1;
        // 信息不合理，当前的FsInfo中存储的free count大于计算出来的值
        if self.free_count as u64 > count_clusters {
            return None;
        } else {
            match self.free_count {
                // free count字段不可用
                0xffffffff => return None,
                // 返回FsInfo中存储的数据
                n => return Some(n as u64),
            }
        }
    }

    /// @brief 更新FsInfo中的“空闲簇统计信息“为new_count
    ///
    /// 请注意，除非手动调用`flush()`，否则本函数不会将数据刷入磁盘
    pub fn update_free_count_abs(&mut self, new_count: u32) {
        self.free_count = new_count;
    }

    /// @brief 更新FsInfo中的“空闲簇统计信息“，把它加上delta.
    ///
    /// 请注意，除非手动调用`flush()`，否则本函数不会将数据刷入磁盘
    pub fn update_free_count_delta(&mut self, delta: i32) {
        self.free_count = (self.free_count as i32 + delta) as u32;
    }

    /// @brief 更新FsInfo中的“第一个空闲簇统计信息“为next_free.
    ///
    /// 请注意，除非手动调用`flush()`，否则本函数不会将数据刷入磁盘
    pub fn update_next_free(&mut self, next_free: u32) {
        // 这个值是参考量，不一定要准确，仅供加速查找
        self.next_free = next_free;
    }

    /// @brief 获取fs info 记载的第一个空闲簇。（不一定准确，仅供参考）
    pub fn next_free(&self) -> Option<u64> {
        match self.next_free {
            0xffffffff => return None,
            0 | 1 => return None,
            n => return Some(n as u64),
        };
    }

    /// @brief 把fs info刷入磁盘
    ///
    /// @param partition fs info所在的分区
    pub fn flush(&self, partition: &Arc<Partition>) -> Result<(), SystemError> {
        if let Some(off) = self.offset {
            let in_block_offset = off % LBA_SIZE as u64;

            let lba = off as usize / LBA_SIZE;

            let mut v: Vec<u8> = Vec::new();
            v.resize(LBA_SIZE, 0);
            partition.disk().read_at(lba, 1, &mut v)?;

            let mut cursor: VecCursor = VecCursor::new(v);
            cursor.seek(SeekFrom::SeekSet(in_block_offset as i64))?;

            cursor.write_u32(self.lead_sig)?;
            cursor.seek(SeekFrom::SeekCurrent(480))?;
            cursor.write_u32(self.struc_sig)?;
            cursor.write_u32(self.free_count)?;
            cursor.write_u32(self.next_free)?;
            cursor.seek(SeekFrom::SeekCurrent(12))?;
            cursor.write_u32(self.trail_sig)?;

            partition.disk().write_at(lba, 1, cursor.as_slice())?;
        }
        return Ok(());
    }

    /// @brief 读取磁盘上的Fs Info扇区，将里面的内容更新到结构体中
    ///
    /// @param partition fs info所在的分区
    pub fn update(&mut self, partition: Arc<Partition>) -> Result<(), SystemError> {
        if let Some(off) = self.offset {
            let in_block_offset = off % LBA_SIZE as u64;

            let lba = off as usize / LBA_SIZE;

            let mut v: Vec<u8> = Vec::new();
            v.resize(LBA_SIZE, 0);
            partition.disk().read_at(lba, 1, &mut v)?;
            let mut cursor: VecCursor = VecCursor::new(v);
            cursor.seek(SeekFrom::SeekSet(in_block_offset as i64))?;
            self.lead_sig = cursor.read_u32()?;

            cursor.seek(SeekFrom::SeekCurrent(480))?;
            self.struc_sig = cursor.read_u32()?;
            self.free_count = cursor.read_u32()?;
            self.next_free = cursor.read_u32()?;
            cursor.seek(SeekFrom::SeekCurrent(12))?;
            self.trail_sig = cursor.read_u32()?;
        }
        return Ok(());
    }
}

impl IndexNode for LockedFATInode {
    fn read_at(
        &self,
        offset: usize,
        len: usize,
        buf: &mut [u8],
        _data: &mut FilePrivateData,
    ) -> Result<usize, SystemError> {
        let mut guard: SpinLockGuard<FATInode> = self.0.lock();
        match &guard.inode_type {
            FATDirEntry::File(f) | FATDirEntry::VolId(f) => {
                let r = f.read(
                    &guard.fs.upgrade().unwrap(),
                    &mut buf[0..len],
                    offset as u64,
                );
                guard.update_metadata();
                return r;
            }
            FATDirEntry::Dir(_) => {
                return Err(SystemError::EISDIR);
            }
            FATDirEntry::UnInit => {
                kerror!("FATFS: param: Inode_type uninitialized.");
                return Err(SystemError::EROFS);
            }
        }
    }

    fn write_at(
        &self,
        offset: usize,
        len: usize,
        buf: &[u8],
        _data: &mut FilePrivateData,
    ) -> Result<usize, SystemError> {
        let mut guard: SpinLockGuard<FATInode> = self.0.lock();
        let fs: &Arc<FATFileSystem> = &guard.fs.upgrade().unwrap();

        match &mut guard.inode_type {
            FATDirEntry::File(f) | FATDirEntry::VolId(f) => {
                let r = f.write(fs, &buf[0..len], offset as u64);
                guard.update_metadata();
                return r;
            }
            FATDirEntry::Dir(_) => {
                return Err(SystemError::EISDIR);
            }
            FATDirEntry::UnInit => {
                kerror!("FATFS: param: Inode_type uninitialized.");
                return Err(SystemError::EROFS);
            }
        }
    }

    fn poll(&self) -> Result<PollStatus, SystemError> {
        // 加锁
        let inode: SpinLockGuard<FATInode> = self.0.lock();

        // 检查当前inode是否为一个文件夹，如果是的话，就返回错误
        if inode.metadata.file_type == FileType::Dir {
            return Err(SystemError::EISDIR);
        }

        return Ok(PollStatus {
            flags: PollStatus::READ_MASK | PollStatus::WRITE_MASK,
        });
    }

    fn create(
        &self,
        name: &str,
        file_type: FileType,
        _mode: u32,
    ) -> Result<Arc<dyn IndexNode>, SystemError> {
        // 由于FAT32不支持文件权限的功能，因此忽略mode参数

        let mut guard: SpinLockGuard<FATInode> = self.0.lock();
        let fs: &Arc<FATFileSystem> = &guard.fs.upgrade().unwrap();

        match &mut guard.inode_type {
            FATDirEntry::File(_) | FATDirEntry::VolId(_) => {
                return Err(SystemError::ENOTDIR);
            }
            FATDirEntry::Dir(d) => match file_type {
                FileType::File => {
                    d.create_file(name, fs)?;
                    return Ok(guard.find(name)?);
                }
                FileType::Dir => {
                    d.create_dir(name, fs)?;
                    return Ok(guard.find(name)?);
                }

                FileType::SymLink => return Err(SystemError::ENOTSUP),
                _ => return Err(SystemError::EINVAL),
            },
            FATDirEntry::UnInit => {
                kerror!("FATFS: param: Inode_type uninitialized.");
                return Err(SystemError::EROFS);
            }
        }
    }

    fn fs(&self) -> Arc<dyn FileSystem> {
        return self.0.lock().fs.upgrade().unwrap();
    }

    fn as_any_ref(&self) -> &dyn core::any::Any {
        return self;
    }

    fn metadata(&self) -> Result<Metadata, SystemError> {
        return Ok(self.0.lock().metadata.clone());
    }

    fn list(&self) -> Result<Vec<String>, SystemError> {
        let mut guard: SpinLockGuard<FATInode> = self.0.lock();
        let fatent: &FATDirEntry = &guard.inode_type;
        match fatent {
            FATDirEntry::File(_) | FATDirEntry::VolId(_) => {
                return Err(SystemError::ENOTDIR);
            }
            FATDirEntry::Dir(dir) => {
                // 获取当前目录下的所有目录项
                let mut ret: Vec<String> = Vec::new();
                let dir_iter: FATDirIter = dir.to_iter(guard.fs.upgrade().unwrap());
                for ent in dir_iter {
                    ret.push(ent.name());

                    // ====== 生成inode缓存，存入B树
                    let name: String = ent.name();
                    // kdebug!("name={name}");

                    if guard.children.contains_key(&name.to_uppercase()) == false
                        && name != "."
                        && name != ".."
                    {
                        // 创建新的inode
                        let entry_inode: Arc<LockedFATInode> = LockedFATInode::new(
                            guard.fs.upgrade().unwrap(),
                            guard.self_ref.clone(),
                            ent,
                        );
                        // 加入缓存区, 由于FAT文件系统的大小写不敏感问题，因此存入缓存区的key应当是全大写的
                        guard
                            .children
                            .insert(name.to_uppercase(), entry_inode.clone());
                    }
                }
                return Ok(ret);
            }
            FATDirEntry::UnInit => {
                kerror!("FATFS: param: Inode_type uninitialized.");
                return Err(SystemError::EROFS);
            }
        }
    }

    fn find(&self, name: &str) -> Result<Arc<dyn IndexNode>, SystemError> {
        let mut guard: SpinLockGuard<FATInode> = self.0.lock();
        let target = guard.find(name)?;
        return Ok(target);
    }

    fn open(&self, _data: &mut FilePrivateData, _mode: &FileMode) -> Result<(), SystemError> {
        return Ok(());
    }

    fn close(&self, _data: &mut FilePrivateData) -> Result<(), SystemError> {
        return Ok(());
    }

    fn unlink(&self, name: &str) -> Result<(), SystemError> {
        let mut guard: SpinLockGuard<FATInode> = self.0.lock();
        let target: Arc<LockedFATInode> = guard.find(name)?;
        // 对目标inode上锁，以防更改
        let target_guard: SpinLockGuard<FATInode> = target.0.lock();
        // 先从缓存删除
        guard.children.remove(&name.to_uppercase());

        let dir = match &guard.inode_type {
            FATDirEntry::File(_) | FATDirEntry::VolId(_) => {
                return Err(SystemError::ENOTDIR);
            }
            FATDirEntry::Dir(d) => d,
            FATDirEntry::UnInit => {
                kerror!("FATFS: param: Inode_type uninitialized.");
                return Err(SystemError::EROFS);
            }
        };
        // 检查文件是否存在
        dir.check_existence(name, Some(false), guard.fs.upgrade().unwrap())?;

        // 再从磁盘删除
        let r = dir.remove(guard.fs.upgrade().unwrap().clone(), name, true);
        drop(target_guard);
        return r;
    }

    fn rmdir(&self, name: &str) -> Result<(), SystemError> {
        let mut guard: SpinLockGuard<FATInode> = self.0.lock();
        let target: Arc<LockedFATInode> = guard.find(name)?;
        // 对目标inode上锁，以防更改
        let target_guard: SpinLockGuard<FATInode> = target.0.lock();
        // 先从缓存删除
        guard.children.remove(&name.to_uppercase());

        let dir = match &guard.inode_type {
            FATDirEntry::File(_) | FATDirEntry::VolId(_) => {
                return Err(SystemError::ENOTDIR);
            }
            FATDirEntry::Dir(d) => d,
            FATDirEntry::UnInit => {
                kerror!("FATFS: param: Inode_type uninitialized.");
                return Err(SystemError::EROFS);
            }
        };
        // 检查文件夹是否存在
        dir.check_existence(name, Some(true), guard.fs.upgrade().unwrap())?;

        // 再从磁盘删除
<<<<<<< HEAD
        let r: Result<(), SystemError> = dir.remove(guard.fs.upgrade().unwrap().clone(), name, true);
=======
        let r: Result<(), SystemError> =
            dir.remove(guard.fs.upgrade().unwrap().clone(), name, true);
>>>>>>> ac48398d
        if r.is_ok() {
            return r;
        } else {
            let r = r.unwrap_err();
            if r == SystemError::ENOTEMPTY {
                // 如果要删除的是目录，且不为空，则删除动作未发生，重新加入缓存
                guard.children.insert(name.to_uppercase(), target.clone());
                drop(target_guard);
            }
            return Err(r);
        }
    }

    fn get_entry_name(&self, ino: InodeId) -> Result<String, SystemError> {
        let guard: SpinLockGuard<FATInode> = self.0.lock();
        if guard.metadata.file_type != FileType::Dir {
            return Err(SystemError::ENOTDIR);
        }
        match ino {
            0 => {
                return Ok(String::from("."));
            }
            1 => {
                return Ok(String::from(".."));
            }
            ino => {
                // 暴力遍历所有的children，判断inode id是否相同
                // TODO: 优化这里，这个地方性能很差！
                let mut key: Vec<String> = guard
                    .children
                    .keys()
                    .filter(|k| guard.children.get(*k).unwrap().metadata().unwrap().inode_id == ino)
                    .cloned()
                    .collect();

                match key.len() {
                    0=>{return Err(SystemError::ENOENT);}
                    1=>{return Ok(key.remove(0));}
                    _ => panic!("FatFS get_entry_name: key.len()={key_len}>1, current inode_id={inode_id}, to find={to_find}", key_len=key.len(), inode_id = guard.metadata.inode_id, to_find=ino)
                }
            }
        }
    }
}

impl Default for FATFsInfo {
    fn default() -> Self {
        return FATFsInfo {
            lead_sig: FATFsInfo::LEAD_SIG,
            struc_sig: FATFsInfo::STRUC_SIG,
            free_count: 0xFFFFFFFF,
            next_free: RESERVED_CLUSTERS,
            trail_sig: FATFsInfo::TRAIL_SIG,
            dirty: false,
            offset: None,
        };
    }
}

impl Cluster {
    pub fn new(cluster: u64) -> Self {
        return Cluster {
            cluster_num: cluster,
            parent_cluster: 0,
        };
    }
}

/// @brief 用于迭代FAT表的内容的簇迭代器对象
#[derive(Debug)]
struct ClusterIter<'a> {
    /// 迭代器的next要返回的簇
    current_cluster: Option<Cluster>,
    /// 属于的文件系统
    fs: &'a FATFileSystem,
}

impl<'a> Iterator for ClusterIter<'a> {
    type Item = Cluster;

    fn next(&mut self) -> Option<Self::Item> {
        // 当前要返回的簇
        let ret: Option<Cluster> = self.current_cluster;

        // 获得下一个要返回簇
        let new: Option<Cluster> = match self.current_cluster {
            Some(c) => {
                let entry: Option<FATEntry> = self.fs.get_fat_entry(c).ok();
                match entry {
                    Some(FATEntry::Next(c)) => Some(c),
                    _ => None,
                }
            }
            _ => None,
        };

        self.current_cluster = new;
        return ret;
    }
}<|MERGE_RESOLUTION|>--- conflicted
+++ resolved
@@ -22,7 +22,6 @@
     },
     syscall::SystemError,
     time::TimeSpec,
-    syscall::SystemError,
 };
 
 use super::{
@@ -1570,12 +1569,8 @@
         dir.check_existence(name, Some(true), guard.fs.upgrade().unwrap())?;
 
         // 再从磁盘删除
-<<<<<<< HEAD
-        let r: Result<(), SystemError> = dir.remove(guard.fs.upgrade().unwrap().clone(), name, true);
-=======
         let r: Result<(), SystemError> =
             dir.remove(guard.fs.upgrade().unwrap().clone(), name, true);
->>>>>>> ac48398d
         if r.is_ok() {
             return r;
         } else {
