--- conflicted
+++ resolved
@@ -236,12 +236,8 @@
                 ctime: PosixTimeSpec::default(),
                 btime: PosixTimeSpec::default(),
                 file_type,
-<<<<<<< HEAD
-                mode: InodeMode::from_bits_truncate(0o777),
+                mode: InodeMode::S_IRWXUGO,
                 flags: InodeFlags::empty(),
-=======
-                mode: ModeType::S_IRWXUGO,
->>>>>>> d239b7b4
                 nlinks: 1,
                 uid: 0,
                 gid: 0,
@@ -506,12 +502,8 @@
                 ctime: PosixTimeSpec::default(),
                 btime: PosixTimeSpec::default(),
                 file_type: FileType::Dir,
-<<<<<<< HEAD
-                mode: InodeMode::from_bits_truncate(0o777),
+                mode: InodeMode::S_IRWXUGO,
                 flags: InodeFlags::empty(),
-=======
-                mode: ModeType::S_IRWXUGO,
->>>>>>> d239b7b4
                 nlinks: 1,
                 uid: 0,
                 gid: 0,
@@ -2013,8 +2005,8 @@
             return Err(SystemError::ENOTDIR);
         }
 
-        let mode = if (mode.bits() & ModeType::S_IFMT.bits()) == 0 {
-            mode | ModeType::S_IFREG
+        let mode = if (mode.bits() & InodeMode::S_IFMT.bits()) == 0 {
+            mode | InodeMode::S_IFREG
         } else {
             mode
         };
@@ -2024,11 +2016,7 @@
         let final_mode = mode & !umask;
 
         // 判断需要创建的类型
-<<<<<<< HEAD
-        if unlikely(mode.contains(InodeMode::S_IFREG)) {
-=======
-        if unlikely(final_mode.contains(ModeType::S_IFREG)) {
->>>>>>> d239b7b4
+        if unlikely(final_mode.contains(InodeMode::S_IFREG)) {
             // 普通文件
             drop(inode);
             return self.create(filename, FileType::File, mode);
@@ -2042,27 +2030,16 @@
             FATDirEntry::File(FATFile::default()),
         );
 
-<<<<<<< HEAD
-        if mode.contains(InodeMode::S_IFIFO) {
-=======
-        if final_mode.contains(ModeType::S_IFIFO) {
->>>>>>> d239b7b4
+        if final_mode.contains(InodeMode::S_IFIFO) {
             nod.0.lock().metadata.file_type = FileType::Pipe;
             // 创建pipe文件
             let pipe_inode = LockedPipeInode::new();
             // 设置special_node
             nod.0.lock().special_node = Some(SpecialNodeData::Pipe(pipe_inode));
-<<<<<<< HEAD
-        } else if mode.contains(InodeMode::S_IFBLK) {
+        } else if final_mode.contains(InodeMode::S_IFBLK) {
             nod.0.lock().metadata.file_type = FileType::BlockDevice;
             unimplemented!()
-        } else if mode.contains(InodeMode::S_IFCHR) {
-=======
-        } else if final_mode.contains(ModeType::S_IFBLK) {
-            nod.0.lock().metadata.file_type = FileType::BlockDevice;
-            unimplemented!()
-        } else if final_mode.contains(ModeType::S_IFCHR) {
->>>>>>> d239b7b4
+        } else if final_mode.contains(InodeMode::S_IFCHR) {
             nod.0.lock().metadata.file_type = FileType::CharDevice;
             unimplemented!()
         } else {
