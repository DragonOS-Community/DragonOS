use core::cmp::Ordering;
use core::intrinsics::unlikely;
use core::{any::Any, fmt::Debug};
use system_error::SystemError;

use alloc::{
    collections::BTreeMap,
    string::String,
    sync::{Arc, Weak},
    vec::Vec,
};

use crate::driver::base::device::device_number::DeviceNumber;
use crate::filesystem::vfs::SpecialNodeData;
use crate::ipc::pipe::LockedPipeInode;
use crate::{
    driver::base::block::{block_device::LBA_SIZE, disk_info::Partition, SeekFrom},
    filesystem::vfs::{
        core::generate_inode_id,
        file::{FileMode, FilePrivateData},
        syscall::ModeType,
        FileSystem, FileType, IndexNode, InodeId, Metadata,
    },
    kerror,
    libs::{
        spinlock::{SpinLock, SpinLockGuard},
        vec_cursor::VecCursor,
    },
    time::TimeSpec,
};

use super::entry::FATFile;
use super::{
    bpb::{BiosParameterBlock, FATType},
    entry::{FATDir, FATDirEntry, FATDirIter, FATEntry},
    utils::RESERVED_CLUSTERS,
};

/// FAT32文件系统的最大的文件大小
pub const MAX_FILE_SIZE: u64 = 0xffff_ffff;

/// @brief 表示当前簇和上一个簇的关系的结构体
/// 定义这样一个结构体的原因是，FAT文件系统的文件中，前后两个簇具有关联关系。
#[derive(Debug, Clone, Copy, Default)]
pub struct Cluster {
    pub cluster_num: u64,
    pub parent_cluster: u64,
}

impl PartialOrd for Cluster {
    /// @brief 根据当前簇号比较大小
    fn partial_cmp(&self, other: &Self) -> Option<core::cmp::Ordering> {
        return self.cluster_num.partial_cmp(&other.cluster_num);
    }
}

impl PartialEq for Cluster {
    /// @brief 根据当前簇号比较是否相等
    fn eq(&self, other: &Self) -> bool {
        self.cluster_num == other.cluster_num
    }
}

impl Eq for Cluster {}

#[derive(Debug)]
pub struct FATFileSystem {
    /// 当前文件系统所在的分区
    pub partition: Arc<Partition>,
    /// 当前文件系统的BOPB
    pub bpb: BiosParameterBlock,
    /// 当前文件系统的第一个数据扇区（相对分区开始位置）
    pub first_data_sector: u64,
    /// 文件系统信息结构体
    pub fs_info: Arc<LockedFATFsInfo>,
    /// 文件系统的根inode
    root_inode: Arc<LockedFATInode>,
}

/// FAT文件系统的Inode
#[derive(Debug)]
pub struct LockedFATInode(SpinLock<FATInode>);

#[derive(Debug)]
pub struct LockedFATFsInfo(SpinLock<FATFsInfo>);

impl LockedFATFsInfo {
    #[inline]
    pub fn new(fs_info: FATFsInfo) -> Self {
        return Self(SpinLock::new(fs_info));
    }
}

#[derive(Debug)]
pub struct FATInode {
    /// 指向父Inode的弱引用
    parent: Weak<LockedFATInode>,
    /// 指向自身的弱引用
    self_ref: Weak<LockedFATInode>,
    /// 子Inode的B树. 该数据结构用作缓存区。其中，它的key表示inode的名称。
    /// 请注意，由于FAT的查询过程对大小写不敏感，因此我们选择让key全部是大写的，方便统一操作。
    children: BTreeMap<String, Arc<LockedFATInode>>,
    /// 当前inode的元数据
    metadata: Metadata,
    /// 指向inode所在的文件系统对象的指针
    fs: Weak<FATFileSystem>,

    /// 根据不同的Inode类型，创建不同的私有字段
    inode_type: FATDirEntry,

    /// 若该节点是特殊文件节点，该字段则为真正的文件节点
    special_node: Option<SpecialNodeData>,
}

impl FATInode {
    /// @brief 更新当前inode的元数据
    pub fn update_metadata(&mut self) {
        // todo: 更新文件的访问时间等信息
        match &self.inode_type {
            FATDirEntry::File(f) | FATDirEntry::VolId(f) => {
                self.metadata.size = f.size() as i64;
            }
            FATDirEntry::Dir(d) => {
                self.metadata.size = d.size(&self.fs.upgrade().unwrap().clone()) as i64;
            }
            FATDirEntry::UnInit => {
                kerror!("update_metadata: Uninitialized FATDirEntry: {:?}", self);
                return;
            }
        };
    }

    fn find(&mut self, name: &str) -> Result<Arc<LockedFATInode>, SystemError> {
        match &self.inode_type {
            FATDirEntry::Dir(d) => {
                // 尝试在缓存区查找
                if let Some(entry) = self.children.get(&name.to_uppercase()) {
                    return Ok(entry.clone());
                }
                // 在缓存区找不到
                // 在磁盘查找
                let fat_entry: FATDirEntry =
                    d.find_entry(name, None, None, self.fs.upgrade().unwrap())?;
                // 创建新的inode
                let entry_inode: Arc<LockedFATInode> = LockedFATInode::new(
                    self.fs.upgrade().unwrap(),
                    self.self_ref.clone(),
                    fat_entry,
                );
                // 加入缓存区, 由于FAT文件系统的大小写不敏感问题，因此存入缓存区的key应当是全大写的
                self.children
                    .insert(name.to_uppercase(), entry_inode.clone());
                return Ok(entry_inode);
            }
            FATDirEntry::UnInit => {
                panic!(
                    "Uninitialized FAT Inode, fs = {:?}, inode={self:?}",
                    self.fs
                )
            }
            _ => {
                return Err(SystemError::ENOTDIR);
            }
        }
    }
}

impl LockedFATInode {
    pub fn new(
        fs: Arc<FATFileSystem>,
        parent: Weak<LockedFATInode>,
        inode_type: FATDirEntry,
    ) -> Arc<LockedFATInode> {
        let file_type = if let FATDirEntry::Dir(_) = inode_type {
            FileType::Dir
        } else {
            FileType::File
        };

        let inode: Arc<LockedFATInode> = Arc::new(LockedFATInode(SpinLock::new(FATInode {
            parent,
            self_ref: Weak::default(),
            children: BTreeMap::new(),
            fs: Arc::downgrade(&fs),
            inode_type,
            metadata: Metadata {
                dev_id: 0,
                inode_id: generate_inode_id(),
                size: 0,
                blk_size: fs.bpb.bytes_per_sector as usize,
                blocks: if let FATType::FAT32(_) = fs.bpb.fat_type {
                    fs.bpb.total_sectors_32 as usize
                } else {
                    fs.bpb.total_sectors_16 as usize
                },
                atime: TimeSpec::default(),
                mtime: TimeSpec::default(),
                ctime: TimeSpec::default(),
                file_type,
                mode: ModeType::from_bits_truncate(0o777),
                nlinks: 1,
                uid: 0,
                gid: 0,
                raw_dev: DeviceNumber::default(),
            },
            special_node: None,
        })));

        inode.0.lock().self_ref = Arc::downgrade(&inode);

        inode.0.lock().update_metadata();

        return inode;
    }
}

/// FsInfo结构体（内存中的一份拷贝，当卸载卷或者sync的时候，把它写入磁盘）
#[derive(Debug)]
pub struct FATFsInfo {
    /// Lead Signature - must equal 0x41615252
    lead_sig: u32,
    /// Value must equal 0x61417272
    struc_sig: u32,
    /// 空闲簇数目
    free_count: u32,
    /// 第一个空闲簇的位置（不一定准确，仅供加速查找）
    next_free: u32,
    /// 0xAA550000
    trail_sig: u32,
    /// Dirty flag to flush to disk
    dirty: bool,
    /// FsInfo Structure 在磁盘上的字节偏移量
    /// Not present for FAT12 and FAT16
    offset: Option<u64>,
}

impl FileSystem for FATFileSystem {
    fn root_inode(&self) -> Arc<dyn crate::filesystem::vfs::IndexNode> {
        return self.root_inode.clone();
    }

    fn info(&self) -> crate::filesystem::vfs::FsInfo {
        todo!()
    }

    /// @brief 本函数用于实现动态转换。
    /// 具体的文件系统在实现本函数时，最简单的方式就是：直接返回self
    fn as_any_ref(&self) -> &dyn Any {
        self
    }

    fn name(&self) -> &str {
        "fat"
    }
}

impl FATFileSystem {
    /// FAT12允许的最大簇号
    pub const FAT12_MAX_CLUSTER: u32 = 0xFF5;
    /// FAT16允许的最大簇号
    pub const FAT16_MAX_CLUSTER: u32 = 0xFFF5;
    /// FAT32允许的最大簇号
    pub const FAT32_MAX_CLUSTER: u32 = 0x0FFFFFF7;

    pub fn new(partition: Arc<Partition>) -> Result<Arc<FATFileSystem>, SystemError> {
        let bpb = BiosParameterBlock::new(partition.clone())?;

        // 从磁盘上读取FAT32文件系统的FsInfo结构体
        let fs_info: FATFsInfo = match bpb.fat_type {
            FATType::FAT32(bpb32) => {
                let fs_info_in_disk_bytes_offset = partition.lba_start * LBA_SIZE as u64
                    + bpb32.fs_info as u64 * bpb.bytes_per_sector as u64;
                FATFsInfo::new(
                    partition.clone(),
                    fs_info_in_disk_bytes_offset,
                    bpb.bytes_per_sector as usize,
                )?
            }
            _ => FATFsInfo::default(),
        };

        // 根目录项占用的扇区数（向上取整）
        let root_dir_sectors: u64 = ((bpb.root_entries_cnt as u64 * 32)
            + (bpb.bytes_per_sector as u64 - 1))
            / (bpb.bytes_per_sector as u64);

        // FAT表大小（单位：扇区）
        let fat_size = if bpb.fat_size_16 != 0 {
            bpb.fat_size_16 as u64
        } else {
            match bpb.fat_type {
                FATType::FAT32(x) => x.fat_size_32 as u64,
                _ => {
                    kerror!("FAT12 and FAT16 volumes should have non-zero BPB_FATSz16");
                    return Err(SystemError::EINVAL);
                }
            }
        };

        let first_data_sector =
            bpb.rsvd_sec_cnt as u64 + (bpb.num_fats as u64 * fat_size) + root_dir_sectors;

        // 创建文件系统的根节点
        let root_inode: Arc<LockedFATInode> = Arc::new(LockedFATInode(SpinLock::new(FATInode {
            parent: Weak::default(),
            self_ref: Weak::default(),
            children: BTreeMap::new(),
            fs: Weak::default(),
            inode_type: FATDirEntry::UnInit,
            metadata: Metadata {
                dev_id: 0,
                inode_id: generate_inode_id(),
                size: 0,
                blk_size: bpb.bytes_per_sector as usize,
                blocks: if let FATType::FAT32(_) = bpb.fat_type {
                    bpb.total_sectors_32 as usize
                } else {
                    bpb.total_sectors_16 as usize
                },
                atime: TimeSpec::default(),
                mtime: TimeSpec::default(),
                ctime: TimeSpec::default(),
                file_type: FileType::Dir,
                mode: ModeType::from_bits_truncate(0o777),
                nlinks: 1,
                uid: 0,
                gid: 0,
                raw_dev: DeviceNumber::default(),
            },
            special_node: None,
        })));

        let result: Arc<FATFileSystem> = Arc::new(FATFileSystem {
            partition,
            bpb,
            first_data_sector,
            fs_info: Arc::new(LockedFATFsInfo::new(fs_info)),
            root_inode,
        });

        // 对root inode加锁，并继续完成初始化工作
        let mut root_guard: SpinLockGuard<FATInode> = result.root_inode.0.lock();
        root_guard.inode_type = FATDirEntry::Dir(result.root_dir());
        root_guard.parent = Arc::downgrade(&result.root_inode);
        root_guard.self_ref = Arc::downgrade(&result.root_inode);
        root_guard.fs = Arc::downgrade(&result);
        // 释放锁
        drop(root_guard);

        return Ok(result);
    }

    /// @brief 计算每个簇有多少个字节
    #[inline]
    pub fn bytes_per_cluster(&self) -> u64 {
        return (self.bpb.bytes_per_sector as u64) * (self.bpb.sector_per_cluster as u64);
    }

    /// @brief 读取当前簇在FAT表中存储的信息
    ///
    /// @param cluster 当前簇
    ///
    /// @return Ok(FATEntry) 当前簇在FAT表中，存储的信息。（详情见FATEntry的注释）
    /// @return Err(SystemError) 错误码
    pub fn get_fat_entry(&self, cluster: Cluster) -> Result<FATEntry, SystemError> {
        let current_cluster = cluster.cluster_num;
        if current_cluster < 2 {
            // 0号簇和1号簇是保留簇，不允许用户使用
            return Err(SystemError::EINVAL);
        }

        let fat_type: FATType = self.bpb.fat_type;
        // 获取FAT表的起始扇区（相对分区起始扇区的偏移量）
        let fat_start_sector = self.fat_start_sector();
        let bytes_per_sec = self.bpb.bytes_per_sector as u64;

        // cluster对应的FAT表项在分区内的字节偏移量
        let fat_bytes_offset =
            fat_type.get_fat_bytes_offset(cluster, fat_start_sector, bytes_per_sec);

        // FAT表项所在的LBA地址
        // let fat_ent_lba = self.get_lba_from_offset(self.bytes_to_sector(fat_bytes_offset));
        let fat_ent_lba = self.partition.lba_start + fat_bytes_offset / LBA_SIZE as u64;

        // FAT表项在逻辑块内的字节偏移量
        let blk_offset = self.get_in_block_offset(fat_bytes_offset);

<<<<<<< HEAD
        let mut v = Vec::<u8>::new();
        v.resize(self.bpb.bytes_per_sector as usize, 0);
        self.partition.disk().read_at_sync(
            fat_ent_lba as usize,
            1 * self.lba_per_sector(),
            &mut v,
        )?;
=======
        let mut v: Vec<u8> = vec![0; self.bpb.bytes_per_sector as usize];
        self.partition
            .disk()
            .read_at(fat_ent_lba as usize, self.lba_per_sector(), &mut v)?;
>>>>>>> 7c958c9e

        let mut cursor = VecCursor::new(v);
        cursor.seek(SeekFrom::SeekSet(blk_offset as i64))?;

        let res: FATEntry = match self.bpb.fat_type {
            FATType::FAT12(_) => {
                let mut entry = cursor.read_u16()?;
                // 由于FAT12文件系统的FAT表，每个entry占用1.5字节，因此奇数的簇需要取高12位的值。
                if (current_cluster & 1) > 0 {
                    entry >>= 4;
                } else {
                    entry &= 0x0fff;
                }

                if entry == 0 {
                    FATEntry::Unused
                } else if entry == 0x0ff7 {
                    FATEntry::Bad
                } else if entry >= 0x0ff8 {
                    FATEntry::EndOfChain
                } else {
                    FATEntry::Next(Cluster {
                        cluster_num: entry as u64,
                        parent_cluster: current_cluster,
                    })
                }
            }
            FATType::FAT16(_) => {
                let entry = cursor.read_u16()?;

                if entry == 0 {
                    FATEntry::Unused
                } else if entry == 0xfff7 {
                    FATEntry::Bad
                } else if entry >= 0xfff8 {
                    FATEntry::EndOfChain
                } else {
                    FATEntry::Next(Cluster {
                        cluster_num: entry as u64,
                        parent_cluster: current_cluster,
                    })
                }
            }
            FATType::FAT32(_) => {
                let entry = cursor.read_u32()? & 0x0fffffff;

                match entry {
                    _n if (0x0ffffff7..=0x0fffffff).contains(&current_cluster) => {
                        // 当前簇号不是一个能被获得的簇（可能是文件系统出错了）
                        kerror!("FAT32 get fat entry: current cluster number [{}] is not an allocatable cluster number.", current_cluster);
                        FATEntry::Bad
                    }
                    0 => FATEntry::Unused,
                    0x0ffffff7 => FATEntry::Bad,
                    0x0ffffff8..=0x0fffffff => FATEntry::EndOfChain,
                    _n => FATEntry::Next(Cluster {
                        cluster_num: entry as u64,
                        parent_cluster: current_cluster,
                    }),
                }
            }
        };
        return Ok(res);
    }

    /// @brief 读取当前簇在FAT表中存储的信息（直接返回读取到的值，而不加处理）
    ///
    /// @param cluster 当前簇
    ///
    /// @return Ok(u64) 当前簇在FAT表中，存储的信息。
    /// @return Err(SystemError) 错误码
    pub fn get_fat_entry_raw(&self, cluster: Cluster) -> Result<u64, SystemError> {
        let current_cluster = cluster.cluster_num;

        let fat_type: FATType = self.bpb.fat_type;
        // 获取FAT表的起始扇区（相对分区起始扇区的偏移量）
        let fat_start_sector = self.fat_start_sector();
        let bytes_per_sec = self.bpb.bytes_per_sector as u64;

        // cluster对应的FAT表项在分区内的字节偏移量
        let fat_bytes_offset =
            fat_type.get_fat_bytes_offset(cluster, fat_start_sector, bytes_per_sec);

        // FAT表项所在的LBA地址
        let fat_ent_lba = self.get_lba_from_offset(self.bytes_to_sector(fat_bytes_offset));

        // FAT表项在逻辑块内的字节偏移量
        let blk_offset = self.get_in_block_offset(fat_bytes_offset);

        let mut v: Vec<u8> = vec![0; self.bpb.bytes_per_sector as usize];
        self.partition
            .disk()
<<<<<<< HEAD
            .read_at_sync(fat_ent_lba, 1 * self.lba_per_sector(), &mut v)?;
=======
            .read_at(fat_ent_lba, self.lba_per_sector(), &mut v)?;
>>>>>>> 7c958c9e

        let mut cursor = VecCursor::new(v);
        cursor.seek(SeekFrom::SeekSet(blk_offset as i64))?;

        let res = match self.bpb.fat_type {
            FATType::FAT12(_) => {
                let mut entry = cursor.read_u16()?;
                entry = if (current_cluster & 0x0001) > 0 {
                    entry >> 4
                } else {
                    entry & 0x0fff
                };
                entry as u64
            }
            FATType::FAT16(_) => {
                let entry = (cursor.read_u16()?) as u64;
                entry
            }
            FATType::FAT32(_) => {
                let entry = cursor.read_u32()? & 0x0fff_ffff;
                entry as u64
            }
        };

        return Ok(res);
    }

    /// @brief 获取当前文件系统的root inode，在磁盘上的字节偏移量
    pub fn root_dir_bytes_offset(&self) -> u64 {
        match self.bpb.fat_type {
            FATType::FAT32(s) => {
                let first_sec_cluster: u64 = (s.root_cluster as u64 - 2)
                    * (self.bpb.sector_per_cluster as u64)
                    + self.first_data_sector;
                return (self.get_lba_from_offset(first_sec_cluster) * LBA_SIZE) as u64;
            }
            _ => {
                let root_sec = (self.bpb.rsvd_sec_cnt as u64)
                    + (self.bpb.num_fats as u64) * (self.bpb.fat_size_16 as u64);
                return (self.get_lba_from_offset(root_sec) * LBA_SIZE) as u64;
            }
        }
    }

    /// @brief 获取当前文件系统的根目录项区域的结束位置，在磁盘上的字节偏移量。
    /// 请注意，当前函数只对FAT12/FAT16生效。对于FAT32,返回None
    pub fn root_dir_end_bytes_offset(&self) -> Option<u64> {
        match self.bpb.fat_type {
            FATType::FAT12(_) | FATType::FAT16(_) => {
                return Some(
                    self.root_dir_bytes_offset() + (self.bpb.root_entries_cnt as u64) * 32,
                );
            }
            _ => {
                return None;
            }
        }
    }

    /// @brief 获取簇在磁盘内的字节偏移量(相对磁盘起始位置。注意，不是分区内偏移量)
    pub fn cluster_bytes_offset(&self, cluster: Cluster) -> u64 {
        if cluster.cluster_num >= 2 {
            // 指定簇的第一个扇区号
            let first_sec_of_cluster = (cluster.cluster_num - 2)
                * (self.bpb.sector_per_cluster as u64)
                + self.first_data_sector;
            return (self.get_lba_from_offset(first_sec_of_cluster) * LBA_SIZE) as u64;
        } else {
            return 0;
        }
    }

    /// @brief 获取一个空闲簇
    ///
    /// @param prev_cluster 簇链的前一个簇。本函数将会把新获取的簇，连接到它的后面。
    ///
    /// @return Ok(Cluster) 新获取的空闲簇
    /// @return Err(SystemError) 错误码
    pub fn allocate_cluster(&self, prev_cluster: Option<Cluster>) -> Result<Cluster, SystemError> {
        let end_cluster: Cluster = self.max_cluster_number();
        let start_cluster: Cluster = match self.bpb.fat_type {
            FATType::FAT32(_) => {
                let next_free: u64 = self.fs_info.0.lock().next_free().unwrap_or(0xffffffff);
                if next_free < end_cluster.cluster_num {
                    Cluster::new(next_free)
                } else {
                    Cluster::new(RESERVED_CLUSTERS as u64)
                }
            }
            _ => Cluster::new(RESERVED_CLUSTERS as u64),
        };

        // 寻找一个空的簇
        let free_cluster: Cluster = match self.get_free_cluster(start_cluster, end_cluster) {
            Ok(c) => c,
            Err(_) if start_cluster.cluster_num > RESERVED_CLUSTERS as u64 => {
                self.get_free_cluster(Cluster::new(RESERVED_CLUSTERS as u64), end_cluster)?
            }
            Err(e) => return Err(e),
        };

        self.set_entry(free_cluster, FATEntry::EndOfChain)?;
        // 减少空闲簇计数
        self.fs_info.0.lock().update_free_count_delta(-1);
        // 更新搜索空闲簇的参考量
        self.fs_info
            .0
            .lock()
            .update_next_free((free_cluster.cluster_num + 1) as u32);

        // 如果这个空闲簇不是簇链的第一个簇，那么把当前簇跟前一个簇连上。
        if let Some(prev_cluster) = prev_cluster {
            // kdebug!("set entry, prev ={prev_cluster:?}, next = {free_cluster:?}");
            self.set_entry(prev_cluster, FATEntry::Next(free_cluster))?;
        }
        // 清空新获取的这个簇
        self.zero_cluster(free_cluster)?;
        return Ok(free_cluster);
    }

    /// @brief 释放簇链上的所有簇
    ///
    /// @param start_cluster 簇链的第一个簇
    pub fn deallocate_cluster_chain(&self, start_cluster: Cluster) -> Result<(), SystemError> {
        let clusters: Vec<Cluster> = self.clusters(start_cluster);
        for c in clusters {
            self.deallocate_cluster(c)?;
        }
        return Ok(());
    }

    /// @brief 释放簇
    ///
    /// @param 要释放的簇
    pub fn deallocate_cluster(&self, cluster: Cluster) -> Result<(), SystemError> {
        let entry: FATEntry = self.get_fat_entry(cluster)?;
        // 如果不是坏簇
        if entry != FATEntry::Bad {
            self.set_entry(cluster, FATEntry::Unused)?;
            self.fs_info.0.lock().update_free_count_delta(1);
            // 安全选项：清空被释放的簇
            #[cfg(feature = "secure")]
            self.zero_cluster(cluster)?;
            return Ok(());
        } else {
            // 不能释放坏簇
            kerror!("Bad clusters cannot be freed.");
            return Err(SystemError::EFAULT);
        }
    }

    /// @brief 获取文件系统的根目录项
    pub fn root_dir(&self) -> FATDir {
        match self.bpb.fat_type {
            FATType::FAT32(s) => {
                return FATDir {
                    first_cluster: Cluster::new(s.root_cluster as u64),
                    dir_name: String::from("/"),
                    root_offset: None,
                    short_dir_entry: None,
                    loc: None,
                };
            }
            _ => FATDir {
                first_cluster: Cluster::new(0),
                dir_name: String::from("/"),
                root_offset: Some(self.root_dir_bytes_offset()),
                short_dir_entry: None,
                loc: None,
            },
        }
    }

    /// @brief 获取FAT表的起始扇区（相对分区起始扇区的偏移量）
    pub fn fat_start_sector(&self) -> u64 {
        let active_fat = self.active_fat();
        let fat_size = self.fat_size();
        return self.bpb.rsvd_sec_cnt as u64 + active_fat * fat_size;
    }

    /// @brief 获取当前活动的FAT表
    pub fn active_fat(&self) -> u64 {
        if self.mirroring_enabled() {
            return 0;
        } else {
            match self.bpb.fat_type {
                FATType::FAT32(bpb32) => {
                    return (bpb32.ext_flags & 0x0f) as u64;
                }
                _ => {
                    return 0;
                }
            }
        }
    }

    /// @brief 获取当前文件系统的每个FAT表的大小
    pub fn fat_size(&self) -> u64 {
        if self.bpb.fat_size_16 != 0 {
            return self.bpb.fat_size_16 as u64;
        } else {
            match self.bpb.fat_type {
                FATType::FAT32(bpb32) => {
                    return bpb32.fat_size_32 as u64;
                }

                _ => {
                    panic!("FAT12 and FAT16 volumes should have non-zero BPB_FATSz16");
                }
            }
        }
    }

    /// @brief 判断当前文件系统是否启用了FAT表镜像
    pub fn mirroring_enabled(&self) -> bool {
        match self.bpb.fat_type {
            FATType::FAT32(bpb32) => {
                return (bpb32.ext_flags & 0x80) == 0;
            }
            _ => {
                return false;
            }
        }
    }

    /// @brief 根据分区内的扇区偏移量，获得在磁盘上的LBA地址
    #[inline]
    pub fn get_lba_from_offset(&self, in_partition_sec_offset: u64) -> usize {
        return (self.partition.lba_start
            + in_partition_sec_offset * (self.bpb.bytes_per_sector as u64 / LBA_SIZE as u64))
            as usize;
    }

    /// @brief 获取每个扇区占用多少个LBA
    #[inline]
    pub fn lba_per_sector(&self) -> usize {
        return self.bpb.bytes_per_sector as usize / LBA_SIZE;
    }

    /// @brief 将分区内字节偏移量转换为扇区偏移量
    #[inline]
    pub fn bytes_to_sector(&self, in_partition_bytes_offset: u64) -> u64 {
        return in_partition_bytes_offset / (self.bpb.bytes_per_sector as u64);
    }

    /// @brief 根据磁盘上的字节偏移量，获取对应位置在分区内的字节偏移量
    #[inline]
    pub fn get_in_partition_bytes_offset(&self, disk_bytes_offset: u64) -> u64 {
        return disk_bytes_offset - (self.partition.lba_start * LBA_SIZE as u64);
    }

    /// @brief 根据字节偏移量计算在逻辑块内的字节偏移量
    #[inline]
    pub fn get_in_block_offset(&self, bytes_offset: u64) -> u64 {
        return bytes_offset % LBA_SIZE as u64;
    }

    /// @brief 获取在FAT表中，以start_cluster开头的FAT链的所有簇的信息
    ///
    /// @param start_cluster 整个FAT链的起始簇号
    pub fn clusters(&self, start_cluster: Cluster) -> Vec<Cluster> {
        return self.cluster_iter(start_cluster).collect();
    }

    /// @brief 获取在FAT表中，以start_cluster开头的FAT链的长度（总计经过多少个簇）
    ///
    /// @param start_cluster 整个FAT链的起始簇号
    pub fn num_clusters_chain(&self, start_cluster: Cluster) -> u64 {
        return self
            .cluster_iter(start_cluster)
            .fold(0, |size, _cluster| size + 1);
    }
    /// @brief 获取一个簇迭代器对象
    ///
    /// @param start_cluster 整个FAT链的起始簇号
    fn cluster_iter(&self, start_cluster: Cluster) -> ClusterIter {
        return ClusterIter {
            current_cluster: Some(start_cluster),
            fs: self,
        };
    }

    /// @brief 获取从start_cluster开始的簇链中，第n个簇的信息。（请注意，下标从0开始）
    #[inline]
    pub fn get_cluster_by_relative(&self, start_cluster: Cluster, n: usize) -> Option<Cluster> {
        return self.cluster_iter(start_cluster).nth(n);
    }

    /// @brief 获取整个簇链的最后一个簇
    #[inline]
    pub fn get_last_cluster(&self, start_cluster: Cluster) -> Option<Cluster> {
        return self.cluster_iter(start_cluster).last();
    }

    /// @brief 判断FAT文件系统的shut bit是否正常。
    /// shut bit 表示文件系统是否正常卸载。如果这一位是1,则表示这个卷是“干净的”
    /// 参考资料：https://thestarman.pcministry.com/DOS/DirtyShutdownFlag.html
    ///
    /// @return Ok(true) 正常
    /// @return Ok(false) 不正常
    /// @return Err(SystemError) 在判断时发生错误
    #[allow(dead_code)]
    pub fn is_shut_bit_ok(&mut self) -> Result<bool, SystemError> {
        match self.bpb.fat_type {
            FATType::FAT32(_) => {
                // 对于FAT32, error bit位于第一个扇区的第8字节。
                let bit = self.get_fat_entry_raw(Cluster::new(1))? & 0x0800_0000;
                return Ok(bit > 0);
            }
            FATType::FAT16(_) => {
                let bit = self.get_fat_entry_raw(Cluster::new(1))? & 0x8000;
                return Ok(bit > 0);
            }
            _ => return Ok(true),
        }
    }

    /// @brief 判断FAT文件系统的hard error bit是否正常。
    /// 如果此位为0，则文件系统驱动程序在上次安装卷时遇到磁盘 I/O 错误，这表明
    /// 卷上的某些扇区可能已损坏。
    /// 参考资料：https://thestarman.pcministry.com/DOS/DirtyShutdownFlag.html
    ///
    /// @return Ok(true) 正常
    /// @return Ok(false) 不正常
    /// @return Err(SystemError) 在判断时发生错误
    pub fn is_hard_error_bit_ok(&mut self) -> Result<bool, SystemError> {
        match self.bpb.fat_type {
            FATType::FAT32(_) => {
                let bit = self.get_fat_entry_raw(Cluster::new(1))? & 0x0400_0000;
                return Ok(bit > 0);
            }
            FATType::FAT16(_) => {
                let bit = self.get_fat_entry_raw(Cluster::new(1))? & 0x4000;
                return Ok(bit > 0);
            }
            _ => return Ok(true),
        }
    }

    /// @brief 设置文件系统的shut bit为正常状态
    /// 参考资料：https://thestarman.pcministry.com/DOS/DirtyShutdownFlag.html
    ///
    /// @return Ok(()) 设置成功
    /// @return Err(SystemError) 在设置过程中，出现错误
    pub fn set_shut_bit_ok(&mut self) -> Result<(), SystemError> {
        match self.bpb.fat_type {
            FATType::FAT32(_) => {
                let raw_entry = self.get_fat_entry_raw(Cluster::new(1))? | 0x0800_0000;
                self.set_entry(Cluster::new(1), FATEntry::Next(Cluster::new(raw_entry)))?;

                return Ok(());
            }

            FATType::FAT16(_) => {
                let raw_entry = self.get_fat_entry_raw(Cluster::new(1))? | 0x8000;
                self.set_entry(Cluster::new(1), FATEntry::Next(Cluster::new(raw_entry)))?;
                return Ok(());
            }
            _ => return Ok(()),
        }
    }

    /// @brief 设置文件系统的hard error bit为正常状态
    /// 参考资料：https://thestarman.pcministry.com/DOS/DirtyShutdownFlag.html
    ///
    /// @return Ok(()) 设置成功
    /// @return Err(SystemError) 在设置过程中，出现错误
    pub fn set_hard_error_bit_ok(&mut self) -> Result<(), SystemError> {
        match self.bpb.fat_type {
            FATType::FAT32(_) => {
                let raw_entry = self.get_fat_entry_raw(Cluster::new(1))? | 0x0400_0000;
                self.set_entry(Cluster::new(1), FATEntry::Next(Cluster::new(raw_entry)))?;
                return Ok(());
            }

            FATType::FAT16(_) => {
                let raw_entry = self.get_fat_entry_raw(Cluster::new(1))? | 0x4000;
                self.set_entry(Cluster::new(1), FATEntry::Next(Cluster::new(raw_entry)))?;
                return Ok(());
            }
            _ => return Ok(()),
        }
    }

    /// @brief 执行文件系统卸载前的一些准备工作：设置好对应的标志位，并把缓存中的数据刷入磁盘
    pub fn umount(&mut self) -> Result<(), SystemError> {
        self.fs_info.0.lock().flush(&self.partition)?;

        self.set_shut_bit_ok()?;

        self.set_hard_error_bit_ok()?;

        self.partition.disk().sync()?;

        return Ok(());
    }

    /// @brief 获取文件系统的最大簇号
    pub fn max_cluster_number(&self) -> Cluster {
        match self.bpb.fat_type {
            FATType::FAT32(s) => {
                // FAT32

                // 数据扇区数量（总扇区数-保留扇区-FAT占用的扇区）
                let data_sec: u64 = self.bpb.total_sectors_32 as u64
                    - (self.bpb.rsvd_sec_cnt as u64
                        + self.bpb.num_fats as u64 * s.fat_size_32 as u64);

                // 数据区的簇数量
                let total_clusters: u64 = data_sec / self.bpb.sector_per_cluster as u64;

                // 返回最大的簇号
                return Cluster::new(total_clusters + RESERVED_CLUSTERS as u64 - 1);
            }

            _ => {
                // FAT12 / FAT16
                let root_dir_sectors: u64 = (((self.bpb.root_entries_cnt as u64) * 32)
                    + self.bpb.bytes_per_sector as u64
                    - 1)
                    / self.bpb.bytes_per_sector as u64;
                // 数据区扇区数
                let data_sec: u64 = self.bpb.total_sectors_16 as u64
                    - (self.bpb.rsvd_sec_cnt as u64
                        + (self.bpb.num_fats as u64 * self.bpb.fat_size_16 as u64)
                        + root_dir_sectors);
                let total_clusters = data_sec / self.bpb.sector_per_cluster as u64;
                return Cluster::new(total_clusters + RESERVED_CLUSTERS as u64 - 1);
            }
        }
    }

    /// @brief 在文件系统中寻找一个簇号在给定的范围（左闭右开区间）内的空闲簇
    ///
    /// @param start_cluster 起始簇号
    /// @param end_cluster 终止簇号（不包含）
    ///
    /// @return Ok(Cluster) 寻找到的空闲簇
    /// @return Err(SystemError) 错误码。如果磁盘无剩余空间，或者簇号达到给定的最大值，则返回-ENOSPC.
    pub fn get_free_cluster(
        &self,
        start_cluster: Cluster,
        end_cluster: Cluster,
    ) -> Result<Cluster, SystemError> {
        let max_cluster: Cluster = self.max_cluster_number();
        let mut cluster: u64 = start_cluster.cluster_num;

        let fat_type: FATType = self.bpb.fat_type;
        let fat_start_sector: u64 = self.fat_start_sector();
        let bytes_per_sec: u64 = self.bpb.bytes_per_sector as u64;

        match fat_type {
            FATType::FAT12(_) => {
                let part_bytes_offset: u64 =
                    fat_type.get_fat_bytes_offset(start_cluster, fat_start_sector, bytes_per_sec);
                let in_block_offset = self.get_in_block_offset(part_bytes_offset);

                let lba = self.get_lba_from_offset(self.bytes_to_sector(part_bytes_offset));

                // 由于FAT12的FAT表不大于6K，因此直接读取6K
                let num_lba = (6 * 1024) / LBA_SIZE;
<<<<<<< HEAD
                let mut v: Vec<u8> = Vec::new();
                v.resize(num_lba * LBA_SIZE, 0);
                self.partition.disk().read_at_sync(lba, num_lba, &mut v)?;
=======
                let mut v: Vec<u8> = vec![0; num_lba * LBA_SIZE];
                self.partition.disk().read_at(lba, num_lba, &mut v)?;
>>>>>>> 7c958c9e

                let mut cursor: VecCursor = VecCursor::new(v);
                cursor.seek(SeekFrom::SeekSet(in_block_offset as i64))?;

                let mut packed_val: u16 = cursor.read_u16()?;
                loop {
                    let val = if (cluster & 0x1) > 0 {
                        packed_val >> 4
                    } else {
                        packed_val & 0x0fff
                    };
                    if val == 0 {
                        return Ok(Cluster::new(cluster));
                    }

                    cluster += 1;

                    // 磁盘无剩余空间，或者簇号达到给定的最大值
                    if cluster == end_cluster.cluster_num || cluster == max_cluster.cluster_num {
                        return Err(SystemError::ENOSPC);
                    }

                    packed_val = match cluster & 1 {
                        0 => cursor.read_u16()?,
                        _ => {
                            let next_byte = cursor.read_u8()? as u16;
                            (packed_val >> 8) | (next_byte << 8)
                        }
                    };
                }
            }
            FATType::FAT16(_) => {
                // todo: 优化这里，减少读取磁盘的次数。
                while cluster < end_cluster.cluster_num && cluster < max_cluster.cluster_num {
                    let part_bytes_offset: u64 = fat_type.get_fat_bytes_offset(
                        Cluster::new(cluster),
                        fat_start_sector,
                        bytes_per_sec,
                    );
                    let in_block_offset = self.get_in_block_offset(part_bytes_offset);

                    let lba = self.get_lba_from_offset(self.bytes_to_sector(part_bytes_offset));

                    let mut v: Vec<u8> = vec![0; self.lba_per_sector() * LBA_SIZE];
                    self.partition
                        .disk()
                        .read_at_sync(lba, self.lba_per_sector(), &mut v)?;

                    let mut cursor: VecCursor = VecCursor::new(v);
                    cursor.seek(SeekFrom::SeekSet(in_block_offset as i64))?;

                    let val = cursor.read_u16()?;
                    // 找到空闲簇
                    if val == 0 {
                        return Ok(Cluster::new(val as u64));
                    }
                    cluster += 1;
                }

                // 磁盘无剩余空间，或者簇号达到给定的最大值
                return Err(SystemError::ENOSPC);
            }
            FATType::FAT32(_) => {
                // todo: 优化这里，减少读取磁盘的次数。
                while cluster < end_cluster.cluster_num && cluster < max_cluster.cluster_num {
                    let part_bytes_offset: u64 = fat_type.get_fat_bytes_offset(
                        Cluster::new(cluster),
                        fat_start_sector,
                        bytes_per_sec,
                    );
                    let in_block_offset = self.get_in_block_offset(part_bytes_offset);

                    let lba = self.get_lba_from_offset(self.bytes_to_sector(part_bytes_offset));

                    let mut v: Vec<u8> = vec![0; self.lba_per_sector() * LBA_SIZE];
                    self.partition
                        .disk()
                        .read_at_sync(lba, self.lba_per_sector(), &mut v)?;

                    let mut cursor: VecCursor = VecCursor::new(v);
                    cursor.seek(SeekFrom::SeekSet(in_block_offset as i64))?;

                    let val = cursor.read_u32()? & 0x0fffffff;

                    if val == 0 {
                        return Ok(Cluster::new(cluster));
                    }
                    cluster += 1;
                }

                // 磁盘无剩余空间，或者簇号达到给定的最大值
                return Err(SystemError::ENOSPC);
            }
        }
    }

    /// @brief 在FAT表中，设置指定的簇的信息。
    ///
    /// @param cluster 目标簇
    /// @param fat_entry 这个簇在FAT表中，存储的信息（下一个簇的簇号）
    pub fn set_entry(&self, cluster: Cluster, fat_entry: FATEntry) -> Result<(), SystemError> {
        // fat表项在分区上的字节偏移量
        let fat_part_bytes_offset: u64 = self.bpb.fat_type.get_fat_bytes_offset(
            cluster,
            self.fat_start_sector(),
            self.bpb.bytes_per_sector as u64,
        );

        match self.bpb.fat_type {
            FATType::FAT12(_) => {
                // 计算要写入的值
                let raw_val: u16 = match fat_entry {
                    FATEntry::Unused => 0,
                    FATEntry::Bad => 0xff7,
                    FATEntry::EndOfChain => 0xfff,
                    FATEntry::Next(c) => c.cluster_num as u16,
                };

                let in_block_offset = self.get_in_block_offset(fat_part_bytes_offset);

                let lba = self.get_lba_from_offset(self.bytes_to_sector(fat_part_bytes_offset));

<<<<<<< HEAD
                let mut v: Vec<u8> = Vec::new();
                v.resize(LBA_SIZE, 0);
                self.partition.disk().read_at_sync(lba, 1, &mut v)?;
=======
                let mut v: Vec<u8> = vec![0; LBA_SIZE];
                self.partition.disk().read_at(lba, 1, &mut v)?;
>>>>>>> 7c958c9e

                let mut cursor: VecCursor = VecCursor::new(v);
                cursor.seek(SeekFrom::SeekSet(in_block_offset as i64))?;

                let old_val: u16 = cursor.read_u16()?;
                let new_val: u16 = if (cluster.cluster_num & 0x1) > 0 {
                    (old_val & 0x000f) | (raw_val << 4)
                } else {
                    (old_val & 0xf000) | raw_val
                };

                // 写回数据到磁盘上
                cursor.seek(SeekFrom::SeekSet(in_block_offset as i64))?;
                cursor.write_u16(new_val)?;
                self.partition.disk().write_at(lba, 1, cursor.as_slice())?;
                return Ok(());
            }
            FATType::FAT16(_) => {
                // 计算要写入的值
                let raw_val: u16 = match fat_entry {
                    FATEntry::Unused => 0,
                    FATEntry::Bad => 0xfff7,
                    FATEntry::EndOfChain => 0xfdff,
                    FATEntry::Next(c) => c.cluster_num as u16,
                };

                let in_block_offset = self.get_in_block_offset(fat_part_bytes_offset);

                let lba = self.get_lba_from_offset(self.bytes_to_sector(fat_part_bytes_offset));

<<<<<<< HEAD
                let mut v: Vec<u8> = Vec::new();
                v.resize(LBA_SIZE, 0);
                self.partition.disk().read_at_sync(lba, 1, &mut v)?;
=======
                let mut v: Vec<u8> = vec![0; LBA_SIZE];
                self.partition.disk().read_at(lba, 1, &mut v)?;
>>>>>>> 7c958c9e

                let mut cursor: VecCursor = VecCursor::new(v);
                cursor.seek(SeekFrom::SeekSet(in_block_offset as i64))?;

                cursor.write_u16(raw_val)?;
                self.partition.disk().write_at(lba, 1, cursor.as_slice())?;

                return Ok(());
            }
            FATType::FAT32(_) => {
                let fat_size: u64 = self.fat_size();
                let bound: u64 = if self.mirroring_enabled() {
                    1
                } else {
                    self.bpb.num_fats as u64
                };
                // kdebug!("set entry, bound={bound}, fat_size={fat_size}");
                for i in 0..bound {
                    // 当前操作的FAT表在磁盘上的字节偏移量
                    let f_offset: u64 = fat_part_bytes_offset + i * fat_size;
                    let in_block_offset: u64 = self.get_in_block_offset(f_offset);
                    let lba = self.get_lba_from_offset(self.bytes_to_sector(f_offset));

                    // kdebug!("set entry, lba={lba}, in_block_offset={in_block_offset}");
<<<<<<< HEAD
                    let mut v: Vec<u8> = Vec::new();
                    v.resize(LBA_SIZE, 0);
                    self.partition.disk().read_at_sync(lba, 1, &mut v)?;
=======
                    let mut v: Vec<u8> = vec![0; LBA_SIZE];
                    self.partition.disk().read_at(lba, 1, &mut v)?;
>>>>>>> 7c958c9e

                    let mut cursor: VecCursor = VecCursor::new(v);
                    cursor.seek(SeekFrom::SeekSet(in_block_offset as i64))?;

                    // FAT32的高4位保留
                    let old_bits = cursor.read_u32()? & 0xf0000000;

                    if fat_entry == FATEntry::Unused
                        && cluster.cluster_num >= 0x0ffffff7
                        && cluster.cluster_num <= 0x0fffffff
                    {
                        kerror!(
                            "FAT32: Reserved Cluster {:?} cannot be marked as free",
                            cluster
                        );
                        return Err(SystemError::EPERM);
                    }

                    // 计算要写入的值
                    let mut raw_val: u32 = match fat_entry {
                        FATEntry::Unused => 0,
                        FATEntry::Bad => 0x0FFFFFF7,
                        FATEntry::EndOfChain => 0x0FFFFFFF,
                        FATEntry::Next(c) => c.cluster_num as u32,
                    };

                    // 恢复保留位
                    raw_val |= old_bits;

                    // kdebug!("sent entry, raw_val={raw_val}");

                    cursor.seek(SeekFrom::SeekSet(in_block_offset as i64))?;
                    cursor.write_u32(raw_val)?;

                    self.partition.disk().write_at(lba, 1, cursor.as_slice())?;
                }

                return Ok(());
            }
        }
    }

    /// @brief 清空指定的簇
    ///
    /// @param cluster 要被清空的簇
    pub fn zero_cluster(&self, cluster: Cluster) -> Result<(), SystemError> {
        // 准备数据，用于写入
        let zeros: Vec<u8> = vec![0u8; self.bytes_per_cluster() as usize];
        let offset: usize = self.cluster_bytes_offset(cluster) as usize;
        self.partition
            .disk()
            .write_at_bytes(offset, zeros.len(), zeros.as_slice())?;
        return Ok(());
    }
}

impl Drop for FATFileSystem {
    fn drop(&mut self) {
        let r = self.umount();
        if r.is_err() {
            kerror!(
                "Umount FAT filesystem failed: errno={:?}, FS detail:{self:?}",
                r.as_ref().unwrap_err()
            );
        }
    }
}

impl FATFsInfo {
    const LEAD_SIG: u32 = 0x41615252;
    const STRUC_SIG: u32 = 0x61417272;
    const TRAIL_SIG: u32 = 0xAA550000;
    #[allow(dead_code)]
    const FS_INFO_SIZE: u64 = 512;

    /// @brief 从磁盘上读取FAT文件系统的FSInfo结构体
    ///
    /// @param partition 磁盘分区
    /// @param in_disk_fs_info_offset FSInfo扇区在磁盘内的字节偏移量（单位：字节）
    /// @param bytes_per_sec 每扇区字节数
    pub fn new(
        partition: Arc<Partition>,
        in_disk_fs_info_offset: u64,
        bytes_per_sec: usize,
    ) -> Result<Self, SystemError> {
        let mut v = vec![0; bytes_per_sec];

        // 计算fs_info扇区在磁盘上的字节偏移量，从磁盘读取数据
        partition
            .disk()
            .read_at_sync(in_disk_fs_info_offset as usize / LBA_SIZE, 1, &mut v)?;
        let mut cursor = VecCursor::new(v);

        let mut fsinfo = FATFsInfo {
            lead_sig: cursor.read_u32()?,
            ..Default::default()
        };
        cursor.seek(SeekFrom::SeekCurrent(480))?;
        fsinfo.struc_sig = cursor.read_u32()?;
        fsinfo.free_count = cursor.read_u32()?;
        fsinfo.next_free = cursor.read_u32()?;

        cursor.seek(SeekFrom::SeekCurrent(12))?;

        fsinfo.trail_sig = cursor.read_u32()?;
        fsinfo.dirty = false;
        fsinfo.offset = Some(in_disk_fs_info_offset);

        if fsinfo.is_valid() {
            return Ok(fsinfo);
        } else {
            kerror!("Error occurred while parsing FATFsInfo.");
            return Err(SystemError::EINVAL);
        }
    }

    /// @brief 判断是否为正确的FsInfo结构体
    fn is_valid(&self) -> bool {
        self.lead_sig == Self::LEAD_SIG
            && self.struc_sig == Self::STRUC_SIG
            && self.trail_sig == Self::TRAIL_SIG
    }

    /// @brief 根据fsinfo的信息，计算当前总的空闲簇数量
    ///
    /// @param 当前文件系统的最大簇号
    pub fn count_free_cluster(&self, max_cluster: Cluster) -> Option<u64> {
        let count_clusters = max_cluster.cluster_num - RESERVED_CLUSTERS as u64 + 1;
        // 信息不合理，当前的FsInfo中存储的free count大于计算出来的值
        if self.free_count as u64 > count_clusters {
            return None;
        } else {
            match self.free_count {
                // free count字段不可用
                0xffffffff => return None,
                // 返回FsInfo中存储的数据
                n => return Some(n as u64),
            }
        }
    }

    /// @brief 更新FsInfo中的“空闲簇统计信息“为new_count
    ///
    /// 请注意，除非手动调用`flush()`，否则本函数不会将数据刷入磁盘
    pub fn update_free_count_abs(&mut self, new_count: u32) {
        self.free_count = new_count;
    }

    /// @brief 更新FsInfo中的“空闲簇统计信息“，把它加上delta.
    ///
    /// 请注意，除非手动调用`flush()`，否则本函数不会将数据刷入磁盘
    pub fn update_free_count_delta(&mut self, delta: i32) {
        self.free_count = (self.free_count as i32 + delta) as u32;
    }

    /// @brief 更新FsInfo中的“第一个空闲簇统计信息“为next_free.
    ///
    /// 请注意，除非手动调用`flush()`，否则本函数不会将数据刷入磁盘
    pub fn update_next_free(&mut self, next_free: u32) {
        // 这个值是参考量，不一定要准确，仅供加速查找
        self.next_free = next_free;
    }

    /// @brief 获取fs info 记载的第一个空闲簇。（不一定准确，仅供参考）
    pub fn next_free(&self) -> Option<u64> {
        match self.next_free {
            0xffffffff => return None,
            0 | 1 => return None,
            n => return Some(n as u64),
        };
    }

    /// @brief 把fs info刷入磁盘
    ///
    /// @param partition fs info所在的分区
    pub fn flush(&self, partition: &Arc<Partition>) -> Result<(), SystemError> {
        if let Some(off) = self.offset {
            let in_block_offset = off % LBA_SIZE as u64;

            let lba = off as usize / LBA_SIZE;

<<<<<<< HEAD
            let mut v: Vec<u8> = Vec::new();
            v.resize(LBA_SIZE, 0);
            partition.disk().read_at_sync(lba, 1, &mut v)?;
=======
            let mut v: Vec<u8> = vec![0; LBA_SIZE];
            partition.disk().read_at(lba, 1, &mut v)?;
>>>>>>> 7c958c9e

            let mut cursor: VecCursor = VecCursor::new(v);
            cursor.seek(SeekFrom::SeekSet(in_block_offset as i64))?;

            cursor.write_u32(self.lead_sig)?;
            cursor.seek(SeekFrom::SeekCurrent(480))?;
            cursor.write_u32(self.struc_sig)?;
            cursor.write_u32(self.free_count)?;
            cursor.write_u32(self.next_free)?;
            cursor.seek(SeekFrom::SeekCurrent(12))?;
            cursor.write_u32(self.trail_sig)?;

            partition.disk().write_at(lba, 1, cursor.as_slice())?;
        }
        return Ok(());
    }

    /// @brief 读取磁盘上的Fs Info扇区，将里面的内容更新到结构体中
    ///
    /// @param partition fs info所在的分区
    pub fn update(&mut self, partition: Arc<Partition>) -> Result<(), SystemError> {
        if let Some(off) = self.offset {
            let in_block_offset = off % LBA_SIZE as u64;

            let lba = off as usize / LBA_SIZE;

<<<<<<< HEAD
            let mut v: Vec<u8> = Vec::new();
            v.resize(LBA_SIZE, 0);
            partition.disk().read_at_sync(lba, 1, &mut v)?;
=======
            let mut v: Vec<u8> = vec![0; LBA_SIZE];
            partition.disk().read_at(lba, 1, &mut v)?;
>>>>>>> 7c958c9e
            let mut cursor: VecCursor = VecCursor::new(v);
            cursor.seek(SeekFrom::SeekSet(in_block_offset as i64))?;
            self.lead_sig = cursor.read_u32()?;

            cursor.seek(SeekFrom::SeekCurrent(480))?;
            self.struc_sig = cursor.read_u32()?;
            self.free_count = cursor.read_u32()?;
            self.next_free = cursor.read_u32()?;
            cursor.seek(SeekFrom::SeekCurrent(12))?;
            self.trail_sig = cursor.read_u32()?;
        }
        return Ok(());
    }
}

impl IndexNode for LockedFATInode {
    fn read_at(
        &self,
        offset: usize,
        len: usize,
        buf: &mut [u8],
        _data: &mut FilePrivateData,
    ) -> Result<usize, SystemError> {
        let mut guard: SpinLockGuard<FATInode> = self.0.lock();
        match &guard.inode_type {
            FATDirEntry::File(f) | FATDirEntry::VolId(f) => {
                let r = f.read(
                    &guard.fs.upgrade().unwrap(),
                    &mut buf[0..len],
                    offset as u64,
                );
                guard.update_metadata();
                return r;
            }
            FATDirEntry::Dir(_) => {
                return Err(SystemError::EISDIR);
            }
            FATDirEntry::UnInit => {
                kerror!("FATFS: param: Inode_type uninitialized.");
                return Err(SystemError::EROFS);
            }
        }
    }

    fn write_at(
        &self,
        offset: usize,
        len: usize,
        buf: &[u8],
        _data: &mut FilePrivateData,
    ) -> Result<usize, SystemError> {
        let mut guard: SpinLockGuard<FATInode> = self.0.lock();
        let fs: &Arc<FATFileSystem> = &guard.fs.upgrade().unwrap();

        match &mut guard.inode_type {
            FATDirEntry::File(f) | FATDirEntry::VolId(f) => {
                let r = f.write(fs, &buf[0..len], offset as u64);
                guard.update_metadata();
                return r;
            }
            FATDirEntry::Dir(_) => {
                return Err(SystemError::EISDIR);
            }
            FATDirEntry::UnInit => {
                kerror!("FATFS: param: Inode_type uninitialized.");
                return Err(SystemError::EROFS);
            }
        }
    }

    fn create(
        &self,
        name: &str,
        file_type: FileType,
        _mode: ModeType,
    ) -> Result<Arc<dyn IndexNode>, SystemError> {
        // 由于FAT32不支持文件权限的功能，因此忽略mode参数
        let mut guard: SpinLockGuard<FATInode> = self.0.lock();
        let fs: &Arc<FATFileSystem> = &guard.fs.upgrade().unwrap();

        match &mut guard.inode_type {
            FATDirEntry::File(_) | FATDirEntry::VolId(_) => {
                return Err(SystemError::ENOTDIR);
            }
            FATDirEntry::Dir(d) => match file_type {
                FileType::File => {
                    d.create_file(name, fs)?;
                    return Ok(guard.find(name)?);
                }
                FileType::Dir => {
                    d.create_dir(name, fs)?;
                    return Ok(guard.find(name)?);
                }

                FileType::SymLink => return Err(SystemError::EOPNOTSUPP_OR_ENOTSUP),
                _ => return Err(SystemError::EINVAL),
            },
            FATDirEntry::UnInit => {
                kerror!("FATFS: param: Inode_type uninitialized.");
                return Err(SystemError::EROFS);
            }
        }
    }

    fn fs(&self) -> Arc<dyn FileSystem> {
        return self.0.lock().fs.upgrade().unwrap();
    }

    fn as_any_ref(&self) -> &dyn core::any::Any {
        return self;
    }

    fn metadata(&self) -> Result<Metadata, SystemError> {
        return Ok(self.0.lock().metadata.clone());
    }
    fn resize(&self, len: usize) -> Result<(), SystemError> {
        let mut guard: SpinLockGuard<FATInode> = self.0.lock();
        let fs: &Arc<FATFileSystem> = &guard.fs.upgrade().unwrap();
        let old_size = guard.metadata.size as usize;

        match &mut guard.inode_type {
            FATDirEntry::File(file) | FATDirEntry::VolId(file) => {
                // 如果新的长度和旧的长度相同，那么就直接返回
                match len.cmp(&old_size) {
                    Ordering::Equal => {
                        return Ok(());
                    }
                    Ordering::Greater => {
                        // 如果新的长度比旧的长度大，那么就在文件末尾添加空白
                        let mut buf: Vec<u8> = Vec::new();
                        let mut remain_size = len - old_size;
                        let buf_size = remain_size;
                        // let buf_size = core::cmp::min(remain_size, 512 * 1024);
                        buf.resize(buf_size, 0);

                        let mut offset = old_size;
                        while remain_size > 0 {
                            let write_size = core::cmp::min(remain_size, buf_size);
                            file.write(fs, &buf[0..write_size], offset as u64)?;
                            remain_size -= write_size;
                            offset += write_size;
                        }
                    }
                    Ordering::Less => {
                        file.truncate(fs, len as u64)?;
                    }
                }
                guard.update_metadata();
                return Ok(());
            }
            FATDirEntry::Dir(_) => return Err(SystemError::EOPNOTSUPP_OR_ENOTSUP),
            FATDirEntry::UnInit => {
                kerror!("FATFS: param: Inode_type uninitialized.");
                return Err(SystemError::EROFS);
            }
        }
    }

    fn truncate(&self, len: usize) -> Result<(), SystemError> {
        let guard: SpinLockGuard<FATInode> = self.0.lock();
        let old_size = guard.metadata.size as usize;
        if len < old_size {
            drop(guard);
            self.resize(len)
        } else {
            Ok(())
        }
    }

    fn list(&self) -> Result<Vec<String>, SystemError> {
        let mut guard: SpinLockGuard<FATInode> = self.0.lock();
        let fatent: &FATDirEntry = &guard.inode_type;
        match fatent {
            FATDirEntry::File(_) | FATDirEntry::VolId(_) => {
                return Err(SystemError::ENOTDIR);
            }
            FATDirEntry::Dir(dir) => {
                // 获取当前目录下的所有目录项
                let mut ret: Vec<String> = Vec::new();
                let dir_iter: FATDirIter = dir.to_iter(guard.fs.upgrade().unwrap());
                for ent in dir_iter {
                    ret.push(ent.name());

                    // ====== 生成inode缓存，存入B树
                    let name: String = ent.name();
                    // kdebug!("name={name}");

                    if !guard.children.contains_key(&name.to_uppercase())
                        && name != "."
                        && name != ".."
                    {
                        // 创建新的inode
                        let entry_inode: Arc<LockedFATInode> = LockedFATInode::new(
                            guard.fs.upgrade().unwrap(),
                            guard.self_ref.clone(),
                            ent,
                        );
                        // 加入缓存区, 由于FAT文件系统的大小写不敏感问题，因此存入缓存区的key应当是全大写的
                        guard
                            .children
                            .insert(name.to_uppercase(), entry_inode.clone());
                    }
                }
                return Ok(ret);
            }
            FATDirEntry::UnInit => {
                kerror!("FATFS: param: Inode_type uninitialized.");
                return Err(SystemError::EROFS);
            }
        }
    }

    fn find(&self, name: &str) -> Result<Arc<dyn IndexNode>, SystemError> {
        let mut guard: SpinLockGuard<FATInode> = self.0.lock();
        let target = guard.find(name)?;
        return Ok(target);
    }

    fn open(&self, _data: &mut FilePrivateData, _mode: &FileMode) -> Result<(), SystemError> {
        return Ok(());
    }

    fn close(&self, _data: &mut FilePrivateData) -> Result<(), SystemError> {
        return Ok(());
    }

    fn unlink(&self, name: &str) -> Result<(), SystemError> {
        let mut guard: SpinLockGuard<FATInode> = self.0.lock();
        let target: Arc<LockedFATInode> = guard.find(name)?;
        // 对目标inode上锁，以防更改
        let target_guard: SpinLockGuard<FATInode> = target.0.lock();
        // 先从缓存删除
        let nod = guard.children.remove(&name.to_uppercase());

        // 若删除缓存中为管道的文件，则不需要再到磁盘删除
        if nod.is_some() {
            let file_type = target_guard.metadata.file_type;
            if file_type == FileType::Pipe {
                return Ok(());
            }
        }

        let dir = match &guard.inode_type {
            FATDirEntry::File(_) | FATDirEntry::VolId(_) => {
                return Err(SystemError::ENOTDIR);
            }
            FATDirEntry::Dir(d) => d,
            FATDirEntry::UnInit => {
                kerror!("FATFS: param: Inode_type uninitialized.");
                return Err(SystemError::EROFS);
            }
        };
        // 检查文件是否存在
        dir.check_existence(name, Some(false), guard.fs.upgrade().unwrap())?;

        // 再从磁盘删除
        let r = dir.remove(guard.fs.upgrade().unwrap().clone(), name, true);
        drop(target_guard);
        return r;
    }

    fn rmdir(&self, name: &str) -> Result<(), SystemError> {
        let mut guard: SpinLockGuard<FATInode> = self.0.lock();
        let target: Arc<LockedFATInode> = guard.find(name)?;
        // 对目标inode上锁，以防更改
        let target_guard: SpinLockGuard<FATInode> = target.0.lock();
        // 先从缓存删除
        guard.children.remove(&name.to_uppercase());

        let dir = match &guard.inode_type {
            FATDirEntry::File(_) | FATDirEntry::VolId(_) => {
                return Err(SystemError::ENOTDIR);
            }
            FATDirEntry::Dir(d) => d,
            FATDirEntry::UnInit => {
                kerror!("FATFS: param: Inode_type uninitialized.");
                return Err(SystemError::EROFS);
            }
        };
        // 检查文件夹是否存在
        dir.check_existence(name, Some(true), guard.fs.upgrade().unwrap())?;

        // 再从磁盘删除
        let r: Result<(), SystemError> =
            dir.remove(guard.fs.upgrade().unwrap().clone(), name, true);
        match r {
            Ok(_) => return r,
            Err(r) => {
                if r == SystemError::ENOTEMPTY {
                    // 如果要删除的是目录，且不为空，则删除动作未发生，重新加入缓存
                    guard.children.insert(name.to_uppercase(), target.clone());
                    drop(target_guard);
                }
                return Err(r);
            }
        }
    }

    fn move_to(
        &self,
        old_name: &str,
        target: &Arc<dyn IndexNode>,
        new_name: &str,
    ) -> Result<(), SystemError> {
        let old_id = self.metadata().unwrap().inode_id;
        let new_id = target.metadata().unwrap().inode_id;
        // 若在同一父目录下
        if old_id == new_id {
            let mut guard = self.0.lock();
            let old_inode: Arc<LockedFATInode> = guard.find(old_name)?;
            // 对目标inode上锁，以防更改
            let old_inode_guard: SpinLockGuard<FATInode> = old_inode.0.lock();
            let fs = old_inode_guard.fs.upgrade().unwrap();
            // 从缓存删除
            let _nod = guard.children.remove(&old_name.to_uppercase());
            let old_dir = match &guard.inode_type {
                FATDirEntry::File(_) | FATDirEntry::VolId(_) => {
                    return Err(SystemError::ENOTDIR);
                }
                FATDirEntry::Dir(d) => d,
                FATDirEntry::UnInit => {
                    kerror!("FATFS: param: Inode_type uninitialized.");
                    return Err(SystemError::EROFS);
                }
            };
            // 检查文件是否存在
            // old_dir.check_existence(old_name, Some(false), guard.fs.upgrade().unwrap())?;

            old_dir.rename(fs, old_name, new_name)?;
        } else {
            let mut old_guard = self.0.lock();
            let other: &LockedFATInode = target
                .downcast_ref::<LockedFATInode>()
                .ok_or(SystemError::EPERM)?;

            let new_guard = other.0.lock();
            let old_inode: Arc<LockedFATInode> = old_guard.find(old_name)?;
            // 对目标inode上锁，以防更改
            let old_inode_guard: SpinLockGuard<FATInode> = old_inode.0.lock();
            let fs = old_inode_guard.fs.upgrade().unwrap();
            // 从缓存删除
            let _nod = old_guard.children.remove(&old_name.to_uppercase());
            let old_dir = match &old_guard.inode_type {
                FATDirEntry::File(_) | FATDirEntry::VolId(_) => {
                    return Err(SystemError::ENOTDIR);
                }
                FATDirEntry::Dir(d) => d,
                FATDirEntry::UnInit => {
                    kerror!("FATFS: param: Inode_type uninitialized.");
                    return Err(SystemError::EROFS);
                }
            };
            let new_dir = match &new_guard.inode_type {
                FATDirEntry::File(_) | FATDirEntry::VolId(_) => {
                    return Err(SystemError::ENOTDIR);
                }
                FATDirEntry::Dir(d) => d,
                FATDirEntry::UnInit => {
                    kerror!("FATFA: param: Inode_type uninitialized.");
                    return Err(SystemError::EROFS);
                }
            };
            // 检查文件是否存在
            old_dir.check_existence(old_name, Some(false), old_guard.fs.upgrade().unwrap())?;
            old_dir.rename_across(fs, new_dir, old_name, new_name)?;
        }

        return Ok(());
    }

    fn get_entry_name(&self, ino: InodeId) -> Result<String, SystemError> {
        let guard: SpinLockGuard<FATInode> = self.0.lock();
        if guard.metadata.file_type != FileType::Dir {
            return Err(SystemError::ENOTDIR);
        }
        match ino.into() {
            0 => {
                return Ok(String::from("."));
            }
            1 => {
                return Ok(String::from(".."));
            }
            ino => {
                // 暴力遍历所有的children，判断inode id是否相同
                // TODO: 优化这里，这个地方性能很差！
                let mut key: Vec<String> = guard
                    .children
                    .keys()
                    .filter(|k| {
                        guard
                            .children
                            .get(*k)
                            .unwrap()
                            .metadata()
                            .unwrap()
                            .inode_id
                            .into()
                            == ino
                    })
                    .cloned()
                    .collect();

                match key.len() {
                    0=>{return Err(SystemError::ENOENT);}
                    1=>{return Ok(key.remove(0));}
                    _ => panic!("FatFS get_entry_name: key.len()={key_len}>1, current inode_id={inode_id:?}, to find={to_find:?}", key_len=key.len(), inode_id = guard.metadata.inode_id, to_find=ino)
                }
            }
        }
    }

    fn mknod(
        &self,
        filename: &str,
        mode: ModeType,
        _dev_t: DeviceNumber,
    ) -> Result<Arc<dyn IndexNode>, SystemError> {
        let mut inode = self.0.lock();
        if inode.metadata.file_type != FileType::Dir {
            return Err(SystemError::ENOTDIR);
        }

        // 判断需要创建的类型
        if unlikely(mode.contains(ModeType::S_IFREG)) {
            // 普通文件
            return self.create(filename, FileType::File, mode);
        }

        let nod = LockedFATInode::new(
            inode.fs.upgrade().unwrap(),
            inode.self_ref.clone(),
            FATDirEntry::File(FATFile::default()),
        );

        if mode.contains(ModeType::S_IFIFO) {
            nod.0.lock().metadata.file_type = FileType::Pipe;
            // 创建pipe文件
            let pipe_inode = LockedPipeInode::new();
            // 设置special_node
            nod.0.lock().special_node = Some(SpecialNodeData::Pipe(pipe_inode));
        } else if mode.contains(ModeType::S_IFBLK) {
            nod.0.lock().metadata.file_type = FileType::BlockDevice;
            unimplemented!()
        } else if mode.contains(ModeType::S_IFCHR) {
            nod.0.lock().metadata.file_type = FileType::CharDevice;
            unimplemented!()
        } else {
            return Err(SystemError::EINVAL);
        }

        inode
            .children
            .insert(String::from(filename).to_uppercase(), nod.clone());
        Ok(nod)
    }

    fn special_node(&self) -> Option<SpecialNodeData> {
        self.0.lock().special_node.clone()
    }
}

impl Default for FATFsInfo {
    fn default() -> Self {
        return FATFsInfo {
            lead_sig: FATFsInfo::LEAD_SIG,
            struc_sig: FATFsInfo::STRUC_SIG,
            free_count: 0xFFFFFFFF,
            next_free: RESERVED_CLUSTERS,
            trail_sig: FATFsInfo::TRAIL_SIG,
            dirty: false,
            offset: None,
        };
    }
}

impl Cluster {
    pub fn new(cluster: u64) -> Self {
        return Cluster {
            cluster_num: cluster,
            parent_cluster: 0,
        };
    }
}

/// @brief 用于迭代FAT表的内容的簇迭代器对象
#[derive(Debug)]
struct ClusterIter<'a> {
    /// 迭代器的next要返回的簇
    current_cluster: Option<Cluster>,
    /// 属于的文件系统
    fs: &'a FATFileSystem,
}

impl<'a> Iterator for ClusterIter<'a> {
    type Item = Cluster;

    fn next(&mut self) -> Option<Self::Item> {
        // 当前要返回的簇
        let ret: Option<Cluster> = self.current_cluster;

        // 获得下一个要返回簇
        let new: Option<Cluster> = match self.current_cluster {
            Some(c) => {
                let entry: Option<FATEntry> = self.fs.get_fat_entry(c).ok();
                match entry {
                    Some(FATEntry::Next(c)) => Some(c),
                    _ => None,
                }
            }
            _ => None,
        };

        self.current_cluster = new;
        return ret;
    }
}<|MERGE_RESOLUTION|>--- conflicted
+++ resolved
@@ -385,20 +385,10 @@
         // FAT表项在逻辑块内的字节偏移量
         let blk_offset = self.get_in_block_offset(fat_bytes_offset);
 
-<<<<<<< HEAD
-        let mut v = Vec::<u8>::new();
-        v.resize(self.bpb.bytes_per_sector as usize, 0);
-        self.partition.disk().read_at_sync(
-            fat_ent_lba as usize,
-            1 * self.lba_per_sector(),
-            &mut v,
-        )?;
-=======
         let mut v: Vec<u8> = vec![0; self.bpb.bytes_per_sector as usize];
         self.partition
             .disk()
             .read_at(fat_ent_lba as usize, self.lba_per_sector(), &mut v)?;
->>>>>>> 7c958c9e
 
         let mut cursor = VecCursor::new(v);
         cursor.seek(SeekFrom::SeekSet(blk_offset as i64))?;
@@ -491,11 +481,7 @@
         let mut v: Vec<u8> = vec![0; self.bpb.bytes_per_sector as usize];
         self.partition
             .disk()
-<<<<<<< HEAD
-            .read_at_sync(fat_ent_lba, 1 * self.lba_per_sector(), &mut v)?;
-=======
             .read_at(fat_ent_lba, self.lba_per_sector(), &mut v)?;
->>>>>>> 7c958c9e
 
         let mut cursor = VecCursor::new(v);
         cursor.seek(SeekFrom::SeekSet(blk_offset as i64))?;
@@ -957,14 +943,8 @@
 
                 // 由于FAT12的FAT表不大于6K，因此直接读取6K
                 let num_lba = (6 * 1024) / LBA_SIZE;
-<<<<<<< HEAD
-                let mut v: Vec<u8> = Vec::new();
-                v.resize(num_lba * LBA_SIZE, 0);
-                self.partition.disk().read_at_sync(lba, num_lba, &mut v)?;
-=======
                 let mut v: Vec<u8> = vec![0; num_lba * LBA_SIZE];
                 self.partition.disk().read_at(lba, num_lba, &mut v)?;
->>>>>>> 7c958c9e
 
                 let mut cursor: VecCursor = VecCursor::new(v);
                 cursor.seek(SeekFrom::SeekSet(in_block_offset as i64))?;
@@ -1087,14 +1067,9 @@
 
                 let lba = self.get_lba_from_offset(self.bytes_to_sector(fat_part_bytes_offset));
 
-<<<<<<< HEAD
                 let mut v: Vec<u8> = Vec::new();
                 v.resize(LBA_SIZE, 0);
                 self.partition.disk().read_at_sync(lba, 1, &mut v)?;
-=======
-                let mut v: Vec<u8> = vec![0; LBA_SIZE];
-                self.partition.disk().read_at(lba, 1, &mut v)?;
->>>>>>> 7c958c9e
 
                 let mut cursor: VecCursor = VecCursor::new(v);
                 cursor.seek(SeekFrom::SeekSet(in_block_offset as i64))?;
@@ -1125,14 +1100,8 @@
 
                 let lba = self.get_lba_from_offset(self.bytes_to_sector(fat_part_bytes_offset));
 
-<<<<<<< HEAD
-                let mut v: Vec<u8> = Vec::new();
-                v.resize(LBA_SIZE, 0);
-                self.partition.disk().read_at_sync(lba, 1, &mut v)?;
-=======
                 let mut v: Vec<u8> = vec![0; LBA_SIZE];
                 self.partition.disk().read_at(lba, 1, &mut v)?;
->>>>>>> 7c958c9e
 
                 let mut cursor: VecCursor = VecCursor::new(v);
                 cursor.seek(SeekFrom::SeekSet(in_block_offset as i64))?;
@@ -1157,14 +1126,8 @@
                     let lba = self.get_lba_from_offset(self.bytes_to_sector(f_offset));
 
                     // kdebug!("set entry, lba={lba}, in_block_offset={in_block_offset}");
-<<<<<<< HEAD
-                    let mut v: Vec<u8> = Vec::new();
-                    v.resize(LBA_SIZE, 0);
-                    self.partition.disk().read_at_sync(lba, 1, &mut v)?;
-=======
                     let mut v: Vec<u8> = vec![0; LBA_SIZE];
                     self.partition.disk().read_at(lba, 1, &mut v)?;
->>>>>>> 7c958c9e
 
                     let mut cursor: VecCursor = VecCursor::new(v);
                     cursor.seek(SeekFrom::SeekSet(in_block_offset as i64))?;
@@ -1346,14 +1309,8 @@
 
             let lba = off as usize / LBA_SIZE;
 
-<<<<<<< HEAD
-            let mut v: Vec<u8> = Vec::new();
-            v.resize(LBA_SIZE, 0);
-            partition.disk().read_at_sync(lba, 1, &mut v)?;
-=======
             let mut v: Vec<u8> = vec![0; LBA_SIZE];
             partition.disk().read_at(lba, 1, &mut v)?;
->>>>>>> 7c958c9e
 
             let mut cursor: VecCursor = VecCursor::new(v);
             cursor.seek(SeekFrom::SeekSet(in_block_offset as i64))?;
@@ -1380,14 +1337,8 @@
 
             let lba = off as usize / LBA_SIZE;
 
-<<<<<<< HEAD
-            let mut v: Vec<u8> = Vec::new();
-            v.resize(LBA_SIZE, 0);
-            partition.disk().read_at_sync(lba, 1, &mut v)?;
-=======
             let mut v: Vec<u8> = vec![0; LBA_SIZE];
             partition.disk().read_at(lba, 1, &mut v)?;
->>>>>>> 7c958c9e
             let mut cursor: VecCursor = VecCursor::new(v);
             cursor.seek(SeekFrom::SeekSet(in_block_offset as i64))?;
             self.lead_sig = cursor.read_u32()?;
