--- conflicted
+++ resolved
@@ -8,11 +8,6 @@
 };
 
 use crate::{
-<<<<<<< HEAD
-    filesystem::vfs::{FileSystem, FileType, IndexNode, Metadata, PollStatus, file::FilePrivateData},
-    include::bindings::bindings::EISDIR,
-    libs::spinlock::SpinLock, io::{device::BlockDevice, disk_info::Partition},
-=======
     filesystem::vfs::{
         core::generate_inode_id, file::FilePrivateData, FileSystem, FileType, FsInfo, IndexNode,
         Metadata, PollStatus,
@@ -29,7 +24,6 @@
         vec_cursor::VecCursor,
     },
     time::TimeSpec,
->>>>>>> d6689b7e
 };
 
 use super::{
@@ -1018,13 +1012,6 @@
 }
 
 impl IndexNode for LockedFATInode {
-<<<<<<< HEAD
-    fn read_at(&self, offset: usize, len: usize, buf: &mut [u8], _data: &mut FilePrivateData) -> Result<usize, i32> {
-        todo!()
-    }
-
-    fn write_at(&self, offset: usize, len: usize, buf: &mut [u8], _data: &mut FilePrivateData) -> Result<usize, i32> {
-=======
     fn read_at(
         &self,
         offset: usize,
@@ -1042,7 +1029,6 @@
         buf: &mut [u8],
         _data: &mut FilePrivateData,
     ) -> Result<usize, i32> {
->>>>>>> d6689b7e
         todo!()
     }
 
