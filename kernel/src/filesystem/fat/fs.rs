use core::{any::Any, borrow::Borrow, fmt::Debug};

use alloc::{
    collections::BTreeMap,
    string::String,
    sync::{Arc, Weak},
    vec::Vec,
};

use crate::{
<<<<<<< HEAD
    filesystem::vfs::{
        core::generate_inode_id, FileSystem, FileType, FsInfo, IndexNode, Metadata, PollStatus,
    },
    include::bindings::bindings::{EFAULT, EINVAL, EISDIR, ENOSPC, ENOTDIR, EPERM, EROFS},
    io::{
        device::{BlockDevice, LBA_SIZE},
        disk_info::Partition,
        SeekFrom,
    },
    kerror,
    libs::{
        spinlock::{SpinLock, SpinLockGuard},
        vec_cursor::VecCursor,
    },
    time::TimeSpec,
=======
    filesystem::vfs::{FileSystem, FileType, IndexNode, Metadata, PollStatus, file::FilePrivateData},
    include::bindings::bindings::EISDIR,
    libs::spinlock::SpinLock, io::{device::BlockDevice, disk_info::Partition},
>>>>>>> 62d3e42c
};

use super::{
    bpb::{BiosParameterBlock, FATType},
    entry::{
        FATDir, FATDirEntry, FATDirIter, FATEntry, FATRawDirEntry, FileAttributes, LongDirEntry,
        ShortDirEntry,
    },
    utils::RESERVED_CLUSTERS,
};

/// @brief 表示当前簇和上一个簇的关系的结构体
/// 定义这样一个结构体的原因是，FAT文件系统的文件中，前后两个簇具有关联关系。
#[derive(Debug, Clone, Copy, Default)]
pub struct Cluster {
    pub cluster_num: u64,
    pub parent_cluster: u64,
}

impl PartialOrd for Cluster {
    /// @brief 根据当前簇号比较大小
    fn partial_cmp(&self, other: &Self) -> Option<core::cmp::Ordering> {
        return self.cluster_num.partial_cmp(&other.cluster_num);
    }
}

impl PartialEq for Cluster {
    /// @brief 根据当前簇号比较是否相等
    fn eq(&self, other: &Self) -> bool {
        self.cluster_num == other.cluster_num
    }
}

impl Eq for Cluster {}

#[derive(Debug)]
pub struct FATFileSystem {
    /// 当前文件系统所在的分区
    pub partition: Arc<Partition>,
    /// 当前文件系统的BOPB
    pub bpb: BiosParameterBlock,
    /// 当前文件系统的第一个数据扇区（相对分区开始位置）
    pub first_data_sector: u64,
    /// 文件系统信息结构体
    pub fs_info: Arc<LockedFATFsInfo>,
    /// 文件系统的根inode
    root_inode: Arc<LockedFATInode>,
}

/// FAT文件系统的Inode
#[derive(Debug)]
pub struct LockedFATInode(SpinLock<FATInode>);

#[derive(Debug)]
pub struct LockedFATFsInfo(SpinLock<FATFsInfo>);

impl LockedFATFsInfo {
    #[inline]
    pub fn new(fs_info: FATFsInfo) -> Self {
        return Self(SpinLock::new(fs_info));
    }
}

#[derive(Debug)]
pub struct FATInode {
    /// 指向父Inode的弱引用
    parent: Weak<LockedFATInode>,
    /// 指向自身的弱引用
    self_ref: Weak<LockedFATInode>,
    /// 子Inode的B树
    children: BTreeMap<String, Arc<LockedFATInode>>,
    /// 当前inode的元数据
    metadata: Metadata,
    /// 指向inode所在的文件系统对象的指针
    fs: Weak<FATFileSystem>,

    /// 根据不同的Inode类型，创建不同的私有字段
    inode_type: FATDirEntry,
}

/// FsInfo结构体（内存中的一份拷贝，当卸载卷或者sync的时候，把它写入磁盘）
#[derive(Debug)]
pub struct FATFsInfo {
    /// Lead Signature - must equal 0x41615252
    lead_sig: u32,
    /// Value must equal 0x61417272
    struc_sig: u32,
    /// 空闲簇数目
    free_count: u32,
    /// 第一个空闲簇的位置（不一定准确，仅供加速查找）
    next_free: u32,
    /// 0xAA550000
    trail_sig: u32,
    /// Dirty flag to flush to disk
    dirty: bool,
    /// Relative Offset of FsInfo Structure
    /// Not present for FAT12 and FAT16
    offset: Option<u64>,
}

impl FileSystem for FATFileSystem {
    fn root_inode(&self) -> Arc<dyn crate::filesystem::vfs::IndexNode> {
        return self.root_inode.clone();
    }

    fn info(&self) -> crate::filesystem::vfs::FsInfo {
        todo!()
    }

    /// @brief 本函数用于实现动态转换。
    /// 具体的文件系统在实现本函数时，最简单的方式就是：直接返回self
    fn as_any_ref(&self) -> &dyn Any {
        self
    }
}

impl FATFileSystem {
    pub fn new(partition: Arc<Partition>) -> Result<Arc<FATFileSystem>, i32> {
        let bpb = BiosParameterBlock::new(partition.clone())?;

        // 从磁盘上读取FAT32文件系统的FsInfo结构体
        let fs_info: FATFsInfo = match bpb.fat_type {
            FATType::FAT32(bpb32) => FATFsInfo::new(
                partition.clone(),
                bpb32.fs_info,
                bpb.bytes_per_sector as usize,
            )?,
            _ => FATFsInfo::default(),
        };

        // 根目录项占用的扇区数（向上取整）
        let root_dir_sectors: u64 = ((bpb.root_entries_cnt as u64 * 32)
            + (bpb.bytes_per_sector as u64 - 1))
            / (bpb.bytes_per_sector as u64);

        // FAT表大小（单位：扇区）
        let fat_size = if bpb.fat_size_16 != 0 {
            bpb.fat_size_16 as u64
        } else {
            match bpb.fat_type {
                FATType::FAT32(x) => x.fat_size_32 as u64,
                _ => {
                    kerror!("FAT12 and FAT16 volumes should have non-zero BPB_FATSz16");
                    return Err(-(EINVAL as i32));
                }
            }
        };

        let first_data_sector =
            bpb.rsvd_sec_cnt as u64 + (bpb.num_fats as u64 * fat_size) + root_dir_sectors;

        // 创建文件系统的根节点
        let root_inode: Arc<LockedFATInode> = Arc::new(LockedFATInode(SpinLock::new(FATInode {
            parent: Weak::default(),
            self_ref: Weak::default(),
            children: BTreeMap::new(),
            fs: Weak::default(),
            inode_type: FATDirEntry::UnInit,
            metadata: Metadata {
                dev_id: 0,
                inode_id: generate_inode_id(),
                size: 0,
                blk_size: bpb.bytes_per_sector as usize,
                blocks: if let FATType::FAT32(_) = bpb.fat_type {
                    bpb.total_sectors_32 as usize
                } else {
                    bpb.total_sectors_16 as usize
                },
                atime: TimeSpec::default(),
                mtime: TimeSpec::default(),
                ctime: TimeSpec::default(),
                file_type: FileType::Dir,
                mode: 0o777,
                nlinks: 1,
                uid: 0,
                gid: 0,
                raw_dev: 0,
            },
        })));

        let result: Arc<FATFileSystem> = Arc::new(FATFileSystem {
            partition: partition,
            bpb,
            first_data_sector,
            fs_info: Arc::new(LockedFATFsInfo::new(fs_info)),
            root_inode: root_inode,
        });

        // 对root inode加锁，并继续完成初始化工作
        let mut root_guard: SpinLockGuard<FATInode> = result.root_inode.0.lock();
        root_guard.inode_type = FATDirEntry::Dir(result.root_dir());
        root_guard.parent = Arc::downgrade(&result.root_inode);
        root_guard.self_ref = Arc::downgrade(&result.root_inode);
        root_guard.fs = Arc::downgrade(&result);
        // 释放锁
        drop(root_guard);

        return Ok(result);
    }

    /// @brief 计算每个簇有多少个字节
    pub fn bytes_per_cluster(&self) -> u64 {
        return (self.bpb.bytes_per_sector as u64) * (self.bpb.sector_per_cluster as u64);
    }

    /// @brief 读取当前簇在FAT表中存储的信息
    ///
    /// @param cluster 当前簇
    ///
    /// @return Ok(FATEntry) 当前簇在FAT表中，存储的信息。（详情见FATEntry的注释）
    /// @return Err(i32) 错误码
    pub fn get_fat_entry(&self, cluster: Cluster) -> Result<FATEntry, i32> {
        let current_cluster = cluster.cluster_num;

        let fat_type: FATType = self.bpb.fat_type;
        // 获取FAT表的起始扇区（相对分区起始扇区的偏移量）
        let fat_start_sector = self.fat_start_sector();
        let bytes_per_sec = self.bpb.bytes_per_sector as u64;

        // cluster对应的FAT表项在分区内的字节偏移量
        let fat_bytes_offset =
            fat_type.get_fat_bytes_offset(cluster, fat_start_sector, bytes_per_sec);

        // FAT表项所在的LBA地址
        let fat_ent_lba = self.get_lba_from_offset(self.bytes_to_sector(fat_bytes_offset));

        // FAT表项在逻辑块内的字节偏移量
        let blk_offset = self.get_in_block_offset(fat_bytes_offset);

        let mut v = Vec::<u8>::new();
        v.resize(self.bpb.bytes_per_sector as usize, 0);
        self.partition
            .disk()
            .read_at(fat_ent_lba, 1 * self.lba_per_sector(), &mut v)?;

        let mut cursor = VecCursor::new(v);
        cursor.seek(SeekFrom::SeekSet(blk_offset as i64))?;

        let res:FATEntry = match self.bpb.fat_type {
            FATType::FAT12(_) => {
                let mut entry = cursor.read_u16()?;
                // 由于FAT12文件系统的FAT表，每个entry占用1.5字节，因此奇数的簇需要取高12位的值。
                if (current_cluster & 1) > 0 {
                    entry >>= 4;
                } else {
                    entry &= 0x0fff;
                }

                if entry == 0 {
                    FATEntry::Unused
                } else if entry == 0x0ff7 {
                    FATEntry::Bad
                } else if entry >= 0x0ff8 {
                    FATEntry::EndOfChain
                } else {
                    FATEntry::Next(Cluster {
                        cluster_num: entry as u64,
                        parent_cluster: current_cluster,
                    })
                }
            }
            FATType::FAT16(_) => {
                let entry = cursor.read_u16()?;

                if entry == 0 {
                    FATEntry::Unused
                } else if entry == 0xfff7 {
                    FATEntry::Bad
                } else if entry >= 0xfff8 {
                    FATEntry::EndOfChain
                } else {
                    FATEntry::Next(Cluster {
                        cluster_num: entry as u64,
                        parent_cluster: current_cluster,
                    })
                }
            }
            FATType::FAT32(_) => {
                let entry = cursor.read_u32()? & 0x0fffffff;

                match entry {
                    _n if (current_cluster >= 0x0ffffff7 && current_cluster <= 0x0fffffff) => {
                        // 当前簇号不是一个能被获得的簇（可能是文件系统出错了）
                        kerror!("FAT32 get fat entry: current cluster number [{}] is not an allocatable cluster number.", current_cluster);
                        FATEntry::Bad
                    }
                    0 => FATEntry::Unused,
                    0x0ffffff7 => FATEntry::Bad,
                    0x0ffffff8..=0x0fffffff => FATEntry::EndOfChain,
                    _n => FATEntry::Next(Cluster {
                        cluster_num: entry as u64,
                        parent_cluster: current_cluster,
                    }),
                }
            }
        };
        return Ok(res);
    }

    /// @brief 获取当前文件系统的root inode，在磁盘上的字节偏移量
    pub fn root_dir_bytes_offset(&self) -> u64 {
        match self.bpb.fat_type {
            FATType::FAT32(s) => {
                let first_sec_cluster: u64 = (s.root_cluster as u64 - 2)
                    * (self.bpb.sector_per_cluster as u64)
                    + self.first_data_sector;
                return (self.get_lba_from_offset(first_sec_cluster) * LBA_SIZE) as u64;
            }
            _ => {
                let root_sec = (self.bpb.rsvd_sec_cnt as u64)
                    + (self.bpb.num_fats as u64) * (self.bpb.fat_size_16 as u64);
                return (self.get_lba_from_offset(root_sec) * LBA_SIZE) as u64;
            }
        }
    }

    /// @brief 获取当前文件系统的根目录项区域的结束位置，在磁盘上的字节偏移量。
    /// 请注意，当前函数只对FAT12/FAT16生效。对于FAT32,返回None
    pub fn root_dir_end_bytes_offset(&self) -> Option<u64> {
        match self.bpb.fat_type {
            FATType::FAT12(_) | FATType::FAT16(_) => {
                return Some(
                    self.root_dir_bytes_offset() + (self.bpb.root_entries_cnt as u64) * 32,
                );
            }
            _ => {
                return None;
            }
        }
    }

    /// @brief 获取簇在磁盘内的字节偏移量(相对磁盘起始位置。注意，不是分区内偏移量)
    pub fn cluster_bytes_offset(&self, cluster: Cluster) -> u64 {
        if cluster.cluster_num >= 2 {
            // 指定簇的第一个扇区号
            let first_sec_of_cluster = (cluster.cluster_num - 2)
                * (self.bpb.sector_per_cluster as u64)
                + self.first_data_sector;
            return (self.get_lba_from_offset(first_sec_of_cluster) * LBA_SIZE) as u64;
        } else {
            return 0;
        }
    }

    /// @brief 获取一个空闲簇
    ///
    /// @param prev_cluster 簇链的前一个簇。本函数将会把新获取的簇，连接到它的后面。
    ///
    /// @return Ok(Cluster) 新获取的空闲簇
    /// @return Err(i32) 错误码
    pub fn allocate_cluster(&self, prev_cluster: Option<Cluster>) -> Result<Cluster, i32> {
        let end_cluster: Cluster = self.max_cluster_number();
        let start_cluster: Cluster = match self.bpb.fat_type {
            FATType::FAT32(_) => {
                let next_free: u64 = match self.fs_info.0.lock().next_free() {
                    Some(x) => x,
                    None => 0xffffffff,
                };
                if next_free < end_cluster.cluster_num {
                    Cluster::new(next_free)
                } else {
                    Cluster::new(RESERVED_CLUSTERS as u64)
                }
            }
            _ => Cluster::new(RESERVED_CLUSTERS as u64),
        };

        // 寻找一个空的簇
        let free_cluster: Cluster = match self.get_free_cluster(start_cluster, end_cluster) {
            Ok(c) => c,
            Err(_) if start_cluster.cluster_num > RESERVED_CLUSTERS as u64 => {
                self.get_free_cluster(Cluster::new(RESERVED_CLUSTERS as u64), end_cluster)?
            }
            Err(e) => return Err(e),
        };

        self.set_entry(free_cluster, FATEntry::EndOfChain)?;
        // 减少空闲簇计数
        self.fs_info.0.lock().update_free_count_delta(-1);
        // 更新搜索空闲簇的参考量
        self.fs_info
            .0
            .lock()
            .update_next_free((free_cluster.cluster_num + 1) as u32);

        // 如果这个空闲簇不是簇链的第一个簇，那么把当前簇跟前一个簇连上。
        if let Some(prev_cluster) = prev_cluster {
            self.set_entry(prev_cluster, FATEntry::Next(free_cluster))?;
        }
        // 清空新获取的这个簇
        self.zero_cluster(free_cluster)?;
        return Ok(free_cluster);
    }

    /// @brief 释放簇链上的所有簇
    ///
    /// @param start_cluster 簇链的第一个簇
    pub fn deallocate_cluster_chain(&self, start_cluster: Cluster) -> Result<(), i32> {
        let clusters: Vec<Cluster> = self.clusters(start_cluster);
        for c in clusters {
            self.deallocate_cluster(c)?;
        }
        return Ok(());
    }

    /// @brief 释放簇
    ///
    /// @param 要释放的簇
    pub fn deallocate_cluster(&self, cluster: Cluster) -> Result<(), i32> {
        let entry: FATEntry = self.get_fat_entry(cluster)?;
        // 如果不是坏簇
        if entry != FATEntry::Bad {
            self.set_entry(cluster, FATEntry::Unused)?;
            self.fs_info.0.lock().update_free_count_delta(1);
            // 安全选项：清空被释放的簇
            #[cfg(feature = "secure")]
            self.zero_cluster(cluster)?;
            return Ok(());
        } else {
            // 不能释放坏簇
            kerror!("Bad clusters cannot be freed.");
            return Err(-(EFAULT as i32));
        }
    }

    /// @brief 获取文件系统的根目录项
    pub fn root_dir(&self) -> FATDir {
        match self.bpb.fat_type {
            FATType::FAT32(s) => {
                return FATDir {
                    first_cluster: Cluster::new(s.root_cluster as u64),
                    dir_name: String::from("/"),
                    root_offset: None,
                    short_dir_entry: None,
                    loc: None,
                };
            }
            _ => FATDir {
                first_cluster: Cluster::new(0),
                dir_name: String::from("/"),
                root_offset: Some(self.root_dir_bytes_offset()),
                short_dir_entry: None,
                loc: None,
            },
        }
    }

    /// @brief 获取FAT表的起始扇区（相对分区起始扇区的偏移量）
    pub fn fat_start_sector(&self) -> u64 {
        let active_fat = self.active_fat();
        let fat_size = self.fat_size();
        return self.bpb.rsvd_sec_cnt as u64 + active_fat * fat_size;
    }

    /// @brief 获取当前活动的FAT表
    pub fn active_fat(&self) -> u64 {
        if self.mirroring_enabled() {
            return 0;
        } else {
            match self.bpb.fat_type {
                FATType::FAT32(bpb32) => {
                    return (bpb32.ext_flags & 0x0f) as u64;
                }
                _ => {
                    return 0;
                }
            }
        }
    }

    /// @brief 获取当前文件系统的每个FAT表的大小
    pub fn fat_size(&self) -> u64 {
        if self.bpb.fat_size_16 != 0 {
            return self.bpb.fat_size_16 as u64;
        } else {
            match self.bpb.fat_type {
                FATType::FAT32(bpb32) => {
                    return bpb32.fat_size_32 as u64;
                }

                _ => {
                    panic!("FAT12 and FAT16 volumes should have non-zero BPB_FATSz16");
                }
            }
        }
    }

    /// @brief 判断当前文件系统是否启用了FAT表镜像
    pub fn mirroring_enabled(&self) -> bool {
        match self.bpb.fat_type {
            FATType::FAT32(bpb32) => {
                return (bpb32.ext_flags & 0x80) == 0;
            }
            _ => {
                return false;
            }
        }
    }

    /// @brief 根据分区内的扇区偏移量，获得在磁盘上的LBA地址
    #[inline]
    pub fn get_lba_from_offset(&self, in_partition_sec_offset: u64) -> usize {
        return (self.partition.lba_start
            + in_partition_sec_offset * (self.bpb.bytes_per_sector as u64 / LBA_SIZE as u64))
            as usize;
    }

    /// @brief 获取每个扇区占用多少个LBA
    #[inline]
    pub fn lba_per_sector(&self) -> usize {
        return self.bpb.bytes_per_sector as usize / LBA_SIZE;
    }

    /// @brief 将分区内字节偏移量转换为扇区偏移量
    #[inline]
    pub fn bytes_to_sector(&self, in_partition_bytes_offset: u64) -> u64 {
        return in_partition_bytes_offset / (self.bpb.bytes_per_sector as u64);
    }

    /// @brief 根据磁盘上的字节偏移量，获取对应位置在分区内的字节偏移量
    #[inline]
    pub fn get_in_partition_bytes_offset(&self, disk_bytes_offset: u64) -> u64 {
        return disk_bytes_offset - (self.partition.lba_start * LBA_SIZE as u64);
    }

    /// @brief 根据字节偏移量计算在逻辑块内的字节偏移量
    #[inline]
    pub fn get_in_block_offset(&self, bytes_offset: u64) -> u64 {
        return bytes_offset % LBA_SIZE as u64;
    }

    /// @brief 获取在FAT表中，以start_cluster开头的FAT链的所有簇的信息
    ///
    /// @param start_cluster 整个FAT链的起始簇号
    pub fn clusters(&self, start_cluster: Cluster) -> Vec<Cluster> {
        return self.cluster_iter(start_cluster).collect();
    }

    /// @brief 获取在FAT表中，以start_cluster开头的FAT链的长度（总计经过多少个簇）
    ///
    /// @param start_cluster 整个FAT链的起始簇号
    pub fn num_clusters_chain(&self, start_cluster: Cluster) -> u64 {
        return self
            .cluster_iter(start_cluster)
            .fold(0, |size, _cluster| size + 1);
    }
    /// @brief 获取一个簇迭代器对象
    ///
    /// @param start_cluster 整个FAT链的起始簇号
    pub fn cluster_iter(&self, start_cluster: Cluster) -> ClusterIter {
        return ClusterIter {
            current_cluster: Some(start_cluster),
            fs: self,
        };
    }

    /// @brief 获取文件系统的最大簇号
    pub fn max_cluster_number(&self) -> Cluster {
        match self.bpb.fat_type {
            FATType::FAT32(s) => {
                // FAT32

                // 数据扇区数量（总扇区数-保留扇区-FAT占用的扇区）
                let data_sec: u64 = self.bpb.total_sectors_32 as u64
                    - (self.bpb.rsvd_sec_cnt as u64
                        + self.bpb.num_fats as u64 * s.fat_size_32 as u64);

                // 数据区的簇数量
                let total_clusters: u64 = data_sec / self.bpb.sector_per_cluster as u64;

                // 返回最大的簇号
                return Cluster::new(total_clusters + RESERVED_CLUSTERS as u64 - 1);
            }

            _ => {
                // FAT12 / FAT16
                let root_dir_sectors: u64 = (((self.bpb.root_entries_cnt as u64) * 32)
                    + self.bpb.bytes_per_sector as u64
                    - 1)
                    / self.bpb.bytes_per_sector as u64;
                // 数据区扇区数
                let data_sec: u64 = self.bpb.total_sectors_16 as u64
                    - (self.bpb.rsvd_sec_cnt as u64
                        + (self.bpb.num_fats as u64 * self.bpb.fat_size_16 as u64)
                        + root_dir_sectors);
                let total_clusters = data_sec / self.bpb.sector_per_cluster as u64;
                return Cluster::new(total_clusters + RESERVED_CLUSTERS as u64 - 1);
            }
        }
    }

    /// @brief 在文件系统中寻找一个簇号在给定的范围（左闭右开区间）内的空闲簇
    ///
    /// @param start_cluster 起始簇号
    /// @param end_cluster 终止簇号（不包含）
    ///
    /// @return Ok(Cluster) 寻找到的空闲簇
    /// @return Err(i32) 错误码。如果磁盘无剩余空间，或者簇号达到给定的最大值，则返回-ENOSPC.
    pub fn get_free_cluster(
        &self,
        start_cluster: Cluster,
        end_cluster: Cluster,
    ) -> Result<Cluster, i32> {
        let max_cluster: Cluster = self.max_cluster_number();
        let mut cluster: u64 = start_cluster.cluster_num;

        let fat_type: FATType = self.bpb.fat_type;
        let fat_start_sector: u64 = self.fat_start_sector();
        let bytes_per_sec: u64 = self.bpb.bytes_per_sector as u64;

        match fat_type {
            FATType::FAT12(_) => {
                let disk_bytes_offset: u64 =
                    fat_type.get_fat_bytes_offset(start_cluster, fat_start_sector, bytes_per_sec);
                let in_block_offset = self.get_in_block_offset(disk_bytes_offset);

                let lba = self.get_lba_from_offset(
                    self.bytes_to_sector(self.get_in_partition_bytes_offset(disk_bytes_offset)),
                );

                // 由于FAT12的FAT表不大于6K，因此直接读取6K
                let num_lba = (6 * 1024) / LBA_SIZE;
                let mut v: Vec<u8> = Vec::new();
                v.resize(num_lba * LBA_SIZE, 0);
                self.partition.disk().read_at(lba, num_lba, &mut v)?;

                let mut cursor: VecCursor = VecCursor::new(v);
                cursor.seek(SeekFrom::SeekSet(in_block_offset as i64))?;

                let mut packed_val: u16 = cursor.read_u16()?;
                loop {
                    let val = if (cluster & 0x1) > 0 {
                        packed_val >> 4
                    } else {
                        packed_val & 0x0fff
                    };
                    if val == 0 {
                        return Ok(Cluster::new(cluster as u64));
                    }

                    cluster += 1;

                    // 磁盘无剩余空间，或者簇号达到给定的最大值
                    if cluster == end_cluster.cluster_num || cluster == max_cluster.cluster_num {
                        return Err(-(ENOSPC as i32));
                    }

                    packed_val = match cluster & 1 {
                        0 => cursor.read_u16()?,
                        _ => {
                            let next_byte = cursor.read_u8()? as u16;
                            (packed_val >> 8) | (next_byte << 8)
                        }
                    };
                }
            }
            FATType::FAT16(_) => {
                // todo: 优化这里，减少读取磁盘的次数。
                while cluster < end_cluster.cluster_num && cluster < max_cluster.cluster_num {
                    let disk_bytes_offset: u64 = fat_type.get_fat_bytes_offset(
                        Cluster::new(cluster),
                        fat_start_sector,
                        bytes_per_sec,
                    );
                    let in_block_offset = self.get_in_block_offset(disk_bytes_offset);

                    let lba = self.get_lba_from_offset(
                        self.bytes_to_sector(self.get_in_partition_bytes_offset(disk_bytes_offset)),
                    );

                    let mut v: Vec<u8> = Vec::new();
                    v.resize(self.lba_per_sector() * LBA_SIZE, 0);
                    self.partition
                        .disk()
                        .read_at(lba, self.lba_per_sector(), &mut v)?;

                    let mut cursor: VecCursor = VecCursor::new(v);
                    cursor.seek(SeekFrom::SeekSet(in_block_offset as i64))?;

                    let val = cursor.read_u16()?;
                    // 找到空闲簇
                    if val == 0 {
                        return Ok(Cluster::new(val as u64));
                    }
                    cluster += 1;
                }

                // 磁盘无剩余空间，或者簇号达到给定的最大值
                return Err(-(ENOSPC as i32));
            }
            FATType::FAT32(_) => {
                // todo: 优化这里，减少读取磁盘的次数。
                while cluster < end_cluster.cluster_num && cluster < max_cluster.cluster_num {
                    let disk_bytes_offset: u64 = fat_type.get_fat_bytes_offset(
                        Cluster::new(cluster),
                        fat_start_sector,
                        bytes_per_sec,
                    );
                    let in_block_offset = self.get_in_block_offset(disk_bytes_offset);

                    let lba = self.get_lba_from_offset(
                        self.bytes_to_sector(self.get_in_partition_bytes_offset(disk_bytes_offset)),
                    );

                    let mut v: Vec<u8> = Vec::new();
                    v.resize(self.lba_per_sector() * LBA_SIZE, 0);
                    self.partition
                        .disk()
                        .read_at(lba, self.lba_per_sector(), &mut v)?;

                    let mut cursor: VecCursor = VecCursor::new(v);
                    cursor.seek(SeekFrom::SeekSet(in_block_offset as i64))?;

                    let val = cursor.read_u32()? & 0x0fffffff;

                    if val == 0 {
                        return Ok(Cluster::new(cluster));
                    }
                    cluster += 1;
                }

                // 磁盘无剩余空间，或者簇号达到给定的最大值
                return Err(-(ENOSPC as i32));
            }
        }
    }

    /// @brief 在FAT表中，设置指定的簇的信息。
    ///
    /// @param cluster 目标簇
    /// @param fat_entry 这个簇在FAT表中，存储的信息（下一个簇的簇号）
    pub fn set_entry(&self, cluster: Cluster, fat_entry: FATEntry) -> Result<(), i32> {
        // fat表项在磁盘上的字节偏移量
        let fat_disk_bytes_offset: u64 = self.bpb.fat_type.get_fat_bytes_offset(
            cluster,
            self.fat_start_sector(),
            self.bpb.bytes_per_sector as u64,
        );

        match self.bpb.fat_type {
            FATType::FAT12(_) => {
                // 计算要写入的值
                let raw_val: u16 = match fat_entry {
                    FATEntry::Unused => 0,
                    FATEntry::Bad => 0xff7,
                    FATEntry::EndOfChain => 0xfff,
                    FATEntry::Next(c) => c.cluster_num as u16,
                };

                let in_block_offset = self.get_in_block_offset(fat_disk_bytes_offset);

                let lba = self.get_lba_from_offset(
                    self.bytes_to_sector(self.get_in_partition_bytes_offset(fat_disk_bytes_offset)),
                );

                let mut v: Vec<u8> = Vec::new();
                v.resize(LBA_SIZE, 0);
                self.partition.disk().read_at(lba, 1, &mut v)?;

                let mut cursor: VecCursor = VecCursor::new(v);
                cursor.seek(SeekFrom::SeekSet(in_block_offset as i64))?;

                let old_val: u16 = cursor.read_u16()?;
                let new_val: u16 = if (cluster.cluster_num & 0x1) > 0 {
                    (old_val & 0x000f) | (raw_val << 4)
                } else {
                    (old_val & 0xf000) | raw_val
                };

                // 写回数据到磁盘上
                cursor.seek(SeekFrom::SeekSet(in_block_offset as i64))?;
                cursor.write_u16(new_val)?;
                self.partition.disk().write_at(lba, 1, cursor.as_slice())?;
                return Ok(());
            }
            FATType::FAT16(_) => {
                // 计算要写入的值
                let raw_val: u16 = match fat_entry {
                    FATEntry::Unused => 0,
                    FATEntry::Bad => 0xfff7,
                    FATEntry::EndOfChain => 0xfdff,
                    FATEntry::Next(c) => c.cluster_num as u16,
                };

                let in_block_offset = self.get_in_block_offset(fat_disk_bytes_offset);

                let lba = self.get_lba_from_offset(
                    self.bytes_to_sector(self.get_in_partition_bytes_offset(fat_disk_bytes_offset)),
                );

                let mut v: Vec<u8> = Vec::new();
                v.resize(LBA_SIZE, 0);
                self.partition.disk().read_at(lba, 1, &mut v)?;

                let mut cursor: VecCursor = VecCursor::new(v);
                cursor.seek(SeekFrom::SeekSet(in_block_offset as i64))?;

                cursor.write_u16(raw_val)?;
                self.partition.disk().write_at(lba, 1, cursor.as_slice());

                return Ok(());
            }
            FATType::FAT32(_) => {
                let fat_size: u64 = self.fat_size();
                let bound: u64 = if self.mirroring_enabled() {
                    1
                } else {
                    self.bpb.num_fats as u64
                };

                for i in 0..bound {
                    // 当前操作的FAT表在磁盘上的字节偏移量
                    let f_offset: u64 = fat_disk_bytes_offset + i * fat_size;
                    let in_block_offset: u64 = self.get_in_block_offset(f_offset);
                    let lba = self.get_lba_from_offset(
                        self.bytes_to_sector(self.get_in_partition_bytes_offset(f_offset)),
                    );
                    let mut v: Vec<u8> = Vec::new();
                    v.resize(LBA_SIZE, 0);
                    self.partition.disk().read_at(lba, 1, &mut v)?;

                    let mut cursor: VecCursor = VecCursor::new(v);
                    cursor.seek(SeekFrom::SeekSet(in_block_offset as i64))?;

                    // FAT32的高4位保留
                    let old_bits = cursor.read_u32()? & 0xf0000000;

                    if fat_entry == FATEntry::Unused
                        && cluster.cluster_num >= 0x0ffffff7
                        && cluster.cluster_num <= 0x0fffffff
                    {
                        kerror!(
                            "FAT32: Reserved Cluster {:?} cannot be marked as free",
                            cluster
                        );
                        return Err(-(EPERM as i32));
                    }

                    // 计算要写入的值
                    let mut raw_val: u32 = match fat_entry {
                        FATEntry::Unused => 0,
                        FATEntry::Bad => 0x0FFFFFF7,
                        FATEntry::EndOfChain => 0x0FFFFFFF,
                        FATEntry::Next(c) => c.cluster_num as u32,
                    };

                    // 恢复保留位
                    raw_val |= old_bits;

                    cursor.seek(SeekFrom::SeekSet(in_block_offset as i64))?;
                    cursor.write_u32(raw_val)?;

                    self.partition.disk().write_at(lba, 1, cursor.as_slice())?;
                }

                return Ok(());
            }
        }
    }

    /// @brief 清空指定的簇
    ///
    /// @param cluster 要被清空的簇
    pub fn zero_cluster(&self, cluster: Cluster) -> Result<(), i32> {
        // 准备数据，用于写入
        let zeros: Vec<u8> = vec![0u8; self.bytes_per_cluster() as usize];
        let offset: usize = self.cluster_bytes_offset(cluster) as usize;
        self.partition
            .disk()
            .device()
            .write_at(offset, zeros.len(), zeros.as_slice())?;
        return Ok(());
    }
}

impl FATFsInfo {
    const LEAD_SIG: u32 = 0x41615252;
    const STRUC_SIG: u32 = 0x61417272;
    const TRAIL_SIG: u32 = 0xAA550000;
    const FS_INFO_SIZE: u64 = 512;

    /// @brief 从磁盘上读取FAT文件系统的FSInfo结构体
    ///
    /// @param partition 磁盘分区
    /// @param fs_info_offset FSInfo扇区在分区内的偏移量（单位：扇区）
    /// @param bytes_per_sec 每扇区字节数
    pub fn new(
        partition: Arc<Partition>,
        fs_info_offset: u16,
        bytes_per_sec: usize,
    ) -> Result<Self, i32> {
        let mut v = Vec::<u8>::new();
        v.resize(bytes_per_sec, 0);

        // 从磁盘读取数据
        partition.disk().read_at(
            partition.lba_start as usize + (fs_info_offset as usize) * (bytes_per_sec / LBA_SIZE),
            1,
            &mut v,
        )?;
        let mut cursor = VecCursor::new(v);

        let mut fsinfo = FATFsInfo::default();

        fsinfo.lead_sig = cursor.read_u32()?;
        cursor.seek(SeekFrom::SeekCurrent(480))?;
        fsinfo.struc_sig = cursor.read_u32()?;
        fsinfo.free_count = cursor.read_u32()?;
        fsinfo.next_free = cursor.read_u32()?;

        cursor.seek(SeekFrom::SeekCurrent(12))?;

        fsinfo.trail_sig = cursor.read_u32()?;
        fsinfo.dirty = false;

        if fsinfo.is_valid() {
            return Ok(fsinfo);
        } else {
            kerror!("Error occurred while parsing FATFsInfo.");
            return Err(-(EINVAL as i32));
        }
    }

    /// @brief 判断是否为正确的FsInfo结构体
    fn is_valid(&self) -> bool {
        self.lead_sig == Self::LEAD_SIG
            && self.struc_sig == Self::STRUC_SIG
            && self.trail_sig == Self::TRAIL_SIG
    }

    /// @brief 根据fsinfo的信息，计算当前总的空闲簇数量
    ///
    /// @param 当前文件系统的最大簇号
    pub fn count_free_cluster(&self, max_cluster: Cluster) -> Option<u64> {
        let count_clusters = max_cluster.cluster_num - RESERVED_CLUSTERS as u64 + 1;
        // 信息不合理，当前的FsInfo中存储的free count大于计算出来的值
        if self.free_count as u64 > count_clusters {
            return None;
        } else {
            match self.free_count {
                // free count字段不可用
                0xffffffff => return None,
                // 返回FsInfo中存储的数据
                n => return Some(n as u64),
            }
        }
    }

    /// @brief 更新FsInfo中的“空闲簇统计信息“为new_count
    ///
    /// 请注意，除非手动调用`flush()`，否则本函数不会将数据刷入磁盘
    pub fn update_free_count_abs(&mut self, new_count: u32) {
        self.free_count = new_count;
    }

    /// @brief 更新FsInfo中的“空闲簇统计信息“，把它加上delta.
    ///
    /// 请注意，除非手动调用`flush()`，否则本函数不会将数据刷入磁盘
    pub fn update_free_count_delta(&mut self, delta: i32) {
        self.free_count = (self.free_count as i32 + delta) as u32;
    }

    /// @brief 更新FsInfo中的“第一个空闲簇统计信息“为next_free.
    ///
    /// 请注意，除非手动调用`flush()`，否则本函数不会将数据刷入磁盘
    pub fn update_next_free(&mut self, next_free: u32) {
        // 这个值是参考量，不一定要准确，仅供加速查找
        self.next_free = next_free;
    }

    /// @brief 获取fs info 记载的第一个空闲簇。（不一定准确，仅供参考）
    pub fn next_free(&self) -> Option<u64> {
        match self.next_free {
            0xffffffff => return None,
            0 | 1 => return None,
            n => return Some(n as u64),
        };
    }
}

impl IndexNode for LockedFATInode {
    fn read_at(&self, offset: usize, len: usize, buf: &mut [u8], _data: &mut FilePrivateData) -> Result<usize, i32> {
        todo!()
    }

    fn write_at(&self, offset: usize, len: usize, buf: &mut [u8], _data: &mut FilePrivateData) -> Result<usize, i32> {
        todo!()
    }

    fn poll(&self) -> Result<PollStatus, i32> {
        // 加锁
        let inode: SpinLockGuard<FATInode> = self.0.lock();

        // 检查当前inode是否为一个文件夹，如果是的话，就返回错误
        if inode.metadata.file_type == FileType::Dir {
            return Err(-(EISDIR as i32));
        }

        return Ok(PollStatus {
            flags: PollStatus::READ_MASK | PollStatus::WRITE_MASK,
        });
    }

    fn fs(&self) -> Arc<dyn FileSystem> {
        return self.0.lock().fs.upgrade().unwrap();
    }

    fn as_any_ref(&self) -> &dyn core::any::Any {
        return self;
    }

    fn metadata(&self) -> Result<Metadata, i32> {
        return Ok(self.0.lock().metadata.clone());
    }

    fn list(&self) -> Result<Vec<String>, i32> {
        let guard: SpinLockGuard<FATInode> = self.0.lock();
        let fatent: &FATDirEntry = &guard.inode_type;
        match fatent {
            FATDirEntry::File(_) | FATDirEntry::VolId(_) => {
                return Err(-(ENOTDIR as i32));
            }
            FATDirEntry::Dir(dir) => {
                // 获取当前目录下的所有目录项
                let mut ret: Vec<String> = Vec::new();
                let dir_iter: FATDirIter = dir.to_iter(guard.fs.upgrade().unwrap());
                for ent in dir_iter {
                    ret.push(ent.name());
                }
                return Ok(ret);
            }
            FATDirEntry::UnInit => {
                kerror!("FATFS: param: Inode_type uninitialized.");
                return Err(-(EROFS as i32));
            }
        }
    }
}

impl Default for FATFsInfo {
    fn default() -> Self {
        return FATFsInfo {
            lead_sig: FATFsInfo::LEAD_SIG,
            struc_sig: FATFsInfo::STRUC_SIG,
            free_count: 0xFFFFFFFF,
            next_free: RESERVED_CLUSTERS,
            trail_sig: FATFsInfo::TRAIL_SIG,
            dirty: false,
            offset: None,
        };
    }
}

impl Cluster {
    pub fn new(cluster: u64) -> Self {
        return Cluster {
            cluster_num: cluster,
            parent_cluster: 0,
        };
    }
}

/// @brief 用于迭代FAT表的内容的簇迭代器对象
#[derive(Debug)]
struct ClusterIter<'a> {
    /// 迭代器的next要返回的簇
    current_cluster: Option<Cluster>,
    /// 属于的文件系统
    fs: &'a FATFileSystem,
}

impl<'a> Iterator for ClusterIter<'a> {
    type Item = Cluster;

    fn next(&mut self) -> Option<Self::Item> {
        // 当前要返回的簇
        let ret: Option<Cluster> = self.current_cluster;

        // 获得下一个要返回簇
        let new: Option<Cluster> = match self.current_cluster {
            Some(c) => {
                let entry: Option<FATEntry> = self.fs.get_fat_entry(c).ok();
                match entry {
                    Some(FATEntry::Next(c)) => Some(c),
                    _ => None,
                }
            }
            _ => None,
        };

        self.current_cluster = new;
        return ret;
    }
}<|MERGE_RESOLUTION|>--- conflicted
+++ resolved
@@ -8,9 +8,8 @@
 };
 
 use crate::{
-<<<<<<< HEAD
     filesystem::vfs::{
-        core::generate_inode_id, FileSystem, FileType, FsInfo, IndexNode, Metadata, PollStatus,
+        core::generate_inode_id, FileSystem, FileType, FsInfo, IndexNode, Metadata, PollStatus, file::FilePrivateData,
     },
     include::bindings::bindings::{EFAULT, EINVAL, EISDIR, ENOSPC, ENOTDIR, EPERM, EROFS},
     io::{
@@ -24,11 +23,6 @@
         vec_cursor::VecCursor,
     },
     time::TimeSpec,
-=======
-    filesystem::vfs::{FileSystem, FileType, IndexNode, Metadata, PollStatus, file::FilePrivateData},
-    include::bindings::bindings::EISDIR,
-    libs::spinlock::SpinLock, io::{device::BlockDevice, disk_info::Partition},
->>>>>>> 62d3e42c
 };
 
 use super::{
@@ -267,7 +261,7 @@
         let mut cursor = VecCursor::new(v);
         cursor.seek(SeekFrom::SeekSet(blk_offset as i64))?;
 
-        let res:FATEntry = match self.bpb.fat_type {
+        let res: FATEntry = match self.bpb.fat_type {
             FATType::FAT12(_) => {
                 let mut entry = cursor.read_u16()?;
                 // 由于FAT12文件系统的FAT表，每个entry占用1.5字节，因此奇数的簇需要取高12位的值。
@@ -1010,11 +1004,23 @@
 }
 
 impl IndexNode for LockedFATInode {
-    fn read_at(&self, offset: usize, len: usize, buf: &mut [u8], _data: &mut FilePrivateData) -> Result<usize, i32> {
+    fn read_at(
+        &self,
+        offset: usize,
+        len: usize,
+        buf: &mut [u8],
+        _data: &mut FilePrivateData,
+    ) -> Result<usize, i32> {
         todo!()
     }
 
-    fn write_at(&self, offset: usize, len: usize, buf: &mut [u8], _data: &mut FilePrivateData) -> Result<usize, i32> {
+    fn write_at(
+        &self,
+        offset: usize,
+        len: usize,
+        buf: &mut [u8],
+        _data: &mut FilePrivateData,
+    ) -> Result<usize, i32> {
         todo!()
     }
 
