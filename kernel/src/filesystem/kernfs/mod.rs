use alloc::string::ToString;
use core::{cmp::min, fmt::Debug, intrinsics::unlikely};

use alloc::{
    string::String,
    sync::{Arc, Weak},
    vec::Vec,
};
use hashbrown::HashMap;
use log::warn;
use system_error::SystemError;

use crate::{
    driver::base::device::device_number::DeviceNumber,
    filesystem::vfs::syscall::RenameFlags,
    libs::{
        casting::DowncastArc,
        rwlock::RwLock,
        spinlock::{SpinLock, SpinLockGuard},
    },
    time::PosixTimeSpec,
};

use self::callback::{KernCallbackData, KernFSCallback, KernInodePrivateData};

use super::vfs::{
    file::FileFlags, vcore::generate_inode_id, FilePrivateData, FileSystem, FileType, FsInfo,
    IndexNode, InodeFlags, InodeId, InodeMode, Magic, Metadata, SuperBlock,
};

pub mod callback;

#[derive(Debug)]
pub struct KernFS {
    root_inode: Arc<KernFSInode>,
    fsname: &'static str,
}

impl FileSystem for KernFS {
    fn as_any_ref(&self) -> &dyn core::any::Any {
        self
    }

    fn info(&self) -> FsInfo {
        return FsInfo {
            blk_dev_id: 0,
            max_name_len: KernFS::MAX_NAMELEN,
        };
    }

    fn root_inode(&self) -> Arc<dyn IndexNode> {
        return self.root_inode.clone();
    }

    fn name(&self) -> &str {
        self.fsname
    }

    fn super_block(&self) -> SuperBlock {
        SuperBlock::new(
            Magic::KER_MAGIC,
            KernFS::KERNFS_BLOCK_SIZE,
            KernFS::MAX_NAMELEN as u64,
        )
    }
}

impl KernFS {
    pub const MAX_NAMELEN: usize = 4096;
    pub const KERNFS_BLOCK_SIZE: u64 = 512;

    #[inline(never)]
    pub fn new(fsname: &'static str) -> Arc<Self> {
        let root_inode = Self::create_root_inode();
        let fs = Arc::new(Self {
            root_inode: root_inode.clone(),
            fsname,
        });

        root_inode.inner.write().parent = Arc::downgrade(&root_inode);
        *root_inode.fs.write() = Arc::downgrade(&fs);
        return fs;
    }

    fn create_root_inode() -> Arc<KernFSInode> {
        let metadata = Metadata {
            size: 0,
            mode: InodeMode::from_bits_truncate(0o755),
            uid: 0,
            gid: 0,
            blk_size: 0,
            blocks: 0,
            atime: PosixTimeSpec::new(0, 0),
            mtime: PosixTimeSpec::new(0, 0),
            ctime: PosixTimeSpec::new(0, 0),
            btime: PosixTimeSpec::new(0, 0),
            dev_id: 0,
            inode_id: generate_inode_id(),
            file_type: FileType::Dir,
            nlinks: 1,
            raw_dev: DeviceNumber::default(),
            flags: InodeFlags::empty(),
        };
        let root_inode = Arc::new_cyclic(|self_ref| KernFSInode {
            name: String::from(""),
            inner: RwLock::new(InnerKernFSInode {
                parent: Weak::new(),
                metadata,
                symlink_target: None,
                symlink_target_absolute_path: None,
            }),
            self_ref: self_ref.clone(),
            fs: RwLock::new(Weak::new()),
            private_data: SpinLock::new(None),
            callback: None,
            children: SpinLock::new(HashMap::new()),
            inode_type: KernInodeType::Dir,
            lazy_list: SpinLock::new(HashMap::new()),
        });

        return root_inode;
    }
}

#[derive(Debug)]
pub struct KernFSInode {
    inner: RwLock<InnerKernFSInode>,
    /// 指向当前Inode所属的文件系统的弱引用
    fs: RwLock<Weak<KernFS>>,
    /// 指向自身的弱引用
    self_ref: Weak<KernFSInode>,
    /// 私有数据
    private_data: SpinLock<Option<KernInodePrivateData>>,
    /// 回调函数
    callback: Option<&'static dyn KernFSCallback>,
    /// 子Inode
    children: SpinLock<HashMap<String, Arc<KernFSInode>>>,
    /// Inode类型
    inode_type: KernInodeType,
    /// Inode名称
    name: String,
    /// lazy list
    lazy_list: SpinLock<HashMap<String, fn() -> KernFSInodeArgs>>,
}

pub struct KernFSInodeArgs {
    pub mode: InodeMode,
    pub inode_type: KernInodeType,
    pub size: Option<usize>,
    pub private_data: Option<KernInodePrivateData>,
    pub callback: Option<&'static dyn KernFSCallback>,
}

#[derive(Debug)]
pub struct InnerKernFSInode {
    parent: Weak<KernFSInode>,

    /// 当前inode的元数据
    metadata: Metadata,
    /// 符号链接指向的inode（仅当inode_type为SymLink时有效）
    symlink_target: Option<Weak<KernFSInode>>,
    symlink_target_absolute_path: Option<String>,
}

impl IndexNode for KernFSInode {
    fn as_any_ref(&self) -> &dyn core::any::Any {
        self
    }

    fn open(
        &self,
        _data: SpinLockGuard<FilePrivateData>,
        _flags: &FileFlags,
    ) -> Result<(), SystemError> {
        if let Some(callback) = self.callback {
            let callback_data =
                KernCallbackData::new(self.self_ref.upgrade().unwrap(), self.private_data.lock());
            return callback.open(callback_data);
        }

        return Ok(());
    }

    fn close(&self, _data: SpinLockGuard<FilePrivateData>) -> Result<(), SystemError> {
        return Ok(());
    }

    fn metadata(&self) -> Result<Metadata, SystemError> {
        return Ok(self.inner.read().metadata.clone());
    }

    fn set_metadata(&self, _metadata: &Metadata) -> Result<(), SystemError> {
        // 若文件系统没有实现此方法，则返回“不支持”
        return Err(SystemError::ENOSYS);
    }

    fn resize(&self, _len: usize) -> Result<(), SystemError> {
        return Ok(());
    }

    fn create_with_data(
        &self,
        _name: &str,
        _file_type: FileType,
        _mode: InodeMode,
        _data: usize,
    ) -> Result<Arc<dyn IndexNode>, SystemError> {
        // 应当通过kernfs的其它方法来创建文件，而不能从用户态直接调用此方法。
        return Err(SystemError::ENOSYS);
    }

    fn link(&self, _name: &str, _other: &Arc<dyn IndexNode>) -> Result<(), SystemError> {
        // 应当通过kernfs的其它方法来操作文件，而不能从用户态直接调用此方法。
        return Err(SystemError::ENOSYS);
    }

    fn unlink(&self, _name: &str) -> Result<(), SystemError> {
        // 应当通过kernfs的其它方法来操作文件，而不能从用户态直接调用此方法。
        return Err(SystemError::ENOSYS);
    }

    fn rmdir(&self, _name: &str) -> Result<(), SystemError> {
        // 应当通过kernfs的其它方法来操作文件，而不能从用户态直接调用此方法。
        return Err(SystemError::ENOSYS);
    }

    fn move_to(
        &self,
        _old_name: &str,
        _target: &Arc<dyn IndexNode>,
        _new_name: &str,
        _flags: RenameFlags,
    ) -> Result<(), SystemError> {
        // 应当通过kernfs的其它方法来操作文件，而不能从用户态直接调用此方法。
        return Err(SystemError::ENOSYS);
    }

    fn find(&self, name: &str) -> Result<Arc<dyn IndexNode>, SystemError> {
        if unlikely(name.len() > KernFS::MAX_NAMELEN) {
            return Err(SystemError::ENAMETOOLONG);
        }
        if unlikely(self.inode_type != KernInodeType::Dir) {
            return Err(SystemError::ENOTDIR);
        }
        match name {
            "" | "." => {
                return Ok(self.self_ref.upgrade().ok_or(SystemError::ENOENT)?);
            }

            ".." => {
                return Ok(self
                    .inner
                    .read()
                    .parent
                    .upgrade()
                    .ok_or(SystemError::ENOENT)?);
            }
            name => {
                // 在子目录项中查找
                let child = self.children.lock().get(name).cloned();
                if let Some(child) = child {
                    return Ok(child);
                }
                let lazy_list = self.lazy_list.lock();
                if let Some(provider) = lazy_list.get(name) {
                    // 如果存在lazy list，则调用提供者函数创建
                    let args = provider();
                    let inode = self.inner_create(
                        name.to_string(),
                        args.inode_type,
                        args.mode,
                        args.size.unwrap_or(4096),
                        args.private_data,
                        args.callback,
                    )?;
                    return Ok(inode);
                }
                Err(SystemError::ENOENT)
            }
        }
    }

    fn get_entry_name(&self, ino: InodeId) -> Result<String, SystemError> {
        if self.inode_type != KernInodeType::Dir {
            return Err(SystemError::ENOTDIR);
        }

        let children = self.children.lock();
        let r = children
            .iter()
            .find(|(_, v)| v.metadata().unwrap().inode_id == ino)
            .map(|(k, _)| k.clone());

        return r.ok_or(SystemError::ENOENT);
    }

    fn get_entry_name_and_metadata(&self, ino: InodeId) -> Result<(String, Metadata), SystemError> {
        // 如果有条件，请在文件系统中使用高效的方式实现本接口，而不是依赖这个低效率的默认实现。
        let name = self.get_entry_name(ino)?;
        let entry = self.find(&name)?;
        return Ok((name, entry.metadata()?));
    }

    fn ioctl(
        &self,
        _cmd: u32,
        _data: usize,
        _private_data: &FilePrivateData,
    ) -> Result<usize, SystemError> {
        // 若文件系统没有实现此方法，则返回“不支持”
        return Err(SystemError::ENOSYS);
    }

    fn truncate(&self, _len: usize) -> Result<(), SystemError> {
        // 应当通过kernfs的其它方法来操作文件，而不能从用户态直接调用此方法。
        return Err(SystemError::ENOSYS);
    }

    fn sync(&self) -> Result<(), SystemError> {
        return Ok(());
    }

    fn fs(&self) -> Arc<dyn FileSystem> {
        return self.fs.read().upgrade().unwrap();
    }

    fn list(&self) -> Result<Vec<String>, SystemError> {
        let info = self.metadata()?;
        if info.file_type != FileType::Dir {
            return Err(SystemError::ENOTDIR);
        }

        let mut keys: Vec<String> = Vec::new();
        keys.push(String::from("."));
        keys.push(String::from(".."));
        self.children
            .lock()
            .keys()
            .for_each(|x| keys.push(x.clone()));

        return Ok(keys);
    }

    fn read_at(
        &self,
        offset: usize,
        len: usize,
        buf: &mut [u8],
        data: SpinLockGuard<FilePrivateData>,
    ) -> Result<usize, SystemError> {
        if self.inode_type == KernInodeType::SymLink {
            let inner = self.inner.read();
            if offset >= inner.symlink_target_absolute_path.as_ref().unwrap().len() {
                return Ok(0);
            }
            let len = min(len, buf.len());
            let len = min(
                len,
                inner.symlink_target_absolute_path.as_ref().unwrap().len() - offset,
            );
            buf[0..len].copy_from_slice(
                &inner
                    .symlink_target_absolute_path
                    .as_ref()
                    .unwrap()
                    .as_bytes()[offset..offset + len],
            );
            return Ok(len);
        }
        if self.inode_type != KernInodeType::File {
            return Err(SystemError::EISDIR);
        }

        if self.callback.is_none() {
            warn!("kernfs: callback is none");
            return Err(SystemError::ENOSYS);
        }
        // release the private data lock before calling the callback
        drop(data);

        let callback_data =
            KernCallbackData::new(self.self_ref.upgrade().unwrap(), self.private_data.lock());
        return self
            .callback
            .as_ref()
            .unwrap()
            .read(callback_data, &mut buf[..len], offset);
    }

    fn write_at(
        &self,
        offset: usize,
        len: usize,
        buf: &[u8],
        data: SpinLockGuard<FilePrivateData>,
    ) -> Result<usize, SystemError> {
        if self.inode_type != KernInodeType::File {
            return Err(SystemError::EISDIR);
        }

        if self.callback.is_none() {
            return Err(SystemError::ENOSYS);
        }

        // release the private data lock before calling the callback
        drop(data);

        let callback_data =
            KernCallbackData::new(self.self_ref.upgrade().unwrap(), self.private_data.lock());
        return self
            .callback
            .as_ref()
            .unwrap()
            .write(callback_data, &buf[..len], offset);
    }
}

impl KernFSInode {
    pub fn new(
        parent: Option<Arc<KernFSInode>>,
        name: String,
        mut metadata: Metadata,
        inode_type: KernInodeType,
        private_data: Option<KernInodePrivateData>,
        callback: Option<&'static dyn KernFSCallback>,
    ) -> Arc<KernFSInode> {
        metadata.file_type = inode_type.into();
        let parent: Weak<KernFSInode> = parent.map(|x| Arc::downgrade(&x)).unwrap_or_default();

        let inode = Arc::new(KernFSInode {
            name,
            inner: RwLock::new(InnerKernFSInode {
                parent: parent.clone(),
                metadata,
                symlink_target: None,
                symlink_target_absolute_path: None,
            }),
            self_ref: Weak::new(),
            fs: RwLock::new(Weak::new()),
            private_data: SpinLock::new(private_data),
            callback,
            children: SpinLock::new(HashMap::new()),
            inode_type,
            lazy_list: SpinLock::new(HashMap::new()),
        });

        {
            let ptr = inode.as_ref() as *const KernFSInode as *mut KernFSInode;
            unsafe {
                (*ptr).self_ref = Arc::downgrade(&inode);
            }
        }
        if parent.strong_count() > 0 {
            let kernfs = parent
                .upgrade()
                .unwrap()
                .fs()
                .downcast_arc::<KernFS>()
                .expect("KernFSInode::new: parent is not a KernFS instance");
            *inode.fs.write() = Arc::downgrade(&kernfs);
        }
        return inode;
    }

    /// 在当前inode下增加子目录
    ///
    /// ## 参数
    ///
    /// - `name`：子目录名称
    /// - `mode`：子目录权限
    /// - `private_data`：子目录私有数据
    /// - `callback`：子目录回调函数
    ///
    /// ## 返回值
    ///
    /// - 成功：子目录inode
    /// - 失败：错误码
    #[allow(dead_code)]
    #[inline]
    pub fn add_dir(
        &self,
        name: String,
        mode: InodeMode,
        private_data: Option<KernInodePrivateData>,
        callback: Option<&'static dyn KernFSCallback>,
    ) -> Result<Arc<KernFSInode>, SystemError> {
        if unlikely(self.inode_type != KernInodeType::Dir) {
            return Err(SystemError::ENOTDIR);
        }

        return self.inner_create(name, KernInodeType::Dir, mode, 0, private_data, callback);
    }

    /// 在当前inode下增加文件
    ///
    /// ## 参数
    ///
    /// - `name`：文件名称
    /// - `mode`：文件权限
    /// - `size`：文件大小(如果不指定，则默认为4096)
    /// - `private_data`：文件私有数据
    /// - `callback`：文件回调函数
    ///
    ///
    /// ## 返回值
    ///
    /// - 成功：文件inode
    /// - 失败：错误码
    #[allow(dead_code)]
    #[inline]
    pub fn add_file(
        &self,
        name: String,
        mode: InodeMode,
        size: Option<usize>,
        private_data: Option<KernInodePrivateData>,
        callback: Option<&'static dyn KernFSCallback>,
    ) -> Result<Arc<KernFSInode>, SystemError> {
        if unlikely(self.inode_type != KernInodeType::Dir) {
            return Err(SystemError::ENOTDIR);
        }

        let size = size.unwrap_or(4096);
        return self.inner_create(
            name,
            KernInodeType::File,
            mode,
            size,
            private_data,
            callback,
        );
    }

    pub fn add_file_lazy(
        &self,
        name: String,
        provider: fn() -> KernFSInodeArgs,
    ) -> Result<(), SystemError> {
        if unlikely(self.inode_type != KernInodeType::Dir) {
            return Err(SystemError::ENOTDIR);
        }
        self.lazy_list.lock().insert(name, provider);
        Ok(())
    }

    fn inner_create(
        &self,
        name: String,
        file_type: KernInodeType,
        mode: InodeMode,
        mut size: usize,
        private_data: Option<KernInodePrivateData>,
        callback: Option<&'static dyn KernFSCallback>,
    ) -> Result<Arc<KernFSInode>, SystemError> {
        match file_type {
            KernInodeType::Dir | KernInodeType::SymLink => {
                size = 0;
            }
            _ => {}
        }

        let metadata = Metadata {
            size: size as i64,
            mode,
            uid: 0,
            gid: 0,
            blk_size: 0,
            blocks: 0,
            atime: PosixTimeSpec::new(0, 0),
            mtime: PosixTimeSpec::new(0, 0),
            ctime: PosixTimeSpec::new(0, 0),
            btime: PosixTimeSpec::new(0, 0),
            dev_id: 0,
            inode_id: generate_inode_id(),
            file_type: file_type.into(),
            nlinks: 1,
            raw_dev: DeviceNumber::default(),
            flags: InodeFlags::empty(),
        };

        let new_inode: Arc<KernFSInode> = Self::new(
            Some(self.self_ref.upgrade().unwrap()),
            name.clone(),
            metadata,
            file_type,
            private_data,
            callback,
        );

        self.children.lock().insert(name, new_inode.clone());

        return Ok(new_inode);
    }

    /// 在当前inode下删除子目录或者文件
    ///
    /// 如果要删除的是子目录，且子目录不为空，则返回ENOTEMPTY
    ///
    /// ## 参数
    ///
    /// - `name`：子目录或者文件名称
    ///
    /// ## 返回值
    ///
    /// - 成功：()
    /// - 失败：错误码
    #[allow(dead_code)]
    pub fn remove(&self, name: &str) -> Result<(), SystemError> {
        if unlikely(self.inode_type != KernInodeType::Dir) {
            return Err(SystemError::ENOTDIR);
        }

        let mut children = self.children.lock();
        let inode = children.get(name).ok_or(SystemError::ENOENT)?;
        if inode.children.lock().is_empty() {
            children.remove(name);
            return Ok(());
        } else {
            return Err(SystemError::ENOTEMPTY);
        }
    }

    /// add_link - create a symlink in kernfs
    ///
    /// ## 参数
    ///
    /// - `parent`: directory to create the symlink in
    /// - `name`: name of the symlink
    /// - `target`: target node for the symlink to point to
    ///
    /// Returns the created node on success
    ///
    /// 参考 https://code.dragonos.org.cn/xref/linux-6.1.9/fs/kernfs/symlink.c#25
    pub fn add_link(
        &self,
        name: String,
        target: &Arc<KernFSInode>,
        target_absolute_path: String,
    ) -> Result<Arc<KernFSInode>, SystemError> {
        // debug!("kernfs add link: name:{name}, target path={target_absolute_path}");
        let inode = self.inner_create(
            name,
            KernInodeType::SymLink,
<<<<<<< HEAD
            InodeMode::S_IFLNK | InodeMode::from_bits_truncate(0o777),
=======
            ModeType::S_IFLNK | ModeType::S_IRWXUGO,
>>>>>>> d239b7b4
            0,
            None,
            None,
        )?;

        inode.inner.write().symlink_target = Some(Arc::downgrade(target));
        inode.inner.write().symlink_target_absolute_path = Some(target_absolute_path);
        return Ok(inode);
    }

    pub fn name(&self) -> &str {
        return &self.name;
    }

    pub fn parent(&self) -> Option<Arc<KernFSInode>> {
        return self.inner.read().parent.upgrade();
    }

    pub fn private_data_mut(&self) -> SpinLockGuard<'_, Option<KernInodePrivateData>> {
        return self.private_data.lock();
    }

    #[allow(dead_code)]
    pub fn symlink_target(&self) -> Option<Arc<KernFSInode>> {
        return self.inner.read().symlink_target.as_ref()?.upgrade();
    }

    /// remove a kernfs_node recursively
    pub fn remove_recursive(&self) {
        let mut children = self.children.lock().drain().collect::<Vec<_>>();
        while let Some((_, child)) = children.pop() {
            children.append(&mut child.children.lock().drain().collect::<Vec<_>>());
        }
    }

    /// 删除当前的inode（包括其自身、子目录和子文件）
    #[allow(dead_code)]
    pub fn remove_inode_include_self(&self) {
        let parent = self.parent();
        if let Some(parent) = parent {
            parent.children.lock().remove(self.name());
        }
        self.remove_recursive();
    }
}
#[derive(Debug, Clone, Copy, PartialEq, Eq)]
pub enum KernInodeType {
    Dir,
    File,
    SymLink,
}

impl From<KernInodeType> for FileType {
    fn from(val: KernInodeType) -> Self {
        match val {
            KernInodeType::Dir => FileType::Dir,
            KernInodeType::File => FileType::File,
            KernInodeType::SymLink => FileType::SymLink,
        }
    }
}<|MERGE_RESOLUTION|>--- conflicted
+++ resolved
@@ -641,11 +641,7 @@
         let inode = self.inner_create(
             name,
             KernInodeType::SymLink,
-<<<<<<< HEAD
-            InodeMode::S_IFLNK | InodeMode::from_bits_truncate(0o777),
-=======
-            ModeType::S_IFLNK | ModeType::S_IRWXUGO,
->>>>>>> d239b7b4
+            InodeMode::S_IFLNK | InodeMode::S_IRWXUGO,
             0,
             None,
             None,
