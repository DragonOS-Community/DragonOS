--- conflicted
+++ resolved
@@ -18,11 +18,7 @@
         pid_t, process_find_pcb_by_pid, EEXIST, EINVAL, EISDIR, ENOBUFS, ENOENT, ENOTDIR,
         ENOTEMPTY, ENOTSUP, EPERM, ESRCH,
     },
-<<<<<<< HEAD
-    kdebug, kerror,
-=======
     kerror,
->>>>>>> 004e86ff
     libs::spinlock::{SpinLock, SpinLockGuard},
     time::TimeSpec,
 };
