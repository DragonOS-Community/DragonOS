--- conflicted
+++ resolved
@@ -129,25 +129,15 @@
         };
         // 传入数据
         let pdata: &mut Vec<u8> = &mut pdata.data;
-<<<<<<< HEAD
-=======
         // kdebug!("pcb.name={:?}", pcb.name);
->>>>>>> e06085f5
         let mut tmp_name: Vec<u8> = Vec::with_capacity(pcb.name.len());
         for val in pcb.name.iter() {
             tmp_name.push(*val as u8);
         }
-<<<<<<< HEAD
-        kdebug!(
-            "pcb.name={}",
-            String::from_utf8(tmp_name.clone()).unwrap_or("NULL".to_string())
-        );
-=======
         // kdebug!(
         //     "pcb.tmp_name={}",
         //     String::from_utf8(tmp_name.clone()).unwrap_or("NULL".to_string())
         // );
->>>>>>> e06085f5
 
         pdata.append(
             &mut format!(
@@ -331,12 +321,7 @@
 }
 
 impl IndexNode for LockedProcFSInode {
-<<<<<<< HEAD
-    fn open(&self, _data: &mut FilePrivateData) -> Result<(), i32> {
-        kdebug!("open in!");
-=======
     fn open(&self, data: &mut FilePrivateData) -> Result<(), i32> {
->>>>>>> e06085f5
         // 加锁
         let mut inode: SpinLockGuard<ProcFSInode> = self.0.lock();
 
