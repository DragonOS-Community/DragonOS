use core::intrinsics::size_of;

use alloc::{
    borrow::ToOwned,
    collections::BTreeMap,
    format,
    string::{String, ToString},
    sync::{Arc, Weak},
    vec::Vec,
};

use crate::{
    filesystem::vfs::{
        core::{generate_inode_id, ROOT_INODE},
        FileType,
    },
<<<<<<< HEAD
    include::bindings::bindings::{
        pid_t, process_find_pcb_by_pid,
    },
    kerror,
    libs::spinlock::{SpinLock, SpinLockGuard},
    time::TimeSpec, syscall::SystemError,
=======
    include::bindings::bindings::{pid_t, process_find_pcb_by_pid},
    kerror,
    libs::spinlock::{SpinLock, SpinLockGuard},
    syscall::SystemError,
    time::TimeSpec,
>>>>>>> ac48398d
};

use super::vfs::{
    file::{FileMode, FilePrivateData},
    FileSystem, FsInfo, IndexNode, InodeId, Metadata, PollStatus,
};

/// @brief 进程文件类型
/// @usage 用于定义进程文件夹下的各类文件类型
#[derive(Debug)]
#[repr(u8)]
pub enum ProcFileType {
    ///展示进程状态信息
    ProcStatus = 0,
    //todo: 其他文件类型
    ///默认文件类型
    Default,
}

impl From<u8> for ProcFileType {
    fn from(value: u8) -> Self {
        match value {
            0 => ProcFileType::ProcStatus,
            _ => ProcFileType::Default,
        }
    }
}
/// @brief 节点私有信息结构体
/// @usage 用于传入各类文件所需的信息
#[derive(Debug)]
pub struct InodeInfo {
    ///进程的pid
    pid: i64,
    ///文件类型
    ftype: ProcFileType,
    //其他需要传入的信息在此定义
}

/// @brief procfs的inode名称的最大长度
const PROCFS_MAX_NAMELEN: usize = 64;

/// @brief procfs文件系统的Inode结构体
#[derive(Debug)]
pub struct LockedProcFSInode(SpinLock<ProcFSInode>);

/// @brief procfs文件系统结构体
#[derive(Debug)]
pub struct ProcFS {
    /// procfs的root inode
    root_inode: Arc<LockedProcFSInode>,
}

#[derive(Debug, Clone)]
pub struct ProcfsFilePrivateData {
    data: Vec<u8>,
}

impl ProcfsFilePrivateData {
    pub fn new() -> Self {
        return ProcfsFilePrivateData { data: Vec::new() };
    }
}

/// @brief procfs文件系统的Inode结构体(不包含锁)
#[derive(Debug)]
pub struct ProcFSInode {
    /// 指向父Inode的弱引用
    parent: Weak<LockedProcFSInode>,
    /// 指向自身的弱引用
    self_ref: Weak<LockedProcFSInode>,
    /// 子Inode的B树
    children: BTreeMap<String, Arc<LockedProcFSInode>>,
    /// 当前inode的数据部分
    data: Vec<u8>,
    /// 当前inode的元数据
    metadata: Metadata,
    /// 指向inode所在的文件系统对象的指针
    fs: Weak<ProcFS>,
    /// 储存私有信息
    fdata: InodeInfo,
}

/// 对ProcFSInode实现获取各类文件信息的函数
impl ProcFSInode {
    /// @brief 去除Vec中所有的\0,并在结尾添加\0
    #[inline]
    fn trim_string(&self, data: &mut Vec<u8>) {
        data.drain_filter(|x: &mut u8| *x == 0);
        data.push(0);
    }
    // todo:其他数据获取函数实现

    /// @brief 打开status文件
    ///
    fn open_status(&self, pdata: &mut ProcfsFilePrivateData) -> Result<i64, SystemError> {
        // 获取该pid对应的pcb结构体
        let pid: &i64 = &self.fdata.pid;
        let pcb = unsafe { process_find_pcb_by_pid(*pid).as_mut() };
        let pcb = if pcb.is_none() {
            kerror!(
                "ProcFS: Cannot find pcb for pid {} when opening its 'status' file.",
                pid
            );
            return Err(SystemError::ESRCH);
        } else {
            pcb.unwrap()
        };
        // 传入数据
        let pdata: &mut Vec<u8> = &mut pdata.data;
        // ！！！！！由于目前有bug，不能获取到pcb的name，因此暂时用'Unknown'代替
        let tmp_name: Vec<u8> = "Unknown".as_bytes().to_vec();
        // kdebug!("pcb.name={:?}", pcb.name);
        // let mut tmp_name: Vec<u8> = Vec::with_capacity(pcb.name.len());
        // for val in pcb.name.iter() {
        //     tmp_name.push(*val as u8);
        // }

        pdata.append(
            &mut format!(
                "Name:\t{}",
                String::from_utf8(tmp_name).unwrap_or("NULL".to_string())
            )
            .as_bytes()
            .to_owned(),
        );
        pdata.append(&mut format!("\nstate:\t{}", pcb.state).as_bytes().to_owned());
        pdata.append(&mut format!("\npid:\t{}", pcb.pid).as_bytes().to_owned());
        pdata.append(
            &mut format!("\nPpid:\t{}", unsafe { *pcb.parent_pcb }.pid)
                .as_bytes()
                .to_owned(),
        );
        pdata.append(&mut format!("\ncpu_id:\t{}", pcb.cpu_id).as_bytes().to_owned());
        pdata.append(
            &mut format!("\npriority:\t{}", pcb.priority)
                .as_bytes()
                .to_owned(),
        );
        pdata.append(
            &mut format!("\npreempt:\t{}", pcb.preempt_count)
                .as_bytes()
                .to_owned(),
        );
        pdata.append(
            &mut format!("\nvrtime:\t{}", pcb.virtual_runtime)
                .as_bytes()
                .to_owned(),
        );

        // 当前进程运行过程中占用内存的峰值
        let hiwater_vm: u64 =
            unsafe { *(*pcb.mm).vmas }.vm_end - unsafe { *(*pcb.mm).vmas }.vm_start;
        // 进程数据段的大小
        let text: u64 = unsafe { *pcb.mm }.code_addr_end - unsafe { *pcb.mm }.code_addr_start;
        // 进程代码的大小
        let data: u64 = unsafe { *pcb.mm }.data_addr_end - unsafe { *pcb.mm }.data_addr_start;

        pdata.append(
            &mut format!("\nVmPeak:\t{} kB", hiwater_vm)
                .as_bytes()
                .to_owned(),
        );
        pdata.append(&mut format!("\nVmData:\t{} kB", data).as_bytes().to_owned());
        pdata.append(&mut format!("\nVmExe:\t{} kB\n", text).as_bytes().to_owned());

        // 去除多余的\0
        self.trim_string(pdata);

        return Ok((pdata.len() * size_of::<u8>()) as i64);
    }

    /// status文件读取函数
    fn read_status(
        &self,
        offset: usize,
        len: usize,
        buf: &mut [u8],
        _pdata: &mut ProcfsFilePrivateData,
    ) -> Result<usize, SystemError> {
        let start = _pdata.data.len().min(offset);
        let end = _pdata.data.len().min(offset + len);

        // buffer空间不足
        if buf.len() < (end - start) {
            return Err(SystemError::ENOBUFS);
        }

        // 拷贝数据
        let src = &_pdata.data[start..end];
        buf[0..src.len()].copy_from_slice(src);
        return Ok(src.len());
    }
}

impl FileSystem for ProcFS {
    fn root_inode(&self) -> Arc<dyn super::vfs::IndexNode> {
        return self.root_inode.clone();
    }

    fn info(&self) -> FsInfo {
        return FsInfo {
            blk_dev_id: 0,
            max_name_len: PROCFS_MAX_NAMELEN,
        };
    }

    fn as_any_ref(&self) -> &dyn core::any::Any {
        self
    }
}

impl ProcFS {
    pub fn new() -> Arc<Self> {
        // 初始化root inode
        let root: Arc<LockedProcFSInode> =
            Arc::new(LockedProcFSInode(SpinLock::new(ProcFSInode {
                parent: Weak::default(),
                self_ref: Weak::default(),
                children: BTreeMap::new(),
                data: Vec::new(),
                metadata: Metadata {
                    dev_id: 0,
                    inode_id: generate_inode_id(),
                    size: 0,
                    blk_size: 0,
                    blocks: 0,
                    atime: TimeSpec::default(),
                    mtime: TimeSpec::default(),
                    ctime: TimeSpec::default(),
                    file_type: FileType::Dir,
                    mode: 0o777,
                    nlinks: 1,
                    uid: 0,
                    gid: 0,
                    raw_dev: 0,
                },
                fs: Weak::default(),
                fdata: InodeInfo {
                    pid: 0,
                    ftype: ProcFileType::Default,
                },
            })));

        let result: Arc<ProcFS> = Arc::new(ProcFS { root_inode: root });

        // 对root inode加锁，并继续完成初始化工作
        let mut root_guard: SpinLockGuard<ProcFSInode> = result.root_inode.0.lock();
        root_guard.parent = Arc::downgrade(&result.root_inode);
        root_guard.self_ref = Arc::downgrade(&result.root_inode);
        root_guard.fs = Arc::downgrade(&result);
        // 释放锁
        drop(root_guard);

        return result;
    }

    /// @brief 进程注册函数
    /// @usage 在进程中调用并创建进程对应文件
    pub fn register_pid(&self, pid: i64) -> Result<(), SystemError> {
        // 获取当前inode
        let proc: Arc<dyn IndexNode> = self.root_inode();
        // 创建对应进程文件夹
        let _pf: Arc<dyn IndexNode> = proc.create(&pid.to_string(), FileType::Dir, 0o777)?;
        // 创建相关文件
        // status文件
        let binding: Arc<dyn IndexNode> = _pf.create("status", FileType::File, 0o777)?;
        let _sf: &LockedProcFSInode = binding
            .as_any_ref()
            .downcast_ref::<LockedProcFSInode>()
            .unwrap();
        _sf.0.lock().fdata.pid = pid;
        _sf.0.lock().fdata.ftype = ProcFileType::ProcStatus;

        //todo: 创建其他文件

        return Ok(());
    }

    /// @brief 解除进程注册
    ///
    pub fn unregister_pid(&self, pid: i64) -> Result<(), SystemError> {
        // 获取当前inode
        let proc: Arc<dyn IndexNode> = self.root_inode();
        // 获取进程文件夹
        let pid_dir: Arc<dyn IndexNode> = proc.find(&format!("{}", pid))?;
        // 删除进程文件夹下文件
        pid_dir.unlink("status")?;

        // 查看进程文件是否还存在
        // let pf= pid_dir.find("status").expect("Cannot find status");

        // 删除进程文件夹
        proc.unlink(&format!("{}", pid))?;

        return Ok(());
    }
}

impl IndexNode for LockedProcFSInode {
    fn open(&self, data: &mut FilePrivateData, _mode: &FileMode) -> Result<(), SystemError> {
        // 加锁
        let mut inode: SpinLockGuard<ProcFSInode> = self.0.lock();

        // 如果inode类型为文件夹，则直接返回成功
        if let FileType::Dir = inode.metadata.file_type {
            return Ok(());
        }
        let mut private_data = ProcfsFilePrivateData::new();
        // 根据文件类型获取相应数据
        let file_size = match inode.fdata.ftype {
            ProcFileType::ProcStatus => inode.open_status(&mut private_data)?,
            _ => {
                todo!()
            }
        };
        *data = FilePrivateData::Procfs(private_data);
        // 更新metadata里面的文件大小数值
        inode.metadata.size = file_size;

        return Ok(());
    }

    fn close(&self, data: &mut FilePrivateData) -> Result<(), SystemError> {
        let guard: SpinLockGuard<ProcFSInode> = self.0.lock();
        // 如果inode类型为文件夹，则直接返回成功
        if let FileType::Dir = guard.metadata.file_type {
            return Ok(());
        }
        // 获取数据信息
        let private_data = match data {
            FilePrivateData::Procfs(p) => p,
            _ => {
                panic!("ProcFS: FilePrivateData mismatch!");
            }
        };
        // 释放资源
        drop(private_data);
        return Ok(());
    }

    fn read_at(
        &self,
        offset: usize,
        len: usize,
        buf: &mut [u8],
        data: &mut FilePrivateData,
    ) -> Result<usize, SystemError> {
        if buf.len() < len {
            return Err(SystemError::EINVAL);
        }
        // 加锁
        let inode: SpinLockGuard<ProcFSInode> = self.0.lock();

        // 检查当前inode是否为一个文件夹，如果是的话，就返回错误
        if inode.metadata.file_type == FileType::Dir {
            return Err(SystemError::EISDIR);
        }

        // 获取数据信息
        let private_data = match data {
            FilePrivateData::Procfs(p) => p,
            _ => {
                panic!("ProcFS: FilePrivateData mismatch!");
            }
        };

        // 根据文件类型读取相应数据
        match inode.fdata.ftype {
            ProcFileType::ProcStatus => return inode.read_status(offset, len, buf, private_data),
            ProcFileType::Default => (),
        };

        // 默认读取
        let start = inode.data.len().min(offset);
        let end = inode.data.len().min(offset + len);

        // buffer空间不足
        if buf.len() < (end - start) {
            return Err(SystemError::ENOBUFS);
        }

        // 拷贝数据
        let src = &inode.data[start..end];
        buf[0..src.len()].copy_from_slice(src);
        return Ok(src.len());
    }

    fn write_at(
        &self,
        _offset: usize,
        _len: usize,
        _buf: &[u8],
        _data: &mut FilePrivateData,
    ) -> Result<usize, SystemError> {
        return Err(SystemError::ENOTSUP);
    }

    fn poll(&self) -> Result<PollStatus, SystemError> {
        // 加锁
        let inode: SpinLockGuard<ProcFSInode> = self.0.lock();

        // 检查当前inode是否为一个文件夹，如果是的话，就返回错误
        if inode.metadata.file_type == FileType::Dir {
            return Err(SystemError::EISDIR);
        }

        return Ok(PollStatus {
            flags: PollStatus::READ_MASK,
        });
    }

    fn fs(&self) -> Arc<dyn FileSystem> {
        return self.0.lock().fs.upgrade().unwrap();
    }

    fn as_any_ref(&self) -> &dyn core::any::Any {
        self
    }

    fn metadata(&self) -> Result<Metadata, SystemError> {
        let inode = self.0.lock();
        let metadata = inode.metadata.clone();

        return Ok(metadata);
    }

    fn set_metadata(&self, metadata: &Metadata) -> Result<(), SystemError> {
        let mut inode = self.0.lock();
        inode.metadata.atime = metadata.atime;
        inode.metadata.mtime = metadata.mtime;
        inode.metadata.ctime = metadata.ctime;
        inode.metadata.mode = metadata.mode;
        inode.metadata.uid = metadata.uid;
        inode.metadata.gid = metadata.gid;

        return Ok(());
    }

    fn resize(&self, len: usize) -> Result<(), SystemError> {
        let mut inode = self.0.lock();
        if inode.metadata.file_type == FileType::File {
            inode.data.resize(len, 0);
            return Ok(());
        } else {
            return Err(SystemError::EINVAL);
        }
    }

    fn create_with_data(
        &self,
        name: &str,
        file_type: FileType,
        mode: u32,
        data: usize,
    ) -> Result<Arc<dyn IndexNode>, SystemError> {
        // 获取当前inode
        let mut inode = self.0.lock();
        // 如果当前inode不是文件夹，则返回
        if inode.metadata.file_type != FileType::Dir {
            return Err(SystemError::ENOTDIR);
        }
        // 如果有重名的，则返回
        if inode.children.contains_key(name) {
            return Err(SystemError::EEXIST);
        }

        // 创建inode
        let result: Arc<LockedProcFSInode> =
            Arc::new(LockedProcFSInode(SpinLock::new(ProcFSInode {
                parent: inode.self_ref.clone(),
                self_ref: Weak::default(),
                children: BTreeMap::new(),
                data: Vec::new(),
                metadata: Metadata {
                    dev_id: 0,
                    inode_id: generate_inode_id(),
                    size: 0,
                    blk_size: 0,
                    blocks: 0,
                    atime: TimeSpec::default(),
                    mtime: TimeSpec::default(),
                    ctime: TimeSpec::default(),
                    file_type: file_type,
                    mode: mode,
                    nlinks: 1,
                    uid: 0,
                    gid: 0,
                    raw_dev: data,
                },
                fs: inode.fs.clone(),
                fdata: InodeInfo {
                    pid: 0,
                    ftype: ProcFileType::Default,
                },
            })));

        // 初始化inode的自引用的weak指针
        result.0.lock().self_ref = Arc::downgrade(&result);

        // 将子inode插入父inode的B树中
        inode.children.insert(String::from(name), result.clone());

        return Ok(result);
    }

    fn link(&self, name: &str, other: &Arc<dyn IndexNode>) -> Result<(), SystemError> {
        let other: &LockedProcFSInode = other
            .downcast_ref::<LockedProcFSInode>()
            .ok_or(SystemError::EPERM)?;
        let mut inode: SpinLockGuard<ProcFSInode> = self.0.lock();
        let mut other_locked: SpinLockGuard<ProcFSInode> = other.0.lock();

        // 如果当前inode不是文件夹，那么报错
        if inode.metadata.file_type != FileType::Dir {
            return Err(SystemError::ENOTDIR);
        }

        // 如果另一个inode是文件夹，那么也报错
        if other_locked.metadata.file_type == FileType::Dir {
            return Err(SystemError::EISDIR);
        }

        // 如果当前文件夹下已经有同名文件，也报错。
        if inode.children.contains_key(name) {
            return Err(SystemError::EEXIST);
        }

        inode
            .children
            .insert(String::from(name), other_locked.self_ref.upgrade().unwrap());

        // 增加硬链接计数
        other_locked.metadata.nlinks += 1;
        return Ok(());
    }

    fn unlink(&self, name: &str) -> Result<(), SystemError> {
        let mut inode: SpinLockGuard<ProcFSInode> = self.0.lock();
        // 如果当前inode不是目录，那么也没有子目录/文件的概念了，因此要求当前inode的类型是目录
        if inode.metadata.file_type != FileType::Dir {
            return Err(SystemError::ENOTDIR);
        }
        // 不允许删除当前文件夹，也不允许删除上一个目录
        if name == "." || name == ".." {
            return Err(SystemError::ENOTEMPTY);
        }

        // 获得要删除的文件的inode
        let to_delete = inode.children.get(name).ok_or(SystemError::ENOENT)?;
        // 减少硬链接计数
        to_delete.0.lock().metadata.nlinks -= 1;
        // 在当前目录中删除这个子目录项
        inode.children.remove(name);
        return Ok(());
    }

    fn move_(
        &self,
        _old_name: &str,
        _target: &Arc<dyn IndexNode>,
        _new_name: &str,
    ) -> Result<(), SystemError> {
        return Err(SystemError::ENOTSUP);
    }

    fn find(&self, name: &str) -> Result<Arc<dyn IndexNode>, SystemError> {
        let inode = self.0.lock();

        if inode.metadata.file_type != FileType::Dir {
            return Err(SystemError::ENOTDIR);
        }

        match name {
            "" | "." => {
                return Ok(inode.self_ref.upgrade().ok_or(SystemError::ENOENT)?);
            }

            ".." => {
                return Ok(inode.parent.upgrade().ok_or(SystemError::ENOENT)?);
            }
            name => {
                // 在子目录项中查找
                return Ok(inode.children.get(name).ok_or(SystemError::ENOENT)?.clone());
            }
        }
    }

    fn get_entry_name(&self, ino: InodeId) -> Result<String, SystemError> {
        let inode: SpinLockGuard<ProcFSInode> = self.0.lock();
        if inode.metadata.file_type != FileType::Dir {
            return Err(SystemError::ENOTDIR);
        }

        match ino {
            0 => {
                return Ok(String::from("."));
            }
            1 => {
                return Ok(String::from(".."));
            }
            ino => {
                // 暴力遍历所有的children，判断inode id是否相同
                // TODO: 优化这里，这个地方性能很差！
                let mut key: Vec<String> = inode
                    .children
                    .keys()
                    .filter(|k| inode.children.get(*k).unwrap().0.lock().metadata.inode_id == ino)
                    .cloned()
                    .collect();

                match key.len() {
                        0=>{return Err(SystemError::ENOENT);}
                        1=>{return Ok(key.remove(0));}
                        _ => panic!("Procfs get_entry_name: key.len()={key_len}>1, current inode_id={inode_id}, to find={to_find}", key_len=key.len(), inode_id = inode.metadata.inode_id, to_find=ino)
                    }
            }
        }
    }

    fn list(&self) -> Result<Vec<String>, SystemError> {
        let info = self.metadata()?;
        if info.file_type != FileType::Dir {
            return Err(SystemError::ENOTDIR);
        }

        let mut keys: Vec<String> = Vec::new();
        keys.push(String::from("."));
        keys.push(String::from(".."));
        keys.append(&mut self.0.lock().children.keys().cloned().collect());

        return Ok(keys);
    }
}

#[no_mangle]
pub extern "C" fn rs_procfs_register_pid(pid: pid_t) -> u64 {
    let r = procfs_register_pid(pid);
    if r.is_ok() {
        return 0;
    } else {
        return r.unwrap_err() as u64;
    }
}

/// @brief 向procfs注册进程
pub fn procfs_register_pid(pid: pid_t) -> Result<(), SystemError> {
    let procfs_inode = ROOT_INODE().find("proc")?;

    let procfs_inode = procfs_inode
        .downcast_ref::<LockedProcFSInode>()
        .expect("Failed to find procfs' root inode");
    let fs = procfs_inode.fs();
    let procfs: &ProcFS = fs.as_any_ref().downcast_ref::<ProcFS>().unwrap();

    // 调用注册函数
    procfs.register_pid(pid)?;

    return Ok(());
}

#[no_mangle]
pub extern "C" fn rs_procfs_unregister_pid(pid: pid_t) -> u64 {
    let r = procfs_unregister_pid(pid);
    if r.is_ok() {
        return 0;
    } else {
        return r.unwrap_err() as u64;
    }
}

/// @brief 在ProcFS中,解除进程的注册
pub fn procfs_unregister_pid(pid: pid_t) -> Result<(), SystemError> {
    // 获取procfs实例
    let procfs_inode: Arc<dyn IndexNode> = ROOT_INODE().find("proc")?;

    let procfs_inode: &LockedProcFSInode = procfs_inode
        .downcast_ref::<LockedProcFSInode>()
        .expect("Failed to find procfs' root inode");
    let fs: Arc<dyn FileSystem> = procfs_inode.fs();
    let procfs: &ProcFS = fs.as_any_ref().downcast_ref::<ProcFS>().unwrap();

    // 调用解除注册函数
    return procfs.unregister_pid(pid);
}<|MERGE_RESOLUTION|>--- conflicted
+++ resolved
@@ -14,20 +14,11 @@
         core::{generate_inode_id, ROOT_INODE},
         FileType,
     },
-<<<<<<< HEAD
-    include::bindings::bindings::{
-        pid_t, process_find_pcb_by_pid,
-    },
-    kerror,
-    libs::spinlock::{SpinLock, SpinLockGuard},
-    time::TimeSpec, syscall::SystemError,
-=======
     include::bindings::bindings::{pid_t, process_find_pcb_by_pid},
     kerror,
     libs::spinlock::{SpinLock, SpinLockGuard},
     syscall::SystemError,
     time::TimeSpec,
->>>>>>> ac48398d
 };
 
 use super::vfs::{
