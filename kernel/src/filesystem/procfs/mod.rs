--- conflicted
+++ resolved
@@ -37,13 +37,8 @@
 };
 
 use super::vfs::{
-<<<<<<< HEAD
-    file::{FileFlags, FilePrivateData},
+    file::{FileFlags, FilePrivateData, NamespaceFilePrivateData},
     syscall::InodeMode,
-=======
-    file::{FileMode, FilePrivateData, NamespaceFilePrivateData},
-    syscall::ModeType,
->>>>>>> ecf7749d
     utils::DName,
     FileSystem, FsInfo, IndexNode, InodeId, Magic, Metadata, SuperBlock,
 };
@@ -589,110 +584,11 @@
         // 释放锁
         drop(root_guard);
 
-<<<<<<< HEAD
-        // 创建meminfo文件
-        let meminfo_params = ProcFileCreationParams::builder()
-            .parent(result.root_inode())
-            .name("meminfo")
-            .file_type(FileType::File)
-            .mode(InodeMode::from_bits_truncate(0o444))
-            .ftype(ProcFileType::ProcMeminfo)
-            .build()
-            .unwrap();
-        result
-            .create_proc_file(meminfo_params)
-            .unwrap_or_else(|_| panic!("create meminfo error"));
-
-        // 创建kmsg文件
-        let kmsg_params = ProcFileCreationParams::builder()
-            .parent(result.root_inode())
-            .name("kmsg")
-            .file_type(FileType::File)
-            .mode(InodeMode::from_bits_truncate(0o444))
-            .ftype(ProcFileType::ProcKmsg)
-            .build()
-            .unwrap();
-        result
-            .create_proc_file(kmsg_params)
-            .unwrap_or_else(|_| panic!("create kmsg error"));
-        // 这个文件是用来欺骗Aya框架识别内核版本
-        /* On Ubuntu LINUX_VERSION_CODE doesn't correspond to info.release,
-         * but Ubuntu provides /proc/version_signature file, as described at
-         * https://ubuntu.com/kernel, with an example contents below, which we
-         * can use to get a proper LINUX_VERSION_CODE.
-         *
-         *   Ubuntu 5.4.0-12.15-generic 5.4.8
-         *
-         * In the above, 5.4.8 is what kernel is actually expecting, while
-         * uname() call will return 5.4.0 in info.release.
-         */
-        let version_signature_params = ProcFileCreationParams::builder()
-            .parent(result.root_inode())
-            .name("version_signature")
-            .file_type(FileType::File)
-            .ftype(ProcFileType::Default)
-            .data("DragonOS 6.0.0-generic 6.0.0\n")
-            .build()
-            .unwrap();
-        result
-            .create_proc_file(version_signature_params)
-            .unwrap_or_else(|_| panic!("create version_signature error"));
-
-        let mounts_params = ProcFileCreationParams::builder()
-            .parent(result.root_inode())
-            .name("mounts")
-            .file_type(FileType::File)
-            .ftype(ProcFileType::ProcMounts)
-            .build()
-            .unwrap();
-        result
-            .create_proc_file(mounts_params)
-            .unwrap_or_else(|_| panic!("create mounts error"));
-
-        // 创建 version 文件
-        let version_params = ProcFileCreationParams::builder()
-            .parent(result.root_inode())
-            .name("version")
-            .file_type(FileType::File)
-            .mode(InodeMode::from_bits_truncate(0o444))
-            .ftype(ProcFileType::ProcVersion)
-            .build()
-            .unwrap();
-        result
-            .create_proc_file(version_params)
-            .unwrap_or_else(|_| panic!("create version error"));
-
-        // 创建 cpuinfo 文件
-        let cpuinfo_params = ProcFileCreationParams::builder()
-            .parent(result.root_inode())
-            .name("cpuinfo")
-            .file_type(FileType::File)
-            .mode(InodeMode::from_bits_truncate(0o444))
-            .ftype(ProcFileType::ProcCpuinfo)
-            .build()
-            .unwrap();
-        result
-            .create_proc_file(cpuinfo_params)
-            .unwrap_or_else(|_| panic!("create cpuinfo error"));
-
-        let self_params = ProcFileCreationParams::builder()
-            .parent(result.root_inode())
-            .name("self")
-            .file_type(FileType::SymLink)
-            .mode(InodeMode::from_bits_truncate(0o555))
-            .ftype(ProcFileType::ProcSelf)
-            .build()
-            .unwrap();
-        result
-            .create_proc_file(self_params)
-            .unwrap_or_else(|_| panic!("create self error"));
-=======
         // 创建根目录下的所有文件
         result.create_root_files();
 
         // 创建 thread-self 目录结构
         result.create_thread_self_directories();
->>>>>>> ecf7749d
 
         return result;
     }
