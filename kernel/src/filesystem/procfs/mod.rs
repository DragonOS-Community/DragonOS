--- conflicted
+++ resolved
@@ -14,18 +14,12 @@
         core::{generate_inode_id, ROOT_INODE},
         FileType,
     },
-<<<<<<< HEAD
-    kerror,
-    libs::spinlock::{SpinLock, SpinLockGuard},
-    process::{Pid, ProcessManager},
-=======
-    include::bindings::bindings::{pid_t, process_find_pcb_by_pid},
     kerror, kinfo,
     libs::{
         once::Once,
         spinlock::{SpinLock, SpinLockGuard},
     },
->>>>>>> b087521e
+    process::{Pid, ProcessManager},
     syscall::SystemError,
     time::TimeSpec,
 };
