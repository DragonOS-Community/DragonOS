<<<<<<< HEAD
=======
use core::{intrinsics::size_of, str::FromStr};

>>>>>>> f863e908
use alloc::{
    borrow::ToOwned,
    collections::BTreeMap,
    string::{String, ToString},
    sync::{Arc, Weak},
<<<<<<< HEAD
    vec::Vec,
=======
    vec::Vec, format,
>>>>>>> f863e908
};

use crate::{
    filesystem::vfs::{core::generate_inode_id, FileType},
    include::bindings::bindings::{
<<<<<<< HEAD
        process_control_block, process_find_pcb_by_pid, EEXIST, EINVAL, EISDIR, ENOBUFS, ENOENT,
        ENOTDIR, ENOTEMPTY, EPERM,
    },
    libs::spinlock::{SpinLock, SpinLockGuard},
    time::TimeSpec, kdebug,
=======
        process_find_pcb_by_pid, EEXIST, EINVAL, EISDIR, ENOBUFS, ENOENT, ENOTDIR, ENOTEMPTY,
        EPERM, ESRCH,
    },
    kdebug, kerror,
    libs::spinlock::{SpinLock, SpinLockGuard},
    time::TimeSpec,
>>>>>>> f863e908
};

use super::vfs::{
    file::FilePrivateData, FileSystem, FsInfo, IndexNode, InodeId, Metadata, PollStatus,
};

/// @brief 进程文件类型
/// @usage 用于定义进程文件夹下的各类文件类型
#[derive(Debug)]
#[repr(u8)]
pub enum ProcFileType {
    ///展示进程状态信息
    ProcStatus = 0,
    //todo: 其他文件类型
    ///默认文件类型
    Default,
}

impl From<u8> for ProcFileType {
    fn from(value: u8) -> Self {
        match value {
            0 => ProcFileType::ProcStatus,
            _ => ProcFileType::Default,
        }
    }
}
/// @brief 节点私有信息结构体
/// @usage 用于传入各类文件所需的信息
#[derive(Debug)]
pub struct InodeInfo {
    ///进程的pid
    pid: i64,
    ///文件类型
    ftype: ProcFileType,
    //其他需要传入的信息在此定义
}

/// @brief procfs的inode名称的最大长度
const PROCFS_MAX_NAMELEN: usize = 64;

/// @brief procfs文件系统的Inode结构体
#[derive(Debug)]
pub struct LockedProcFSInode(SpinLock<ProcFSInode>);

/// @brief procfs文件系统结构体
#[derive(Debug)]
pub struct ProcFS {
    /// procfs的root inode
    root_inode: Arc<LockedProcFSInode>,
}

#[derive(Debug)]
pub struct ProcfsFilePrivateData {
    data: Vec<u8>,
}

impl ProcfsFilePrivateData {
    pub fn new() -> Self {
        return ProcfsFilePrivateData { data: Vec::new() };
    }
}

/// @brief procfs文件系统的Inode结构体(不包含锁)
#[derive(Debug)]
pub struct ProcFSInode {
    /// 指向父Inode的弱引用
    parent: Weak<LockedProcFSInode>,
    /// 指向自身的弱引用
    self_ref: Weak<LockedProcFSInode>,
    /// 子Inode的B树
    children: BTreeMap<String, Arc<LockedProcFSInode>>,
    /// 当前inode的数据部分
    data: Vec<u8>,
    /// 当前inode的元数据
    metadata: Metadata,
    /// 指向inode所在的文件系统对象的指针
    fs: Weak<ProcFS>,
    /// 储存私有信息
    fdata: InodeInfo,
}

/// 对ProcFSInode实现获取各类文件信息的函数
impl ProcFSInode {
<<<<<<< HEAD
    /// 获取进程status,展示状态信息
    fn get_info_status(&self, _pdata: &mut ProcfsFilePrivateData) {
        // 获取该pid对应的pcb结构体
        let pid_t: &i64 = &self.fdata.pid;
        let pcb_t: process_control_block = unsafe { *process_find_pcb_by_pid(*pid_t) };
        // 传入数据
        // let pdata: &mut Vec<u8> = &mut self.data;
        let pdata: &mut Vec<u8> = &mut _pdata.data;
        let mut t_name: Vec<u8> = Vec::new();
        for val in pcb_t.name.iter() {
            t_name.push(*val as u8)
        }
        pdata.append(&mut "Name:\t".as_bytes().to_owned());
        pdata.append(&mut t_name);
        pdata.append(&mut "\nstate:\t".as_bytes().to_owned());
        pdata.push(pcb_t.state as u8);
        pdata.append(&mut "\npid:\t".as_bytes().to_owned());
        pdata.push(pcb_t.pid as u8);
        pdata.append(&mut "\nPpid:\t".as_bytes().to_owned());
        pdata.push(unsafe { *pcb_t.parent_pcb }.pid as u8);
        pdata.append(&mut "\ncpu_id:\t".as_bytes().to_owned());
        pdata.push(pcb_t.cpu_id as u8);
        pdata.append(&mut "\npriority:\t".as_bytes().to_owned());
        pdata.push(pcb_t.priority as u8);
        pdata.append(&mut "\npreempt:\t".as_bytes().to_owned());
        pdata.push(pcb_t.preempt_count as u8);
        pdata.append(&mut "\nvrtime:\t".as_bytes().to_owned());
        pdata.push(pcb_t.virtual_runtime as u8);

        // 当前进程运行过程中占用内存的峰值
        let hiwater_vm: u64 =
            unsafe { *(*pcb_t.mm).vmas }.vm_end - unsafe { *(*pcb_t.mm).vmas }.vm_start;
        // 进程数据段的大小
        let text: u64 = unsafe { *pcb_t.mm }.code_addr_end - unsafe { *pcb_t.mm }.code_addr_start;
        // 进程代码的大小
        let data: u64 = unsafe { *pcb_t.mm }.data_addr_end - unsafe { *pcb_t.mm }.data_addr_start;

        pdata.append(&mut "\nVmPeak:".as_bytes().to_owned());
        pdata.push(hiwater_vm as u8);
        pdata.append(&mut " kB".as_bytes().to_owned());
        pdata.append(&mut "\nVmData:".as_bytes().to_owned());
        pdata.push(data as u8);
        pdata.append(&mut " kB".as_bytes().to_owned());
        pdata.append(&mut "\nVmExe:".as_bytes().to_owned());
        pdata.push(text as u8);
        pdata.append(&mut " kB\n".as_bytes().to_owned());

        kdebug!("status got!");
        kdebug!("ProcfsFilePrivateData:{:?}",pdata);
        // self.data = pdata;
    }

    // todo:其他数据获取函数实现

    /// status文件打开函数
    fn open_status(&self, _pdata: &mut ProcfsFilePrivateData) -> Result<(), i32> {
        self.get_info_status(_pdata);
        kdebug!("open_status success!");
        return Ok(());
=======

    /// @brief 去除Vec中所有的\0,并在结尾添加\0
    #[inline]
    fn trim_string(&self, data: &mut Vec<u8>){
        data.drain_filter(|x: &mut u8| *x == 0);
        data.push(0);
    }
    // todo:其他数据获取函数实现

    /// @brief 打开status文件
    ///
    fn open_status(&self, pdata: &mut ProcfsFilePrivateData) -> Result<i64, i32> {
        // 获取该pid对应的pcb结构体
        let pid: &i64 = &self.fdata.pid;
        let pcb = unsafe { process_find_pcb_by_pid(*pid).as_mut() };
        let pcb = if pcb.is_none() {
            kerror!(
                "ProcFS: Cannot find pcb for pid {} when opening its 'status' file.",
                pid
            );
            return Err(-(ESRCH as i32));
        } else {
            pcb.unwrap()
        };
        // 传入数据
        let pdata: &mut Vec<u8> = &mut pdata.data;
        let mut tmp_name: Vec<u8> = Vec::with_capacity(pcb.name.len());
        for val in pcb.name.iter() {
            tmp_name.push(*val as u8);
        }
        kdebug!("pcb.name={}", String::from_utf8(tmp_name.clone()).unwrap_or("NULL".to_string()));
        
        pdata.append(&mut format!("Name:\t{}", String::from_utf8(tmp_name).unwrap_or("NULL".to_string())).as_bytes().to_owned());
        pdata.append(&mut format!("\nstate:\t{}", pcb.state).as_bytes().to_owned());
        pdata.append(&mut format!("\npid:\t{}", pcb.pid).as_bytes().to_owned());
        pdata.append(&mut format!("\nPpid:\t{}", unsafe { *pcb.parent_pcb }.pid).as_bytes().to_owned());
        pdata.append(&mut format!("\ncpu_id:\t{}", pcb.cpu_id).as_bytes().to_owned());
        pdata.append(&mut format!("\npriority:\t{}", pcb.priority).as_bytes().to_owned());
        pdata.append(&mut format!("\npreempt:\t{}", pcb.preempt_count).as_bytes().to_owned());
        pdata.append(&mut format!("\nvrtime:\t{}", pcb.virtual_runtime).as_bytes().to_owned());

        // 当前进程运行过程中占用内存的峰值
        let hiwater_vm: u64 =
            unsafe { *(*pcb.mm).vmas }.vm_end - unsafe { *(*pcb.mm).vmas }.vm_start;
        // 进程数据段的大小
        let text: u64 = unsafe { *pcb.mm }.code_addr_end - unsafe { *pcb.mm }.code_addr_start;
        // 进程代码的大小
        let data: u64 = unsafe { *pcb.mm }.data_addr_end - unsafe { *pcb.mm }.data_addr_start;

        pdata.append(&mut format!("\nVmPeak:\t{} kB", hiwater_vm).as_bytes().to_owned());
        pdata.append(&mut format!("\nVmData:\t{} kB", data).as_bytes().to_owned());
        pdata.append(&mut format!("\nVmExe:\t{} kB\n", text).as_bytes().to_owned());

        // 去除多余的\0
        self.trim_string(pdata);

        kdebug!("status got!");
        kdebug!("ProcfsFilePrivateData:{:?}", pdata);
        kdebug!("open_status success!");
        return Ok((pdata.len() * size_of::<u8>()) as i64);
>>>>>>> f863e908
    }

    /// status文件读取函数
    fn read_status(
        &self,
        offset: usize,
        len: usize,
        buf: &mut [u8],
        _pdata: &mut ProcfsFilePrivateData,
    ) -> Result<usize, i32> {
        let start = _pdata.data.len().min(offset);
        let end = _pdata.data.len().min(offset + len);

        // buffer空间不足
        if buf.len() < (end - start) {
            return Err(-(ENOBUFS as i32));
        }

        // 拷贝数据
        let src = &_pdata.data[start..end];
        buf[0..src.len()].copy_from_slice(src);
        return Ok(src.len());
    }
}

impl FileSystem for ProcFS {
    fn get_root_inode(&self) -> Arc<dyn super::vfs::IndexNode> {
        return self.root_inode.clone();
    }

    fn info(&self) -> FsInfo {
        return FsInfo {
            blk_dev_id: 0,
            max_name_len: PROCFS_MAX_NAMELEN,
        };
    }

    fn as_any_ref(&self) -> &dyn core::any::Any {
        self
    }
}

impl ProcFS {
    pub fn new() -> Arc<Self> {
        // 初始化root inode
        let root: Arc<LockedProcFSInode> =
            Arc::new(LockedProcFSInode(SpinLock::new(ProcFSInode {
                parent: Weak::default(),
                self_ref: Weak::default(),
                children: BTreeMap::new(),
                data: Vec::new(),
                metadata: Metadata {
                    dev_id: 0,
                    inode_id: generate_inode_id(),
                    size: 0,
                    blk_size: 0,
                    blocks: 0,
                    atime: TimeSpec::default(),
                    mtime: TimeSpec::default(),
                    ctime: TimeSpec::default(),
                    file_type: FileType::Dir,
                    mode: 0o777,
                    nlinks: 1,
                    uid: 0,
                    gid: 0,
                    raw_dev: 0,
                },
                fs: Weak::default(),
                fdata: InodeInfo {
                    pid: 0,
                    ftype: ProcFileType::Default,
                },
            })));

        let result: Arc<ProcFS> = Arc::new(ProcFS { root_inode: root });

        // 对root inode加锁，并继续完成初始化工作
        let mut root_guard: SpinLockGuard<ProcFSInode> = result.root_inode.0.lock();
        root_guard.parent = Arc::downgrade(&result.root_inode);
        root_guard.self_ref = Arc::downgrade(&result.root_inode);
        root_guard.fs = Arc::downgrade(&result);
        // 释放锁
        drop(root_guard);

        return result;
    }

    /// @brief 进程注册函数
    /// @usage 在进程中调用并创建进程对应文件
    pub fn procfs_register_pid(&self, pid: i64) -> Result<(), i32> {
        // 获取当前inode
        let proc: Arc<dyn IndexNode> = self.get_root_inode();
        // 创建对应进程文件夹
        let _pf: Arc<dyn IndexNode> = proc.create(&pid.to_string(), FileType::Dir, 0o777)?;
        // 创建相关文件
        // status文件
        let binding: Arc<dyn IndexNode> = _pf.create("status", FileType::File, 0)?;
        let _sf: &LockedProcFSInode = binding
            .as_any_ref()
            .downcast_ref::<LockedProcFSInode>()
            .unwrap();
        _sf.0.lock().fdata.pid = pid;
        _sf.0.lock().fdata.ftype = ProcFileType::ProcStatus;

        //todo: 创建其他文件

        return Ok(());
    }
}

impl IndexNode for LockedProcFSInode {
    fn open(&self, _data: &mut FilePrivateData) -> Result<(), i32> {
        kdebug!("open in!");
        // 加锁
<<<<<<< HEAD
        let inode: SpinLockGuard<ProcFSInode> = self.0.lock();

        let mut private_data = ProcfsFilePrivateData::new();
        // 根据文件类型获取相应数据
        match inode.fdata.ftype {
            ProcFileType::ProcStatus => inode.open_status(&mut private_data)?,
            _ => {}
        };

        *_data = FilePrivateData::Procfs(private_data);

=======
        let mut inode: SpinLockGuard<ProcFSInode> = self.0.lock();

        let mut private_data = ProcfsFilePrivateData::new();
        // 根据文件类型获取相应数据
        let file_size = match inode.fdata.ftype {
            ProcFileType::ProcStatus => inode.open_status(&mut private_data)?,
            _ => {
                todo!()
            }
        };

        *_data = FilePrivateData::Procfs(private_data);
        // 更新metadata里面的文件大小数值
        inode.metadata.size = file_size;
>>>>>>> f863e908
        kdebug!("open success!");
        return Ok(());
    }

    fn close(&self, _data: &mut FilePrivateData) -> Result<(), i32> {
<<<<<<< HEAD
        
=======
>>>>>>> f863e908
        // 获取数据信息
        let _private_data = match _data {
            FilePrivateData::Procfs(p) => p,
            _ => {
                panic!("ProcFS: FilePrivateData mismatch!");
            }
        };
        // 释放资源
        drop(_private_data);
        return Ok(());
    }

    fn read_at(
        &self,
        offset: usize,
        len: usize,
        buf: &mut [u8],
        data: &mut FilePrivateData,
    ) -> Result<usize, i32> {
        if buf.len() < len {
            return Err(-(EINVAL as i32));
        }
        // 加锁
        let inode: SpinLockGuard<ProcFSInode> = self.0.lock();

        // 检查当前inode是否为一个文件夹，如果是的话，就返回错误
        if inode.metadata.file_type == FileType::Dir {
            return Err(-(EISDIR as i32));
        }

        // 获取数据信息
        let private_data = match data {
            FilePrivateData::Procfs(p) => p,
            _ => {
                panic!("ProcFS: FilePrivateData mismatch!");
            }
        };

        // 根据文件类型读取相应数据
        match inode.fdata.ftype {
            ProcFileType::ProcStatus => return inode.read_status(offset, len, buf, private_data),
            ProcFileType::Default => (),
        };

        // 默认读取
        let start = inode.data.len().min(offset);
        let end = inode.data.len().min(offset + len);

        // buffer空间不足
        if buf.len() < (end - start) {
            return Err(-(ENOBUFS as i32));
        }

        // 拷贝数据
        let src = &inode.data[start..end];
        buf[0..src.len()].copy_from_slice(src);
        return Ok(src.len());
    }

    fn write_at(
        &self,
        offset: usize,
        len: usize,
        buf: &mut [u8],
        _data: &mut FilePrivateData,
    ) -> Result<usize, i32> {
        if buf.len() < len {
            return Err(-(EINVAL as i32));
        }

        // 加锁
        let mut inode: SpinLockGuard<ProcFSInode> = self.0.lock();

        // 检查当前inode是否为一个文件夹，如果是的话，就返回错误
        if inode.metadata.file_type == FileType::Dir {
            return Err(-(EISDIR as i32));
        }

        let data: &mut Vec<u8> = &mut inode.data;

        // 如果文件大小比原来的大，那就resize这个数组
        if offset + len > data.len() {
            data.resize(offset + len, 0);
        }

        let target = &mut data[offset..offset + len];
        target.copy_from_slice(&buf[0..len]);
        return Ok(len);
    }

    fn poll(&self) -> Result<PollStatus, i32> {
        // 加锁
        let inode: SpinLockGuard<ProcFSInode> = self.0.lock();

        // 检查当前inode是否为一个文件夹，如果是的话，就返回错误
        if inode.metadata.file_type == FileType::Dir {
            return Err(-(EISDIR as i32));
        }

        return Ok(PollStatus {
            flags: PollStatus::READ_MASK | PollStatus::WRITE_MASK,
        });
    }

    fn fs(&self) -> Arc<dyn FileSystem> {
        return self.0.lock().fs.upgrade().unwrap();
    }

    fn as_any_ref(&self) -> &dyn core::any::Any {
        self
    }

    fn metadata(&self) -> Result<Metadata, i32> {
        let inode = self.0.lock();
<<<<<<< HEAD
        let mut metadata = inode.metadata.clone();
        metadata.size = inode.data.len() as i64;
=======
        let metadata = inode.metadata.clone();
>>>>>>> f863e908

        return Ok(metadata);
    }

    fn set_metadata(&self, metadata: &Metadata) -> Result<(), i32> {
        let mut inode = self.0.lock();
        inode.metadata.atime = metadata.atime;
        inode.metadata.mtime = metadata.mtime;
        inode.metadata.ctime = metadata.ctime;
        inode.metadata.mode = metadata.mode;
        inode.metadata.uid = metadata.uid;
        inode.metadata.gid = metadata.gid;

        return Ok(());
    }

    fn resize(&self, len: usize) -> Result<(), i32> {
        let mut inode = self.0.lock();
        if inode.metadata.file_type == FileType::File {
            inode.data.resize(len, 0);
            return Ok(());
        } else {
            return Err(-(EINVAL as i32));
        }
    }

    fn create_with_data(
        &self,
        name: &str,
        file_type: FileType,
        mode: u32,
        data: usize,
    ) -> Result<Arc<dyn IndexNode>, i32> {
        // 获取当前inode
        let mut inode = self.0.lock();
        // 如果当前inode不是文件夹，则返回
        if inode.metadata.file_type != FileType::Dir {
            return Err(-(ENOTDIR as i32));
        }
        // 如果有重名的，则返回
        if inode.children.contains_key(name) {
            return Err(-(EEXIST as i32));
        }

        // 创建inode
        let result: Arc<LockedProcFSInode> =
            Arc::new(LockedProcFSInode(SpinLock::new(ProcFSInode {
                parent: inode.self_ref.clone(),
                self_ref: Weak::default(),
                children: BTreeMap::new(),
                data: Vec::new(),
                metadata: Metadata {
                    dev_id: 0,
                    inode_id: generate_inode_id(),
                    size: 0,
                    blk_size: 0,
                    blocks: 0,
                    atime: TimeSpec::default(),
                    mtime: TimeSpec::default(),
                    ctime: TimeSpec::default(),
                    file_type: file_type,
                    mode: mode,
                    nlinks: 1,
                    uid: 0,
                    gid: 0,
                    raw_dev: data,
                },
                fs: inode.fs.clone(),
                fdata: InodeInfo {
                    pid: 0,
                    ftype: ProcFileType::Default,
                },
            })));

        // 初始化inode的自引用的weak指针
        result.0.lock().self_ref = Arc::downgrade(&result);

        // 将子inode插入父inode的B树中
        inode.children.insert(String::from(name), result.clone());
        kdebug!("created file!");
        return Ok(result);
    }

    fn link(&self, name: &str, other: &Arc<dyn IndexNode>) -> Result<(), i32> {
        let other: &LockedProcFSInode = other
            .downcast_ref::<LockedProcFSInode>()
            .ok_or(-(EPERM as i32))?;
        let mut inode: SpinLockGuard<ProcFSInode> = self.0.lock();
        let mut other_locked: SpinLockGuard<ProcFSInode> = other.0.lock();

        // 如果当前inode不是文件夹，那么报错
        if inode.metadata.file_type != FileType::Dir {
            return Err(-(ENOTDIR as i32));
        }

        // 如果另一个inode是文件夹，那么也报错
        if other_locked.metadata.file_type == FileType::Dir {
            return Err(-(EISDIR as i32));
        }

        // 如果当前文件夹下已经有同名文件，也报错。
        if inode.children.contains_key(name) {
            return Err(-(EEXIST as i32));
        }

        inode
            .children
            .insert(String::from(name), other_locked.self_ref.upgrade().unwrap());

        // 增加硬链接计数
        other_locked.metadata.nlinks += 1;
        return Ok(());
    }

    fn unlink(&self, name: &str) -> Result<(), i32> {
        let mut inode: SpinLockGuard<ProcFSInode> = self.0.lock();
        // 如果当前inode不是目录，那么也没有子目录/文件的概念了，因此要求当前inode的类型是目录
        if inode.metadata.file_type != FileType::Dir {
            return Err(-(ENOTDIR as i32));
        }
        // 不允许删除当前文件夹，也不允许删除上一个目录
        if name == "." || name == ".." {
            return Err(-(ENOTEMPTY as i32));
        }

        // 获得要删除的文件的inode
        let to_delete = inode.children.get(name).ok_or(-(ENOENT as i32))?;
        // 减少硬链接计数
        to_delete.0.lock().metadata.nlinks -= 1;
        // 在当前目录中删除这个子目录项
        inode.children.remove(name);
        return Ok(());
    }

    fn move_(
        &self,
        old_name: &str,
        target: &Arc<dyn IndexNode>,
        new_name: &str,
    ) -> Result<(), i32> {
        let old_inode: Arc<dyn IndexNode> = self.find(old_name)?;

        // 在新的目录下创建一个硬链接
        target.link(new_name, &old_inode)?;
        // 取消现有的目录下的这个硬链接
        if let Err(err) = self.unlink(old_name) {
            // 如果取消失败，那就取消新的目录下的硬链接
            target.unlink(new_name)?;
            return Err(err);
        }
        return Ok(());
    }

    fn find(&self, name: &str) -> Result<Arc<dyn IndexNode>, i32> {
        let inode = self.0.lock();

        if inode.metadata.file_type != FileType::Dir {
            return Err(-(ENOTDIR as i32));
        }

        match name {
            "" | "." => {
                return Ok(inode.self_ref.upgrade().ok_or(-(ENOENT as i32))?);
            }

            ".." => {
                return Ok(inode.parent.upgrade().ok_or(-(ENOENT as i32))?);
            }
            name => {
                // 在子目录项中查找
                return Ok(inode.children.get(name).ok_or(-(ENOENT as i32))?.clone());
            }
        }
    }

    fn get_entry_name(&self, ino: InodeId) -> Result<String, i32> {
        let inode: SpinLockGuard<ProcFSInode> = self.0.lock();
        if inode.metadata.file_type != FileType::Dir {
            return Err(-(ENOTDIR as i32));
        }

        match ino {
            0 => {
                return Ok(String::from("."));
            }
            1 => {
                return Ok(String::from(".."));
            }
            ino => {
                // 暴力遍历所有的children，判断inode id是否相同
                // TODO: 优化这里，这个地方性能很差！
                let mut key: Vec<String> = inode
                    .children
                    .keys()
                    .filter(|k| inode.children.get(*k).unwrap().0.lock().metadata.inode_id == ino)
                    .cloned()
                    .collect();

                match key.len() {
                        0=>{return Err(-(ENOENT as i32));}
                        1=>{return Ok(key.remove(0));}
                        _ => panic!("Procfs get_entry_name: key.len()={key_len}>1, current inode_id={inode_id}, to find={to_find}", key_len=key.len(), inode_id = inode.metadata.inode_id, to_find=ino)
                    }
            }
        }
    }

    fn list(&self) -> Result<Vec<String>, i32> {
        let info = self.metadata()?;
        if info.file_type != FileType::Dir {
            return Err(-(ENOTDIR as i32));
        }

        let mut keys: Vec<String> = Vec::new();
        keys.push(String::from("."));
        keys.push(String::from(".."));
        keys.append(&mut self.0.lock().children.keys().cloned().collect());
<<<<<<< HEAD
        
=======

>>>>>>> f863e908
        return Ok(keys);
    }
}<|MERGE_RESOLUTION|>--- conflicted
+++ resolved
@@ -1,37 +1,22 @@
-<<<<<<< HEAD
-=======
 use core::{intrinsics::size_of, str::FromStr};
 
->>>>>>> f863e908
 use alloc::{
     borrow::ToOwned,
     collections::BTreeMap,
     string::{String, ToString},
     sync::{Arc, Weak},
-<<<<<<< HEAD
-    vec::Vec,
-=======
     vec::Vec, format,
->>>>>>> f863e908
 };
 
 use crate::{
     filesystem::vfs::{core::generate_inode_id, FileType},
     include::bindings::bindings::{
-<<<<<<< HEAD
-        process_control_block, process_find_pcb_by_pid, EEXIST, EINVAL, EISDIR, ENOBUFS, ENOENT,
-        ENOTDIR, ENOTEMPTY, EPERM,
-    },
-    libs::spinlock::{SpinLock, SpinLockGuard},
-    time::TimeSpec, kdebug,
-=======
         process_find_pcb_by_pid, EEXIST, EINVAL, EISDIR, ENOBUFS, ENOENT, ENOTDIR, ENOTEMPTY,
         EPERM, ESRCH,
     },
     kdebug, kerror,
     libs::spinlock::{SpinLock, SpinLockGuard},
     time::TimeSpec,
->>>>>>> f863e908
 };
 
 use super::vfs::{
@@ -115,67 +100,6 @@
 
 /// 对ProcFSInode实现获取各类文件信息的函数
 impl ProcFSInode {
-<<<<<<< HEAD
-    /// 获取进程status,展示状态信息
-    fn get_info_status(&self, _pdata: &mut ProcfsFilePrivateData) {
-        // 获取该pid对应的pcb结构体
-        let pid_t: &i64 = &self.fdata.pid;
-        let pcb_t: process_control_block = unsafe { *process_find_pcb_by_pid(*pid_t) };
-        // 传入数据
-        // let pdata: &mut Vec<u8> = &mut self.data;
-        let pdata: &mut Vec<u8> = &mut _pdata.data;
-        let mut t_name: Vec<u8> = Vec::new();
-        for val in pcb_t.name.iter() {
-            t_name.push(*val as u8)
-        }
-        pdata.append(&mut "Name:\t".as_bytes().to_owned());
-        pdata.append(&mut t_name);
-        pdata.append(&mut "\nstate:\t".as_bytes().to_owned());
-        pdata.push(pcb_t.state as u8);
-        pdata.append(&mut "\npid:\t".as_bytes().to_owned());
-        pdata.push(pcb_t.pid as u8);
-        pdata.append(&mut "\nPpid:\t".as_bytes().to_owned());
-        pdata.push(unsafe { *pcb_t.parent_pcb }.pid as u8);
-        pdata.append(&mut "\ncpu_id:\t".as_bytes().to_owned());
-        pdata.push(pcb_t.cpu_id as u8);
-        pdata.append(&mut "\npriority:\t".as_bytes().to_owned());
-        pdata.push(pcb_t.priority as u8);
-        pdata.append(&mut "\npreempt:\t".as_bytes().to_owned());
-        pdata.push(pcb_t.preempt_count as u8);
-        pdata.append(&mut "\nvrtime:\t".as_bytes().to_owned());
-        pdata.push(pcb_t.virtual_runtime as u8);
-
-        // 当前进程运行过程中占用内存的峰值
-        let hiwater_vm: u64 =
-            unsafe { *(*pcb_t.mm).vmas }.vm_end - unsafe { *(*pcb_t.mm).vmas }.vm_start;
-        // 进程数据段的大小
-        let text: u64 = unsafe { *pcb_t.mm }.code_addr_end - unsafe { *pcb_t.mm }.code_addr_start;
-        // 进程代码的大小
-        let data: u64 = unsafe { *pcb_t.mm }.data_addr_end - unsafe { *pcb_t.mm }.data_addr_start;
-
-        pdata.append(&mut "\nVmPeak:".as_bytes().to_owned());
-        pdata.push(hiwater_vm as u8);
-        pdata.append(&mut " kB".as_bytes().to_owned());
-        pdata.append(&mut "\nVmData:".as_bytes().to_owned());
-        pdata.push(data as u8);
-        pdata.append(&mut " kB".as_bytes().to_owned());
-        pdata.append(&mut "\nVmExe:".as_bytes().to_owned());
-        pdata.push(text as u8);
-        pdata.append(&mut " kB\n".as_bytes().to_owned());
-
-        kdebug!("status got!");
-        kdebug!("ProcfsFilePrivateData:{:?}",pdata);
-        // self.data = pdata;
-    }
-
-    // todo:其他数据获取函数实现
-
-    /// status文件打开函数
-    fn open_status(&self, _pdata: &mut ProcfsFilePrivateData) -> Result<(), i32> {
-        self.get_info_status(_pdata);
-        kdebug!("open_status success!");
-        return Ok(());
-=======
 
     /// @brief 去除Vec中所有的\0,并在结尾添加\0
     #[inline]
@@ -236,7 +160,6 @@
         kdebug!("ProcfsFilePrivateData:{:?}", pdata);
         kdebug!("open_status success!");
         return Ok((pdata.len() * size_of::<u8>()) as i64);
->>>>>>> f863e908
     }
 
     /// status文件读取函数
@@ -351,19 +274,6 @@
     fn open(&self, _data: &mut FilePrivateData) -> Result<(), i32> {
         kdebug!("open in!");
         // 加锁
-<<<<<<< HEAD
-        let inode: SpinLockGuard<ProcFSInode> = self.0.lock();
-
-        let mut private_data = ProcfsFilePrivateData::new();
-        // 根据文件类型获取相应数据
-        match inode.fdata.ftype {
-            ProcFileType::ProcStatus => inode.open_status(&mut private_data)?,
-            _ => {}
-        };
-
-        *_data = FilePrivateData::Procfs(private_data);
-
-=======
         let mut inode: SpinLockGuard<ProcFSInode> = self.0.lock();
 
         let mut private_data = ProcfsFilePrivateData::new();
@@ -378,16 +288,11 @@
         *_data = FilePrivateData::Procfs(private_data);
         // 更新metadata里面的文件大小数值
         inode.metadata.size = file_size;
->>>>>>> f863e908
         kdebug!("open success!");
         return Ok(());
     }
 
     fn close(&self, _data: &mut FilePrivateData) -> Result<(), i32> {
-<<<<<<< HEAD
-        
-=======
->>>>>>> f863e908
         // 获取数据信息
         let _private_data = match _data {
             FilePrivateData::Procfs(p) => p,
@@ -502,12 +407,7 @@
 
     fn metadata(&self) -> Result<Metadata, i32> {
         let inode = self.0.lock();
-<<<<<<< HEAD
-        let mut metadata = inode.metadata.clone();
-        metadata.size = inode.data.len() as i64;
-=======
         let metadata = inode.metadata.clone();
->>>>>>> f863e908
 
         return Ok(metadata);
     }
@@ -725,11 +625,7 @@
         keys.push(String::from("."));
         keys.push(String::from(".."));
         keys.append(&mut self.0.lock().children.keys().cloned().collect());
-<<<<<<< HEAD
-        
-=======
-
->>>>>>> f863e908
+
         return Ok(keys);
     }
 }