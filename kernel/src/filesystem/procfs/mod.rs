use core::intrinsics::size_of;

use alloc::{
    borrow::ToOwned,
    collections::BTreeMap,
    format,
    string::String,
    sync::{Arc, Weak},
    vec::Vec,
};
use system_error::SystemError;

use crate::{
    arch::mm::LockedFrameAllocator,
<<<<<<< HEAD
    filesystem::{
        procfs::kmsg::Kmsg,
        vfs::{
            core::{generate_inode_id, ROOT_INODE},
            FileType,
        },
=======
    driver::base::device::device_number::DeviceNumber,
    filesystem::vfs::{
        core::{generate_inode_id, ROOT_INODE},
        FileType,
>>>>>>> 45626c85
    },
    kerror, kinfo,
    libs::{
        mutex::Mutex,
        once::Once,
        spinlock::{SpinLock, SpinLockGuard},
    },
    mm::allocator::page_frame::FrameAllocator,
    process::{Pid, ProcessManager},
    time::TimeSpec,
};

use super::vfs::{
    file::{FileMode, FilePrivateData},
    syscall::ModeType,
    FileSystem, FsInfo, IndexNode, InodeId, Metadata,
};

mod kmsg;
mod log_message;

/// 缓冲区容量
const KMSG_BUFFER_CAPACITY: usize = 1024;

lazy_static! {
    /// 全局环形缓冲区
    static ref KMSG: Mutex<Kmsg> = Mutex::new(Kmsg::new(KMSG_BUFFER_CAPACITY));
}

/// @brief 进程文件类型
/// @usage 用于定义进程文件夹下的各类文件类型
#[derive(Debug)]
#[repr(u8)]
pub enum ProcFileType {
    ///展示进程状态信息
    ProcStatus = 0,
    /// meminfo
    ProcMeminfo = 1,
    /// kmsg
    ProcKmsg = 2,
    //todo: 其他文件类型
    ///默认文件类型
    Default,
}

impl From<u8> for ProcFileType {
    fn from(value: u8) -> Self {
        match value {
            0 => ProcFileType::ProcStatus,
            1 => ProcFileType::ProcMeminfo,
            2 => ProcFileType::ProcKmsg,
            _ => ProcFileType::Default,
        }
    }
}
/// @brief 节点私有信息结构体
/// @usage 用于传入各类文件所需的信息
#[derive(Debug)]
pub struct InodeInfo {
    ///进程的pid
    pid: Pid,
    ///文件类型
    ftype: ProcFileType,
    //其他需要传入的信息在此定义
}

/// @brief procfs的inode名称的最大长度
const PROCFS_MAX_NAMELEN: usize = 64;

/// @brief procfs文件系统的Inode结构体
#[derive(Debug)]
pub struct LockedProcFSInode(SpinLock<ProcFSInode>);

/// @brief procfs文件系统结构体
#[derive(Debug)]
pub struct ProcFS {
    /// procfs的root inode
    root_inode: Arc<LockedProcFSInode>,
}

#[derive(Debug, Clone)]
pub struct ProcfsFilePrivateData {
    data: Vec<u8>,
}

impl ProcfsFilePrivateData {
    pub fn new() -> Self {
        return ProcfsFilePrivateData { data: Vec::new() };
    }
}

/// @brief procfs文件系统的Inode结构体(不包含锁)
#[derive(Debug)]
pub struct ProcFSInode {
    /// 指向父Inode的弱引用
    parent: Weak<LockedProcFSInode>,
    /// 指向自身的弱引用
    self_ref: Weak<LockedProcFSInode>,
    /// 子Inode的B树
    children: BTreeMap<String, Arc<LockedProcFSInode>>,
    /// 当前inode的数据部分
    data: Vec<u8>,
    /// 当前inode的元数据
    metadata: Metadata,
    /// 指向inode所在的文件系统对象的指针
    fs: Weak<ProcFS>,
    /// 储存私有信息
    fdata: InodeInfo,
}

/// 对ProcFSInode实现获取各类文件信息的函数
impl ProcFSInode {
    /// @brief 去除Vec中所有的\0,并在结尾添加\0
    #[inline]
    fn trim_string(&self, data: &mut Vec<u8>) {
        data.retain(|x| *x != 0);

        data.push(0);
    }
    // todo:其他数据获取函数实现

    /// @brief 打开status文件
    ///
    fn open_status(&self, pdata: &mut ProcfsFilePrivateData) -> Result<i64, SystemError> {
        // 获取该pid对应的pcb结构体
        let pid = self.fdata.pid;
        let pcb = ProcessManager::find(pid);
        let pcb = if pcb.is_none() {
            kerror!(
                "ProcFS: Cannot find pcb for pid {:?} when opening its 'status' file.",
                pid
            );
            return Err(SystemError::ESRCH);
        } else {
            pcb.unwrap()
        };
        // 传入数据
        let pdata: &mut Vec<u8> = &mut pdata.data;

        pdata.append(
            &mut format!("Name:\t{}", pcb.basic().name())
                .as_bytes()
                .to_owned(),
        );

        let sched_info_guard = pcb.sched_info();
        let state = sched_info_guard.inner_lock_read_irqsave().state();
        let cpu_id = sched_info_guard
            .on_cpu()
            .map(|cpu| cpu as i32)
            .unwrap_or(-1);

        let priority = sched_info_guard.priority();
        let vrtime = sched_info_guard.virtual_runtime();

        pdata.append(&mut format!("\nState:\t{:?}", state).as_bytes().to_owned());
        pdata.append(
            &mut format!("\nPid:\t{}", pcb.pid().into())
                .as_bytes()
                .to_owned(),
        );
        pdata.append(
            &mut format!("\nPpid:\t{}", pcb.basic().ppid().into())
                .as_bytes()
                .to_owned(),
        );
        pdata.append(&mut format!("\ncpu_id:\t{}", cpu_id).as_bytes().to_owned());
        pdata.append(
            &mut format!("\npriority:\t{}", priority.data())
                .as_bytes()
                .to_owned(),
        );
        pdata.append(
            &mut format!("\npreempt:\t{}", pcb.preempt_count())
                .as_bytes()
                .to_owned(),
        );
        pdata.append(&mut format!("\nvrtime:\t{}", vrtime).as_bytes().to_owned());

        if let Some(user_vm) = pcb.basic().user_vm() {
            let address_space_guard = user_vm.read();
            // todo: 当前进程运行过程中占用内存的峰值
            let hiwater_vm: u64 = 0;
            // 进程代码段的大小
            let text = (address_space_guard.end_code - address_space_guard.start_code) / 1024;
            // 进程数据段的大小
            let data = (address_space_guard.end_data - address_space_guard.start_data) / 1024;
            drop(address_space_guard);
            pdata.append(
                &mut format!("\nVmPeak:\t{} kB", hiwater_vm)
                    .as_bytes()
                    .to_owned(),
            );
            pdata.append(&mut format!("\nVmData:\t{} kB", data).as_bytes().to_owned());
            pdata.append(&mut format!("\nVmExe:\t{} kB", text).as_bytes().to_owned());
        }

        pdata.append(
            &mut format!("\nflags: {:?}\n", pcb.flags().clone())
                .as_bytes()
                .to_owned(),
        );

        // 去除多余的\0
        self.trim_string(pdata);

        return Ok((pdata.len() * size_of::<u8>()) as i64);
    }

    /// 打开 meminfo 文件
    fn open_meminfo(&self, pdata: &mut ProcfsFilePrivateData) -> Result<i64, SystemError> {
        // 获取内存信息
        let usage = unsafe { LockedFrameAllocator.usage() };

        // 传入数据
        let data: &mut Vec<u8> = &mut pdata.data;

        data.append(
            &mut format!("MemTotal:\t{} kB\n", usage.total().bytes() >> 10)
                .as_bytes()
                .to_owned(),
        );

        data.append(
            &mut format!("MemFree:\t{} kB\n", usage.free().bytes() >> 10)
                .as_bytes()
                .to_owned(),
        );

        // 去除多余的\0
        self.trim_string(data);

        return Ok((data.len() * size_of::<u8>()) as i64);
    }

    /// proc文件系统读取函数
    fn proc_read(
        &self,
        offset: usize,
        len: usize,
        buf: &mut [u8],
        _pdata: &mut ProcfsFilePrivateData,
    ) -> Result<usize, SystemError> {
        let start = _pdata.data.len().min(offset);
        let end = _pdata.data.len().min(offset + len);

        // buffer空间不足
        if buf.len() < (end - start) {
            return Err(SystemError::ENOBUFS);
        }

        // 拷贝数据
        let src = &_pdata.data[start..end];
        buf[0..src.len()].copy_from_slice(src);
        return Ok(src.len());
    }
}

impl FileSystem for ProcFS {
    fn root_inode(&self) -> Arc<dyn super::vfs::IndexNode> {
        return self.root_inode.clone();
    }

    fn info(&self) -> FsInfo {
        return FsInfo {
            blk_dev_id: 0,
            max_name_len: PROCFS_MAX_NAMELEN,
        };
    }

    fn as_any_ref(&self) -> &dyn core::any::Any {
        self
    }
}

impl ProcFS {
    pub fn new() -> Arc<Self> {
        // 初始化root inode
        let root: Arc<LockedProcFSInode> =
            Arc::new(LockedProcFSInode(SpinLock::new(ProcFSInode {
                parent: Weak::default(),
                self_ref: Weak::default(),
                children: BTreeMap::new(),
                data: Vec::new(),
                metadata: Metadata {
                    dev_id: 0,
                    inode_id: generate_inode_id(),
                    size: 0,
                    blk_size: 0,
                    blocks: 0,
                    atime: TimeSpec::default(),
                    mtime: TimeSpec::default(),
                    ctime: TimeSpec::default(),
                    file_type: FileType::Dir,
                    mode: ModeType::from_bits_truncate(0o555),
                    nlinks: 1,
                    uid: 0,
                    gid: 0,
                    raw_dev: DeviceNumber::default(),
                },
                fs: Weak::default(),
                fdata: InodeInfo {
                    pid: Pid::new(0),
                    ftype: ProcFileType::Default,
                },
            })));

        let result: Arc<ProcFS> = Arc::new(ProcFS { root_inode: root });

        // 对root inode加锁，并继续完成初始化工作
        let mut root_guard: SpinLockGuard<ProcFSInode> = result.root_inode.0.lock();
        root_guard.parent = Arc::downgrade(&result.root_inode);
        root_guard.self_ref = Arc::downgrade(&result.root_inode);
        root_guard.fs = Arc::downgrade(&result);
        // 释放锁
        drop(root_guard);

        // 创建meminfo文件
        let inode = result.root_inode();
        let binding = inode.create(
            "meminfo",
            FileType::File,
            ModeType::from_bits_truncate(0o444),
        );
        if let Ok(meminfo) = binding {
            let meminfo_file = meminfo
                .as_any_ref()
                .downcast_ref::<LockedProcFSInode>()
                .unwrap();
            meminfo_file.0.lock().fdata.pid = Pid::new(0);
            meminfo_file.0.lock().fdata.ftype = ProcFileType::ProcMeminfo;
        } else {
            panic!("create meminfo error");
        }

        // 创建kmsg文件，当作环形缓冲区的文件接口，实际并不存储数据
        let binding = inode.create("kmsg", FileType::File, ModeType::from_bits_truncate(0o444));
        if let Ok(kmsg) = binding {
            let kmsg_file = kmsg
                .as_any_ref()
                .downcast_ref::<LockedProcFSInode>()
                .unwrap();
            kmsg_file.0.lock().fdata.pid = Pid::new(1);
            kmsg_file.0.lock().fdata.ftype = ProcFileType::ProcKmsg;
        } else {
            panic!("create ksmg error");
        }

        return result;
    }

    /// @brief 进程注册函数
    /// @usage 在进程中调用并创建进程对应文件
    pub fn register_pid(&self, pid: Pid) -> Result<(), SystemError> {
        // 获取当前inode
        let inode: Arc<dyn IndexNode> = self.root_inode();
        // 创建对应进程文件夹
        let pid_dir: Arc<dyn IndexNode> = inode.create(
            &pid.to_string(),
            FileType::Dir,
            ModeType::from_bits_truncate(0o555),
        )?;
        // 创建相关文件
        // status文件
        let binding: Arc<dyn IndexNode> = pid_dir.create(
            "status",
            FileType::File,
            ModeType::from_bits_truncate(0o444),
        )?;
        let status_file: &LockedProcFSInode = binding
            .as_any_ref()
            .downcast_ref::<LockedProcFSInode>()
            .unwrap();
        status_file.0.lock().fdata.pid = pid;
        status_file.0.lock().fdata.ftype = ProcFileType::ProcStatus;

        //todo: 创建其他文件

        return Ok(());
    }

    /// @brief 解除进程注册
    ///
    pub fn unregister_pid(&self, pid: Pid) -> Result<(), SystemError> {
        // 获取当前inode
        let proc: Arc<dyn IndexNode> = self.root_inode();
        // 获取进程文件夹
        let pid_dir: Arc<dyn IndexNode> = proc.find(&pid.to_string())?;
        // 删除进程文件夹下文件
        pid_dir.unlink("status")?;

        // 查看进程文件是否还存在
        // let pf= pid_dir.find("status").expect("Cannot find status");

        // 删除进程文件夹
        proc.unlink(&pid.to_string())?;

        return Ok(());
    }
}

impl IndexNode for LockedProcFSInode {
    fn open(&self, data: &mut FilePrivateData, _mode: &FileMode) -> Result<(), SystemError> {
        // 加锁
        let mut inode: SpinLockGuard<ProcFSInode> = self.0.lock();

        // 如果inode类型为文件夹，则直接返回成功
        if let FileType::Dir = inode.metadata.file_type {
            return Ok(());
        }
        let mut private_data = ProcfsFilePrivateData::new();
        // 根据文件类型获取相应数据
        let file_size = match inode.fdata.ftype {
            ProcFileType::ProcStatus => inode.open_status(&mut private_data)?,
            ProcFileType::ProcMeminfo => inode.open_meminfo(&mut private_data)?,
            ProcFileType::ProcKmsg => KMSG.lock().open()?,
            _ => {
                todo!()
            }
        };
        *data = FilePrivateData::Procfs(private_data);
        // 更新metadata里面的文件大小数值
        inode.metadata.size = file_size;

        return Ok(());
    }

    fn close(&self, data: &mut FilePrivateData) -> Result<(), SystemError> {
        let guard: SpinLockGuard<ProcFSInode> = self.0.lock();
        // 如果inode类型为文件夹，则直接返回成功
        if let FileType::Dir = guard.metadata.file_type {
            return Ok(());
        }
        // 释放data
        *data = FilePrivateData::Procfs(ProcfsFilePrivateData::new());

        return Ok(());
    }

    fn read_at(
        &self,
        offset: usize,
        len: usize,
        buf: &mut [u8],
        data: &mut FilePrivateData,
    ) -> Result<usize, SystemError> {
        if buf.len() < len {
            return Err(SystemError::EINVAL);
        }
        // 加锁
        let inode: SpinLockGuard<ProcFSInode> = self.0.lock();

        // 检查当前inode是否为一个文件夹，如果是的话，就返回错误
        if inode.metadata.file_type == FileType::Dir {
            return Err(SystemError::EISDIR);
        }

        // 获取数据信息
        let private_data = match data {
            FilePrivateData::Procfs(p) => p,
            _ => {
                panic!("ProcFS: FilePrivateData mismatch!");
            }
        };

        // 根据文件类型读取相应数据
        match inode.fdata.ftype {
            ProcFileType::ProcStatus => return inode.proc_read(offset, len, buf, private_data),
            ProcFileType::ProcMeminfo => return inode.proc_read(offset, len, buf, private_data),
            ProcFileType::ProcKmsg => return KMSG.lock().read(offset, len, buf),
            ProcFileType::Default => (),
        };

        // 默认读取
        let start = inode.data.len().min(offset);
        let end = inode.data.len().min(offset + len);

        // buffer空间不足
        if buf.len() < (end - start) {
            return Err(SystemError::ENOBUFS);
        }

        // 拷贝数据
        let src = &inode.data[start..end];
        buf[0..src.len()].copy_from_slice(src);
        return Ok(src.len());
    }

    fn write_at(
        &self,
        _offset: usize,
        _len: usize,
        _buf: &[u8],
        _data: &mut FilePrivateData,
    ) -> Result<usize, SystemError> {
        return Err(SystemError::EOPNOTSUPP_OR_ENOTSUP);
    }

    fn fs(&self) -> Arc<dyn FileSystem> {
        return self.0.lock().fs.upgrade().unwrap();
    }

    fn as_any_ref(&self) -> &dyn core::any::Any {
        self
    }

    fn metadata(&self) -> Result<Metadata, SystemError> {
        let inode = self.0.lock();
        let metadata = inode.metadata.clone();

        return Ok(metadata);
    }

    fn set_metadata(&self, metadata: &Metadata) -> Result<(), SystemError> {
        let mut inode = self.0.lock();
        inode.metadata.atime = metadata.atime;
        inode.metadata.mtime = metadata.mtime;
        inode.metadata.ctime = metadata.ctime;
        inode.metadata.mode = metadata.mode;
        inode.metadata.uid = metadata.uid;
        inode.metadata.gid = metadata.gid;

        return Ok(());
    }

    fn resize(&self, len: usize) -> Result<(), SystemError> {
        let mut inode = self.0.lock();
        if inode.metadata.file_type == FileType::File {
            inode.data.resize(len, 0);
            return Ok(());
        } else {
            return Err(SystemError::EINVAL);
        }
    }

    fn create_with_data(
        &self,
        name: &str,
        file_type: FileType,
        mode: ModeType,
        data: usize,
    ) -> Result<Arc<dyn IndexNode>, SystemError> {
        // 获取当前inode
        let mut inode = self.0.lock();
        // 如果当前inode不是文件夹，则返回
        if inode.metadata.file_type != FileType::Dir {
            return Err(SystemError::ENOTDIR);
        }
        // 如果有重名的，则返回
        if inode.children.contains_key(name) {
            return Err(SystemError::EEXIST);
        }

        // 创建inode
        let result: Arc<LockedProcFSInode> =
            Arc::new(LockedProcFSInode(SpinLock::new(ProcFSInode {
                parent: inode.self_ref.clone(),
                self_ref: Weak::default(),
                children: BTreeMap::new(),
                data: Vec::new(),
                metadata: Metadata {
                    dev_id: 0,
                    inode_id: generate_inode_id(),
                    size: 0,
                    blk_size: 0,
                    blocks: 0,
                    atime: TimeSpec::default(),
                    mtime: TimeSpec::default(),
                    ctime: TimeSpec::default(),
                    file_type: file_type,
                    mode: mode,
                    nlinks: 1,
                    uid: 0,
                    gid: 0,
                    raw_dev: DeviceNumber::from(data as u32),
                },
                fs: inode.fs.clone(),
                fdata: InodeInfo {
                    pid: Pid::new(0),
                    ftype: ProcFileType::Default,
                },
            })));

        // 初始化inode的自引用的weak指针
        result.0.lock().self_ref = Arc::downgrade(&result);

        // 将子inode插入父inode的B树中
        inode.children.insert(String::from(name), result.clone());

        return Ok(result);
    }

    fn link(&self, name: &str, other: &Arc<dyn IndexNode>) -> Result<(), SystemError> {
        let other: &LockedProcFSInode = other
            .downcast_ref::<LockedProcFSInode>()
            .ok_or(SystemError::EPERM)?;
        let mut inode: SpinLockGuard<ProcFSInode> = self.0.lock();
        let mut other_locked: SpinLockGuard<ProcFSInode> = other.0.lock();

        // 如果当前inode不是文件夹，那么报错
        if inode.metadata.file_type != FileType::Dir {
            return Err(SystemError::ENOTDIR);
        }

        // 如果另一个inode是文件夹，那么也报错
        if other_locked.metadata.file_type == FileType::Dir {
            return Err(SystemError::EISDIR);
        }

        // 如果当前文件夹下已经有同名文件，也报错。
        if inode.children.contains_key(name) {
            return Err(SystemError::EEXIST);
        }

        inode
            .children
            .insert(String::from(name), other_locked.self_ref.upgrade().unwrap());

        // 增加硬链接计数
        other_locked.metadata.nlinks += 1;
        return Ok(());
    }

    fn unlink(&self, name: &str) -> Result<(), SystemError> {
        let mut inode: SpinLockGuard<ProcFSInode> = self.0.lock();
        // 如果当前inode不是目录，那么也没有子目录/文件的概念了，因此要求当前inode的类型是目录
        if inode.metadata.file_type != FileType::Dir {
            return Err(SystemError::ENOTDIR);
        }
        // 不允许删除当前文件夹，也不允许删除上一个目录
        if name == "." || name == ".." {
            return Err(SystemError::ENOTEMPTY);
        }

        // 获得要删除的文件的inode
        let to_delete = inode.children.get(name).ok_or(SystemError::ENOENT)?;
        // 减少硬链接计数
        to_delete.0.lock().metadata.nlinks -= 1;
        // 在当前目录中删除这个子目录项
        inode.children.remove(name);
        return Ok(());
    }

    fn move_(
        &self,
        _old_name: &str,
        _target: &Arc<dyn IndexNode>,
        _new_name: &str,
    ) -> Result<(), SystemError> {
        return Err(SystemError::EOPNOTSUPP_OR_ENOTSUP);
    }

    fn find(&self, name: &str) -> Result<Arc<dyn IndexNode>, SystemError> {
        let inode = self.0.lock();

        if inode.metadata.file_type != FileType::Dir {
            return Err(SystemError::ENOTDIR);
        }

        match name {
            "" | "." => {
                return Ok(inode.self_ref.upgrade().ok_or(SystemError::ENOENT)?);
            }

            ".." => {
                return Ok(inode.parent.upgrade().ok_or(SystemError::ENOENT)?);
            }
            name => {
                // 在子目录项中查找
                return Ok(inode.children.get(name).ok_or(SystemError::ENOENT)?.clone());
            }
        }
    }

    fn get_entry_name(&self, ino: InodeId) -> Result<String, SystemError> {
        let inode: SpinLockGuard<ProcFSInode> = self.0.lock();
        if inode.metadata.file_type != FileType::Dir {
            return Err(SystemError::ENOTDIR);
        }

        match ino.into() {
            0 => {
                return Ok(String::from("."));
            }
            1 => {
                return Ok(String::from(".."));
            }
            ino => {
                // 暴力遍历所有的children，判断inode id是否相同
                // TODO: 优化这里，这个地方性能很差！
                let mut key: Vec<String> = inode
                    .children
                    .keys()
                    .filter(|k| {
                        inode
                            .children
                            .get(*k)
                            .unwrap()
                            .0
                            .lock()
                            .metadata
                            .inode_id
                            .into()
                            == ino
                    })
                    .cloned()
                    .collect();

                match key.len() {
                        0=>{return Err(SystemError::ENOENT);}
                        1=>{return Ok(key.remove(0));}
                        _ => panic!("Procfs get_entry_name: key.len()={key_len}>1, current inode_id={inode_id:?}, to find={to_find:?}", key_len=key.len(), inode_id = inode.metadata.inode_id, to_find=ino)
                    }
            }
        }
    }

    fn list(&self) -> Result<Vec<String>, SystemError> {
        let info = self.metadata()?;
        if info.file_type != FileType::Dir {
            return Err(SystemError::ENOTDIR);
        }

        let mut keys: Vec<String> = Vec::new();
        keys.push(String::from("."));
        keys.push(String::from(".."));
        keys.append(&mut self.0.lock().children.keys().cloned().collect());

        return Ok(keys);
    }
}

/// @brief 向procfs注册进程
pub fn procfs_register_pid(pid: Pid) -> Result<(), SystemError> {
    let procfs_inode = ROOT_INODE().find("proc")?;

    let procfs_inode = procfs_inode
        .downcast_ref::<LockedProcFSInode>()
        .expect("Failed to find procfs' root inode");
    let fs = procfs_inode.fs();
    let procfs: &ProcFS = fs.as_any_ref().downcast_ref::<ProcFS>().unwrap();

    // 调用注册函数
    procfs.register_pid(pid)?;

    return Ok(());
}

/// @brief 在ProcFS中,解除进程的注册
pub fn procfs_unregister_pid(pid: Pid) -> Result<(), SystemError> {
    // 获取procfs实例
    let procfs_inode: Arc<dyn IndexNode> = ROOT_INODE().find("proc")?;

    let procfs_inode: &LockedProcFSInode = procfs_inode
        .downcast_ref::<LockedProcFSInode>()
        .expect("Failed to find procfs' root inode");
    let fs: Arc<dyn FileSystem> = procfs_inode.fs();
    let procfs: &ProcFS = fs.as_any_ref().downcast_ref::<ProcFS>().unwrap();

    // 调用解除注册函数
    return procfs.unregister_pid(pid);
}

pub fn procfs_init() -> Result<(), SystemError> {
    static INIT: Once = Once::new();
    let mut result = None;
    INIT.call_once(|| {
        kinfo!("Initializing ProcFS...");
        // 创建 procfs 实例
        let procfs: Arc<ProcFS> = ProcFS::new();

        // procfs 挂载
        let _t = ROOT_INODE()
            .find("proc")
            .expect("Cannot find /proc")
            .mount(procfs)
            .expect("Failed to mount proc");
        kinfo!("ProcFS mounted.");
        result = Some(Ok(()));
    });

    return result.unwrap();
}<|MERGE_RESOLUTION|>--- conflicted
+++ resolved
@@ -12,19 +12,13 @@
 
 use crate::{
     arch::mm::LockedFrameAllocator,
-<<<<<<< HEAD
+    driver::base::device::device_number::DeviceNumber,
     filesystem::{
         procfs::kmsg::Kmsg,
         vfs::{
             core::{generate_inode_id, ROOT_INODE},
             FileType,
         },
-=======
-    driver::base::device::device_number::DeviceNumber,
-    filesystem::vfs::{
-        core::{generate_inode_id, ROOT_INODE},
-        FileType,
->>>>>>> 45626c85
     },
     kerror, kinfo,
     libs::{
