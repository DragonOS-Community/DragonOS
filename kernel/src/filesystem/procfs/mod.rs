<<<<<<< HEAD
use core::{intrinsics::size_of};
=======
use core::intrinsics::size_of;
>>>>>>> a1de06f8

use alloc::{
    borrow::ToOwned,
    collections::BTreeMap,
    format,
    string::{String, ToString},
    sync::{Arc, Weak},
    vec::Vec,
};

use crate::{
    filesystem::vfs::{core::generate_inode_id, FileType},
    include::bindings::bindings::{
        process_find_pcb_by_pid, EEXIST, EINVAL, EISDIR, ENOBUFS, ENOENT, ENOTDIR, ENOTEMPTY,
        EPERM, ESRCH,
    },
    kdebug, kerror,
    libs::spinlock::{SpinLock, SpinLockGuard},
    time::TimeSpec,
};

use super::vfs::{
    file::FilePrivateData, FileSystem, FsInfo, IndexNode, InodeId, Metadata, PollStatus,
};

/// @brief 进程文件类型
/// @usage 用于定义进程文件夹下的各类文件类型
#[derive(Debug)]
#[repr(u8)]
pub enum ProcFileType {
    ///展示进程状态信息
    ProcStatus = 0,
    //todo: 其他文件类型
    ///默认文件类型
    Default,
}

impl From<u8> for ProcFileType {
    fn from(value: u8) -> Self {
        match value {
            0 => ProcFileType::ProcStatus,
            _ => ProcFileType::Default,
        }
    }
}
/// @brief 节点私有信息结构体
/// @usage 用于传入各类文件所需的信息
#[derive(Debug)]
pub struct InodeInfo {
    ///进程的pid
    pid: i64,
    ///文件类型
    ftype: ProcFileType,
    //其他需要传入的信息在此定义
}

/// @brief procfs的inode名称的最大长度
const PROCFS_MAX_NAMELEN: usize = 64;

/// @brief procfs文件系统的Inode结构体
#[derive(Debug)]
pub struct LockedProcFSInode(SpinLock<ProcFSInode>);

/// @brief procfs文件系统结构体
#[derive(Debug)]
pub struct ProcFS {
    /// procfs的root inode
    root_inode: Arc<LockedProcFSInode>,
}

#[derive(Debug, Clone)]
pub struct ProcfsFilePrivateData {
    data: Vec<u8>,
}

impl ProcfsFilePrivateData {
    pub fn new() -> Self {
        return ProcfsFilePrivateData { data: Vec::new() };
    }
}

/// @brief procfs文件系统的Inode结构体(不包含锁)
#[derive(Debug)]
pub struct ProcFSInode {
    /// 指向父Inode的弱引用
    parent: Weak<LockedProcFSInode>,
    /// 指向自身的弱引用
    self_ref: Weak<LockedProcFSInode>,
    /// 子Inode的B树
    children: BTreeMap<String, Arc<LockedProcFSInode>>,
    /// 当前inode的数据部分
    data: Vec<u8>,
    /// 当前inode的元数据
    metadata: Metadata,
    /// 指向inode所在的文件系统对象的指针
    fs: Weak<ProcFS>,
    /// 储存私有信息
    fdata: InodeInfo,
}

/// 对ProcFSInode实现获取各类文件信息的函数
impl ProcFSInode {
    /// @brief 去除Vec中所有的\0,并在结尾添加\0
    #[inline]
    fn trim_string(&self, data: &mut Vec<u8>) {
        data.drain_filter(|x: &mut u8| *x == 0);
        data.push(0);
    }
    // todo:其他数据获取函数实现

    /// @brief 打开status文件
    ///
    fn open_status(&self, pdata: &mut ProcfsFilePrivateData) -> Result<i64, i32> {
        // 获取该pid对应的pcb结构体
        let pid: &i64 = &self.fdata.pid;
        let pcb = unsafe { process_find_pcb_by_pid(*pid).as_mut() };
        let pcb = if pcb.is_none() {
            kerror!(
                "ProcFS: Cannot find pcb for pid {} when opening its 'status' file.",
                pid
            );
            return Err(-(ESRCH as i32));
        } else {
            pcb.ok_or(-(EPERM as i32))?
        };
        // 传入数据
        let pdata: &mut Vec<u8> = &mut pdata.data;
<<<<<<< HEAD
        kdebug!("pcb.name={:?}", pcb);
=======
        kdebug!("pcb.name={:?}", pcb.name);
>>>>>>> a1de06f8
        let mut tmp_name: Vec<u8> = Vec::with_capacity(pcb.name.len());
        for val in pcb.name.iter() {
            tmp_name.push(*val as u8);
        }
<<<<<<< HEAD
        kdebug!("pcb.tmp_name={}", String::from_utf8(tmp_name.clone()).unwrap_or("NULL".to_string()));
        
        // pdata.append(&mut format!("Name:\t{}", String::from_utf8(tmp_name).unwrap_or("NULL".to_string())).as_bytes().to_owned());
        pdata.append(&mut format!("Name:\tunknow").as_bytes().to_owned());
=======
        kdebug!(
            "pcb.tmp_name={}",
            String::from_utf8(tmp_name.clone()).unwrap_or("NULL".to_string())
        );

        pdata.append(
            &mut format!(
                "Name:\t{}",
                String::from_utf8(tmp_name).unwrap_or("NULL".to_string())
            )
            .as_bytes()
            .to_owned(),
        );
>>>>>>> a1de06f8
        pdata.append(&mut format!("\nstate:\t{}", pcb.state).as_bytes().to_owned());
        pdata.append(&mut format!("\npid:\t{}", pcb.pid).as_bytes().to_owned());
        pdata.append(
            &mut format!("\nPpid:\t{}", unsafe { *pcb.parent_pcb }.pid)
                .as_bytes()
                .to_owned(),
        );
        pdata.append(&mut format!("\ncpu_id:\t{}", pcb.cpu_id).as_bytes().to_owned());
        pdata.append(
            &mut format!("\npriority:\t{}", pcb.priority)
                .as_bytes()
                .to_owned(),
        );
        pdata.append(
            &mut format!("\npreempt:\t{}", pcb.preempt_count)
                .as_bytes()
                .to_owned(),
        );
        pdata.append(
            &mut format!("\nvrtime:\t{}", pcb.virtual_runtime)
                .as_bytes()
                .to_owned(),
        );

        // 当前进程运行过程中占用内存的峰值
        let hiwater_vm: u64 =
            unsafe { *(*pcb.mm).vmas }.vm_end - unsafe { *(*pcb.mm).vmas }.vm_start;
        // 进程数据段的大小
        let text: u64 = unsafe { *pcb.mm }.code_addr_end - unsafe { *pcb.mm }.code_addr_start;
        // 进程代码的大小
        let data: u64 = unsafe { *pcb.mm }.data_addr_end - unsafe { *pcb.mm }.data_addr_start;

        pdata.append(
            &mut format!("\nVmPeak:\t{} kB", hiwater_vm)
                .as_bytes()
                .to_owned(),
        );
        pdata.append(&mut format!("\nVmData:\t{} kB", data).as_bytes().to_owned());
        pdata.append(&mut format!("\nVmExe:\t{} kB\n", text).as_bytes().to_owned());

        // 去除多余的\0
        self.trim_string(pdata);

        kdebug!("status got!");
        kdebug!("ProcfsFilePrivateData:{:?}", pdata);
        kdebug!("open_status success!");
        return Ok((pdata.len() * size_of::<u8>()) as i64);
    }

    /// status文件读取函数
    fn read_status(
        &self,
        offset: usize,
        len: usize,
        buf: &mut [u8],
        _pdata: &mut ProcfsFilePrivateData,
    ) -> Result<usize, i32> {
        let start = _pdata.data.len().min(offset);
        let end = _pdata.data.len().min(offset + len);

        // buffer空间不足
        if buf.len() < (end - start) {
            return Err(-(ENOBUFS as i32));
        }

        // 拷贝数据
        let src = &_pdata.data[start..end];
        buf[0..src.len()].copy_from_slice(src);
        return Ok(src.len());
    }
}

impl FileSystem for ProcFS {
    fn root_inode(&self) -> Arc<dyn super::vfs::IndexNode> {
        return self.root_inode.clone();
    }

    fn info(&self) -> FsInfo {
        return FsInfo {
            blk_dev_id: 0,
            max_name_len: PROCFS_MAX_NAMELEN,
        };
    }

    fn as_any_ref(&self) -> &dyn core::any::Any {
        self
    }
}

impl ProcFS {
    pub fn new() -> Arc<Self> {
        // 初始化root inode
        let root: Arc<LockedProcFSInode> =
            Arc::new(LockedProcFSInode(SpinLock::new(ProcFSInode {
                parent: Weak::default(),
                self_ref: Weak::default(),
                children: BTreeMap::new(),
                data: Vec::new(),
                metadata: Metadata {
                    dev_id: 0,
                    inode_id: generate_inode_id(),
                    size: 0,
                    blk_size: 0,
                    blocks: 0,
                    atime: TimeSpec::default(),
                    mtime: TimeSpec::default(),
                    ctime: TimeSpec::default(),
                    file_type: FileType::Dir,
                    mode: 0o777,
                    nlinks: 1,
                    uid: 0,
                    gid: 0,
                    raw_dev: 0,
                },
                fs: Weak::default(),
                fdata: InodeInfo {
                    pid: 0,
                    ftype: ProcFileType::Default,
                },
            })));

        let result: Arc<ProcFS> = Arc::new(ProcFS { root_inode: root });

        // 对root inode加锁，并继续完成初始化工作
        let mut root_guard: SpinLockGuard<ProcFSInode> = result.root_inode.0.lock();
        root_guard.parent = Arc::downgrade(&result.root_inode);
        root_guard.self_ref = Arc::downgrade(&result.root_inode);
        root_guard.fs = Arc::downgrade(&result);
        // 释放锁
        drop(root_guard);

        return result;
    }

    /// @brief 进程注册函数
    /// @usage 在进程中调用并创建进程对应文件
    pub fn procfs_register_pid(&self, pid: i64) -> Result<(), i32> {
        // 获取当前inode
        let proc: Arc<dyn IndexNode> = self.root_inode();
        // 创建对应进程文件夹
        let pf: Arc<dyn IndexNode> = proc.create(&pid.to_string(), FileType::Dir, 0o777)?;
        // 创建相关文件
        // status文件
        let binding: Arc<dyn IndexNode> = pf.create("status", FileType::File, 0)?;
        let sf: &LockedProcFSInode = binding
            .as_any_ref()
            .downcast_ref::<LockedProcFSInode>()
<<<<<<< HEAD
            .ok_or(-(EPERM as i32))?;
=======
            .unwrap();
>>>>>>> a1de06f8
        sf.0.lock().fdata.pid = pid;
        sf.0.lock().fdata.ftype = ProcFileType::ProcStatus;

        //todo: 创建其他文件

        return Ok(());
    }

    /// @brief 解除进程注册
<<<<<<< HEAD
    /// 
    pub fn procfs_unregister_pid(&self, pid: i64)-> Result<(), i32> {
        // 获取当前inode
        let proc: Arc<dyn IndexNode> = self.root_inode();
        // 获取进程文件夹
        let pid_dir: Arc<dyn IndexNode> = proc.find(&format!("{}", pid)).expect("Cannot find this dir");
        // 删除进程文件夹下文件
        pid_dir.unlink("status")?;
        
=======
    ///
    pub fn procfs_unregister_pid(&self, pid: i64) -> Result<(), i32> {
        // 获取当前inode
        let proc: Arc<dyn IndexNode> = self.root_inode();
        // 获取进程文件夹
        let pid_dir: Arc<dyn IndexNode> = proc.find(&format!("{}", pid)).unwrap();
        // 删除进程文件夹下文件
        pid_dir.unlink("status")?;

>>>>>>> a1de06f8
        // 查看进程文件是否还存在
        // let pf= pid_dir.find("status").expect("Cannot find status");

        // 删除进程文件夹
        proc.unlink(&format!("{}", pid))?;
<<<<<<< HEAD
        
        return Ok(());
    }

=======

        return Ok(());
    }
>>>>>>> a1de06f8
}

impl IndexNode for LockedProcFSInode {
    fn open(&self, data: &mut FilePrivateData) -> Result<(), i32> {
        kdebug!("open in!");
        // 加锁
        let mut inode: SpinLockGuard<ProcFSInode> = self.0.lock();

        let mut private_data = ProcfsFilePrivateData::new();
        // 根据文件类型获取相应数据
        let file_size = match inode.fdata.ftype {
            ProcFileType::ProcStatus => inode.open_status(&mut private_data)?,
            _ => {
                todo!()
            }
        };

        *data = FilePrivateData::Procfs(private_data);
        // 更新metadata里面的文件大小数值
        inode.metadata.size = file_size;
        kdebug!("open success!");
        return Ok(());
    }

    fn close(&self, data: &mut FilePrivateData) -> Result<(), i32> {
        // 获取数据信息
        let _private_data = match data {
            FilePrivateData::Procfs(p) => p,
            _ => {
                panic!("ProcFS: FilePrivateData mismatch!");
            }
        };
        // 释放资源
        drop(_private_data);
        return Ok(());
    }

    fn read_at(
        &self,
        offset: usize,
        len: usize,
        buf: &mut [u8],
        data: &mut FilePrivateData,
    ) -> Result<usize, i32> {
        if buf.len() < len {
            return Err(-(EINVAL as i32));
        }
        // 加锁
        let inode: SpinLockGuard<ProcFSInode> = self.0.lock();

        // 检查当前inode是否为一个文件夹，如果是的话，就返回错误
        if inode.metadata.file_type == FileType::Dir {
            return Err(-(EISDIR as i32));
        }

        // 获取数据信息
        let private_data = match data {
            FilePrivateData::Procfs(p) => p,
            _ => {
                panic!("ProcFS: FilePrivateData mismatch!");
            }
        };

        // 根据文件类型读取相应数据
        match inode.fdata.ftype {
            ProcFileType::ProcStatus => return inode.read_status(offset, len, buf, private_data),
            ProcFileType::Default => (),
        };

        // 默认读取
        let start = inode.data.len().min(offset);
        let end = inode.data.len().min(offset + len);

        // buffer空间不足
        if buf.len() < (end - start) {
            return Err(-(ENOBUFS as i32));
        }

        // 拷贝数据
        let src = &inode.data[start..end];
        buf[0..src.len()].copy_from_slice(src);
        return Ok(src.len());
    }

    fn write_at(
        &self,
        offset: usize,
        len: usize,
<<<<<<< HEAD
        buf: &mut [u8],
        data: &mut FilePrivateData,
=======
        buf: &[u8],
        _data: &mut FilePrivateData,
>>>>>>> a1de06f8
    ) -> Result<usize, i32> {
        if buf.len() < len {
            return Err(-(EINVAL as i32));
        }

        // 加锁
        let mut inode: SpinLockGuard<ProcFSInode> = self.0.lock();

        // 检查当前inode是否为一个文件夹，如果是的话，就返回错误
        if inode.metadata.file_type == FileType::Dir {
            return Err(-(EISDIR as i32));
        }

        let data: &mut Vec<u8> = &mut inode.data;

        // 如果文件大小比原来的大，那就resize这个数组
        if offset + len > data.len() {
            data.resize(offset + len, 0);
        }

        let target = &mut data[offset..offset + len];
        target.copy_from_slice(&buf[0..len]);
        return Ok(len);
    }

    fn poll(&self) -> Result<PollStatus, i32> {
        // 加锁
        let inode: SpinLockGuard<ProcFSInode> = self.0.lock();

        // 检查当前inode是否为一个文件夹，如果是的话，就返回错误
        if inode.metadata.file_type == FileType::Dir {
            return Err(-(EISDIR as i32));
        }

        return Ok(PollStatus {
            flags: PollStatus::READ_MASK | PollStatus::WRITE_MASK,
        });
    }

    fn fs(&self) -> Arc<dyn FileSystem> {
        return self.0.lock().fs.upgrade().unwrap();
    }

    fn as_any_ref(&self) -> &dyn core::any::Any {
        self
    }

    fn metadata(&self) -> Result<Metadata, i32> {
        let inode = self.0.lock();
        let metadata = inode.metadata.clone();

        return Ok(metadata);
    }

    fn set_metadata(&self, metadata: &Metadata) -> Result<(), i32> {
        let mut inode = self.0.lock();
        inode.metadata.atime = metadata.atime;
        inode.metadata.mtime = metadata.mtime;
        inode.metadata.ctime = metadata.ctime;
        inode.metadata.mode = metadata.mode;
        inode.metadata.uid = metadata.uid;
        inode.metadata.gid = metadata.gid;

        return Ok(());
    }

    fn resize(&self, len: usize) -> Result<(), i32> {
        let mut inode = self.0.lock();
        if inode.metadata.file_type == FileType::File {
            inode.data.resize(len, 0);
            return Ok(());
        } else {
            return Err(-(EINVAL as i32));
        }
    }

    fn create_with_data(
        &self,
        name: &str,
        file_type: FileType,
        mode: u32,
        data: usize,
    ) -> Result<Arc<dyn IndexNode>, i32> {
        // 获取当前inode
        let mut inode = self.0.lock();
        // 如果当前inode不是文件夹，则返回
        if inode.metadata.file_type != FileType::Dir {
            return Err(-(ENOTDIR as i32));
        }
        // 如果有重名的，则返回
        if inode.children.contains_key(name) {
            return Err(-(EEXIST as i32));
        }

        // 创建inode
        let result: Arc<LockedProcFSInode> =
            Arc::new(LockedProcFSInode(SpinLock::new(ProcFSInode {
                parent: inode.self_ref.clone(),
                self_ref: Weak::default(),
                children: BTreeMap::new(),
                data: Vec::new(),
                metadata: Metadata {
                    dev_id: 0,
                    inode_id: generate_inode_id(),
                    size: 0,
                    blk_size: 0,
                    blocks: 0,
                    atime: TimeSpec::default(),
                    mtime: TimeSpec::default(),
                    ctime: TimeSpec::default(),
                    file_type: file_type,
                    mode: mode,
                    nlinks: 1,
                    uid: 0,
                    gid: 0,
                    raw_dev: data,
                },
                fs: inode.fs.clone(),
                fdata: InodeInfo {
                    pid: 0,
                    ftype: ProcFileType::Default,
                },
            })));

        // 初始化inode的自引用的weak指针
        result.0.lock().self_ref = Arc::downgrade(&result);

        // 将子inode插入父inode的B树中
        inode.children.insert(String::from(name), result.clone());
        kdebug!("created file!");
        return Ok(result);
    }

    fn link(&self, name: &str, other: &Arc<dyn IndexNode>) -> Result<(), i32> {
        let other: &LockedProcFSInode = other
            .downcast_ref::<LockedProcFSInode>()
            .ok_or(-(EPERM as i32))?;
        let mut inode: SpinLockGuard<ProcFSInode> = self.0.lock();
        let mut other_locked: SpinLockGuard<ProcFSInode> = other.0.lock();

        // 如果当前inode不是文件夹，那么报错
        if inode.metadata.file_type != FileType::Dir {
            return Err(-(ENOTDIR as i32));
        }

        // 如果另一个inode是文件夹，那么也报错
        if other_locked.metadata.file_type == FileType::Dir {
            return Err(-(EISDIR as i32));
        }

        // 如果当前文件夹下已经有同名文件，也报错。
        if inode.children.contains_key(name) {
            return Err(-(EEXIST as i32));
        }

        inode
            .children
            .insert(String::from(name), other_locked.self_ref.upgrade().unwrap());

        // 增加硬链接计数
        other_locked.metadata.nlinks += 1;
        return Ok(());
    }

    fn unlink(&self, name: &str) -> Result<(), i32> {
        let mut inode: SpinLockGuard<ProcFSInode> = self.0.lock();
        // 如果当前inode不是目录，那么也没有子目录/文件的概念了，因此要求当前inode的类型是目录
        if inode.metadata.file_type != FileType::Dir {
            return Err(-(ENOTDIR as i32));
        }
        // 不允许删除当前文件夹，也不允许删除上一个目录
        if name == "." || name == ".." {
            return Err(-(ENOTEMPTY as i32));
        }

        // 获得要删除的文件的inode
        let to_delete = inode.children.get(name).ok_or(-(ENOENT as i32))?;
        // 减少硬链接计数
        to_delete.0.lock().metadata.nlinks -= 1;
        // 在当前目录中删除这个子目录项
        inode.children.remove(name);
        return Ok(());
    }

    fn move_(
        &self,
        old_name: &str,
        target: &Arc<dyn IndexNode>,
        new_name: &str,
    ) -> Result<(), i32> {
        let old_inode: Arc<dyn IndexNode> = self.find(old_name)?;

        // 在新的目录下创建一个硬链接
        target.link(new_name, &old_inode)?;
        // 取消现有的目录下的这个硬链接
        if let Err(err) = self.unlink(old_name) {
            // 如果取消失败，那就取消新的目录下的硬链接
            target.unlink(new_name)?;
            return Err(err);
        }
        return Ok(());
    }

    fn find(&self, name: &str) -> Result<Arc<dyn IndexNode>, i32> {
        let inode = self.0.lock();

        if inode.metadata.file_type != FileType::Dir {
            return Err(-(ENOTDIR as i32));
        }

        match name {
            "" | "." => {
                return Ok(inode.self_ref.upgrade().ok_or(-(ENOENT as i32))?);
            }

            ".." => {
                return Ok(inode.parent.upgrade().ok_or(-(ENOENT as i32))?);
            }
            name => {
                // 在子目录项中查找
                return Ok(inode.children.get(name).ok_or(-(ENOENT as i32))?.clone());
            }
        }
    }

    fn get_entry_name(&self, ino: InodeId) -> Result<String, i32> {
        let inode: SpinLockGuard<ProcFSInode> = self.0.lock();
        if inode.metadata.file_type != FileType::Dir {
            return Err(-(ENOTDIR as i32));
        }

        match ino {
            0 => {
                return Ok(String::from("."));
            }
            1 => {
                return Ok(String::from(".."));
            }
            ino => {
                // 暴力遍历所有的children，判断inode id是否相同
                // TODO: 优化这里，这个地方性能很差！
                let mut key: Vec<String> = inode
                    .children
                    .keys()
                    .filter(|k| inode.children.get(*k).unwrap().0.lock().metadata.inode_id == ino)
                    .cloned()
                    .collect();

                match key.len() {
                        0=>{return Err(-(ENOENT as i32));}
                        1=>{return Ok(key.remove(0));}
                        _ => panic!("Procfs get_entry_name: key.len()={key_len}>1, current inode_id={inode_id}, to find={to_find}", key_len=key.len(), inode_id = inode.metadata.inode_id, to_find=ino)
                    }
            }
        }
    }

    fn list(&self) -> Result<Vec<String>, i32> {
        let info = self.metadata()?;
        if info.file_type != FileType::Dir {
            return Err(-(ENOTDIR as i32));
        }

        let mut keys: Vec<String> = Vec::new();
        keys.push(String::from("."));
        keys.push(String::from(".."));
        keys.append(&mut self.0.lock().children.keys().cloned().collect());

        return Ok(keys);
    }
}<|MERGE_RESOLUTION|>--- conflicted
+++ resolved
@@ -1,16 +1,11 @@
-<<<<<<< HEAD
-use core::{intrinsics::size_of};
-=======
-use core::intrinsics::size_of;
->>>>>>> a1de06f8
+use core::{intrinsics::size_of, str::FromStr};
 
 use alloc::{
     borrow::ToOwned,
     collections::BTreeMap,
-    format,
     string::{String, ToString},
     sync::{Arc, Weak},
-    vec::Vec,
+    vec::Vec, format,
 };
 
 use crate::{
@@ -73,7 +68,7 @@
     root_inode: Arc<LockedProcFSInode>,
 }
 
-#[derive(Debug, Clone)]
+#[derive(Debug)]
 pub struct ProcfsFilePrivateData {
     data: Vec<u8>,
 }
@@ -105,9 +100,10 @@
 
 /// 对ProcFSInode实现获取各类文件信息的函数
 impl ProcFSInode {
+
     /// @brief 去除Vec中所有的\0,并在结尾添加\0
     #[inline]
-    fn trim_string(&self, data: &mut Vec<u8>) {
+    fn trim_string(&self, data: &mut Vec<u8>){
         data.drain_filter(|x: &mut u8| *x == 0);
         data.push(0);
     }
@@ -126,62 +122,24 @@
             );
             return Err(-(ESRCH as i32));
         } else {
-            pcb.ok_or(-(EPERM as i32))?
+            pcb.unwrap()
         };
         // 传入数据
         let pdata: &mut Vec<u8> = &mut pdata.data;
-<<<<<<< HEAD
-        kdebug!("pcb.name={:?}", pcb);
-=======
-        kdebug!("pcb.name={:?}", pcb.name);
->>>>>>> a1de06f8
         let mut tmp_name: Vec<u8> = Vec::with_capacity(pcb.name.len());
         for val in pcb.name.iter() {
             tmp_name.push(*val as u8);
         }
-<<<<<<< HEAD
-        kdebug!("pcb.tmp_name={}", String::from_utf8(tmp_name.clone()).unwrap_or("NULL".to_string()));
+        kdebug!("pcb.name={}", String::from_utf8(tmp_name.clone()).unwrap_or("NULL".to_string()));
         
-        // pdata.append(&mut format!("Name:\t{}", String::from_utf8(tmp_name).unwrap_or("NULL".to_string())).as_bytes().to_owned());
-        pdata.append(&mut format!("Name:\tunknow").as_bytes().to_owned());
-=======
-        kdebug!(
-            "pcb.tmp_name={}",
-            String::from_utf8(tmp_name.clone()).unwrap_or("NULL".to_string())
-        );
-
-        pdata.append(
-            &mut format!(
-                "Name:\t{}",
-                String::from_utf8(tmp_name).unwrap_or("NULL".to_string())
-            )
-            .as_bytes()
-            .to_owned(),
-        );
->>>>>>> a1de06f8
+        pdata.append(&mut format!("Name:\t{}", String::from_utf8(tmp_name).unwrap_or("NULL".to_string())).as_bytes().to_owned());
         pdata.append(&mut format!("\nstate:\t{}", pcb.state).as_bytes().to_owned());
         pdata.append(&mut format!("\npid:\t{}", pcb.pid).as_bytes().to_owned());
-        pdata.append(
-            &mut format!("\nPpid:\t{}", unsafe { *pcb.parent_pcb }.pid)
-                .as_bytes()
-                .to_owned(),
-        );
+        pdata.append(&mut format!("\nPpid:\t{}", unsafe { *pcb.parent_pcb }.pid).as_bytes().to_owned());
         pdata.append(&mut format!("\ncpu_id:\t{}", pcb.cpu_id).as_bytes().to_owned());
-        pdata.append(
-            &mut format!("\npriority:\t{}", pcb.priority)
-                .as_bytes()
-                .to_owned(),
-        );
-        pdata.append(
-            &mut format!("\npreempt:\t{}", pcb.preempt_count)
-                .as_bytes()
-                .to_owned(),
-        );
-        pdata.append(
-            &mut format!("\nvrtime:\t{}", pcb.virtual_runtime)
-                .as_bytes()
-                .to_owned(),
-        );
+        pdata.append(&mut format!("\npriority:\t{}", pcb.priority).as_bytes().to_owned());
+        pdata.append(&mut format!("\npreempt:\t{}", pcb.preempt_count).as_bytes().to_owned());
+        pdata.append(&mut format!("\nvrtime:\t{}", pcb.virtual_runtime).as_bytes().to_owned());
 
         // 当前进程运行过程中占用内存的峰值
         let hiwater_vm: u64 =
@@ -191,11 +149,7 @@
         // 进程代码的大小
         let data: u64 = unsafe { *pcb.mm }.data_addr_end - unsafe { *pcb.mm }.data_addr_start;
 
-        pdata.append(
-            &mut format!("\nVmPeak:\t{} kB", hiwater_vm)
-                .as_bytes()
-                .to_owned(),
-        );
+        pdata.append(&mut format!("\nVmPeak:\t{} kB", hiwater_vm).as_bytes().to_owned());
         pdata.append(&mut format!("\nVmData:\t{} kB", data).as_bytes().to_owned());
         pdata.append(&mut format!("\nVmExe:\t{} kB\n", text).as_bytes().to_owned());
 
@@ -299,67 +253,25 @@
         // 获取当前inode
         let proc: Arc<dyn IndexNode> = self.root_inode();
         // 创建对应进程文件夹
-        let pf: Arc<dyn IndexNode> = proc.create(&pid.to_string(), FileType::Dir, 0o777)?;
+        let _pf: Arc<dyn IndexNode> = proc.create(&pid.to_string(), FileType::Dir, 0o777)?;
         // 创建相关文件
         // status文件
-        let binding: Arc<dyn IndexNode> = pf.create("status", FileType::File, 0)?;
-        let sf: &LockedProcFSInode = binding
+        let binding: Arc<dyn IndexNode> = _pf.create("status", FileType::File, 0)?;
+        let _sf: &LockedProcFSInode = binding
             .as_any_ref()
             .downcast_ref::<LockedProcFSInode>()
-<<<<<<< HEAD
-            .ok_or(-(EPERM as i32))?;
-=======
             .unwrap();
->>>>>>> a1de06f8
-        sf.0.lock().fdata.pid = pid;
-        sf.0.lock().fdata.ftype = ProcFileType::ProcStatus;
+        _sf.0.lock().fdata.pid = pid;
+        _sf.0.lock().fdata.ftype = ProcFileType::ProcStatus;
 
         //todo: 创建其他文件
 
         return Ok(());
     }
-
-    /// @brief 解除进程注册
-<<<<<<< HEAD
-    /// 
-    pub fn procfs_unregister_pid(&self, pid: i64)-> Result<(), i32> {
-        // 获取当前inode
-        let proc: Arc<dyn IndexNode> = self.root_inode();
-        // 获取进程文件夹
-        let pid_dir: Arc<dyn IndexNode> = proc.find(&format!("{}", pid)).expect("Cannot find this dir");
-        // 删除进程文件夹下文件
-        pid_dir.unlink("status")?;
-        
-=======
-    ///
-    pub fn procfs_unregister_pid(&self, pid: i64) -> Result<(), i32> {
-        // 获取当前inode
-        let proc: Arc<dyn IndexNode> = self.root_inode();
-        // 获取进程文件夹
-        let pid_dir: Arc<dyn IndexNode> = proc.find(&format!("{}", pid)).unwrap();
-        // 删除进程文件夹下文件
-        pid_dir.unlink("status")?;
-
->>>>>>> a1de06f8
-        // 查看进程文件是否还存在
-        // let pf= pid_dir.find("status").expect("Cannot find status");
-
-        // 删除进程文件夹
-        proc.unlink(&format!("{}", pid))?;
-<<<<<<< HEAD
-        
-        return Ok(());
-    }
-
-=======
-
-        return Ok(());
-    }
->>>>>>> a1de06f8
 }
 
 impl IndexNode for LockedProcFSInode {
-    fn open(&self, data: &mut FilePrivateData) -> Result<(), i32> {
+    fn open(&self, _data: &mut FilePrivateData) -> Result<(), i32> {
         kdebug!("open in!");
         // 加锁
         let mut inode: SpinLockGuard<ProcFSInode> = self.0.lock();
@@ -373,16 +285,16 @@
             }
         };
 
-        *data = FilePrivateData::Procfs(private_data);
+        *_data = FilePrivateData::Procfs(private_data);
         // 更新metadata里面的文件大小数值
         inode.metadata.size = file_size;
         kdebug!("open success!");
         return Ok(());
     }
 
-    fn close(&self, data: &mut FilePrivateData) -> Result<(), i32> {
+    fn close(&self, _data: &mut FilePrivateData) -> Result<(), i32> {
         // 获取数据信息
-        let _private_data = match data {
+        let _private_data = match _data {
             FilePrivateData::Procfs(p) => p,
             _ => {
                 panic!("ProcFS: FilePrivateData mismatch!");
@@ -444,13 +356,8 @@
         &self,
         offset: usize,
         len: usize,
-<<<<<<< HEAD
-        buf: &mut [u8],
-        data: &mut FilePrivateData,
-=======
         buf: &[u8],
         _data: &mut FilePrivateData,
->>>>>>> a1de06f8
     ) -> Result<usize, i32> {
         if buf.len() < len {
             return Err(-(EINVAL as i32));
