use core::{intrinsics::size_of};

use alloc::{
    borrow::ToOwned,
    collections::BTreeMap,
    format,
    string::{String, ToString},
    sync::{Arc, Weak},
    vec::Vec,
};

use crate::{
    filesystem::vfs::{core::generate_inode_id, FileType},
    include::bindings::bindings::{
        process_find_pcb_by_pid, EEXIST, EINVAL, EISDIR, ENOBUFS, ENOENT, ENOTDIR, ENOTEMPTY,
        EPERM, ESRCH,
    },
    kdebug, kerror,
    libs::spinlock::{SpinLock, SpinLockGuard},
    time::TimeSpec,
};

use super::vfs::{
    file::FilePrivateData, FileSystem, FsInfo, IndexNode, InodeId, Metadata, PollStatus,
};

/// @brief 进程文件类型
/// @usage 用于定义进程文件夹下的各类文件类型
#[derive(Debug)]
#[repr(u8)]
pub enum ProcFileType {
    ///展示进程状态信息
    ProcStatus = 0,
    //todo: 其他文件类型
    ///默认文件类型
    Default,
}

impl From<u8> for ProcFileType {
    fn from(value: u8) -> Self {
        match value {
            0 => ProcFileType::ProcStatus,
            _ => ProcFileType::Default,
        }
    }
}
/// @brief 节点私有信息结构体
/// @usage 用于传入各类文件所需的信息
#[derive(Debug)]
pub struct InodeInfo {
    ///进程的pid
    pid: i64,
    ///文件类型
    ftype: ProcFileType,
    //其他需要传入的信息在此定义
}

/// @brief procfs的inode名称的最大长度
const PROCFS_MAX_NAMELEN: usize = 64;

/// @brief procfs文件系统的Inode结构体
#[derive(Debug)]
pub struct LockedProcFSInode(SpinLock<ProcFSInode>);

/// @brief procfs文件系统结构体
#[derive(Debug)]
pub struct ProcFS {
    /// procfs的root inode
    root_inode: Arc<LockedProcFSInode>,
}

#[derive(Debug)]
pub struct ProcfsFilePrivateData {
    data: Vec<u8>,
}

impl ProcfsFilePrivateData {
    pub fn new() -> Self {
        return ProcfsFilePrivateData { data: Vec::new() };
    }
}

/// @brief procfs文件系统的Inode结构体(不包含锁)
#[derive(Debug)]
pub struct ProcFSInode {
    /// 指向父Inode的弱引用
    parent: Weak<LockedProcFSInode>,
    /// 指向自身的弱引用
    self_ref: Weak<LockedProcFSInode>,
    /// 子Inode的B树
    children: BTreeMap<String, Arc<LockedProcFSInode>>,
    /// 当前inode的数据部分
    data: Vec<u8>,
    /// 当前inode的元数据
    metadata: Metadata,
    /// 指向inode所在的文件系统对象的指针
    fs: Weak<ProcFS>,
    /// 储存私有信息
    fdata: InodeInfo,
}

/// 对ProcFSInode实现获取各类文件信息的函数
impl ProcFSInode {
    /// @brief 去除Vec中所有的\0,并在结尾添加\0
    #[inline]
    fn trim_string(&self, data: &mut Vec<u8>) {
        data.drain_filter(|x: &mut u8| *x == 0);
        data.push(0);
    }
    // todo:其他数据获取函数实现

    /// @brief 打开status文件
    ///
    fn open_status(&self, pdata: &mut ProcfsFilePrivateData) -> Result<i64, i32> {
        // 获取该pid对应的pcb结构体
        let pid: &i64 = &self.fdata.pid;
        let pcb = unsafe { process_find_pcb_by_pid(*pid).as_mut() };
        let pcb = if pcb.is_none() {
            kerror!(
                "ProcFS: Cannot find pcb for pid {} when opening its 'status' file.",
                pid
            );
            return Err(-(ESRCH as i32));
        } else {
            pcb.unwrap()
        };
        // 传入数据
        let pdata: &mut Vec<u8> = &mut pdata.data;
        kdebug!("pcb.name={:?}", pcb.name);
        let mut tmp_name: Vec<u8> = Vec::with_capacity(pcb.name.len());
        for val in pcb.name.iter() {
            tmp_name.push(*val as u8);
        }
<<<<<<< HEAD
        kdebug!(
            "pcb.name={}",
            String::from_utf8(tmp_name.clone()).unwrap_or("NULL".to_string())
        );

        pdata.append(
            &mut format!(
                "Name:\t{}",
                String::from_utf8(tmp_name).unwrap_or("NULL".to_string())
            )
            .as_bytes()
            .to_owned(),
        );
=======
        kdebug!("pcb.tmp_name={}", String::from_utf8(tmp_name.clone()).unwrap_or("NULL".to_string()));
        
        pdata.append(&mut format!("Name:\t{}", String::from_utf8(tmp_name).unwrap_or("NULL".to_string())).as_bytes().to_owned());
>>>>>>> b7bc739a
        pdata.append(&mut format!("\nstate:\t{}", pcb.state).as_bytes().to_owned());
        pdata.append(&mut format!("\npid:\t{}", pcb.pid).as_bytes().to_owned());
        pdata.append(
            &mut format!("\nPpid:\t{}", unsafe { *pcb.parent_pcb }.pid)
                .as_bytes()
                .to_owned(),
        );
        pdata.append(&mut format!("\ncpu_id:\t{}", pcb.cpu_id).as_bytes().to_owned());
        pdata.append(
            &mut format!("\npriority:\t{}", pcb.priority)
                .as_bytes()
                .to_owned(),
        );
        pdata.append(
            &mut format!("\npreempt:\t{}", pcb.preempt_count)
                .as_bytes()
                .to_owned(),
        );
        pdata.append(
            &mut format!("\nvrtime:\t{}", pcb.virtual_runtime)
                .as_bytes()
                .to_owned(),
        );

        // 当前进程运行过程中占用内存的峰值
        let hiwater_vm: u64 =
            unsafe { *(*pcb.mm).vmas }.vm_end - unsafe { *(*pcb.mm).vmas }.vm_start;
        // 进程数据段的大小
        let text: u64 = unsafe { *pcb.mm }.code_addr_end - unsafe { *pcb.mm }.code_addr_start;
        // 进程代码的大小
        let data: u64 = unsafe { *pcb.mm }.data_addr_end - unsafe { *pcb.mm }.data_addr_start;

        pdata.append(
            &mut format!("\nVmPeak:\t{} kB", hiwater_vm)
                .as_bytes()
                .to_owned(),
        );
        pdata.append(&mut format!("\nVmData:\t{} kB", data).as_bytes().to_owned());
        pdata.append(&mut format!("\nVmExe:\t{} kB\n", text).as_bytes().to_owned());

        // 去除多余的\0
        self.trim_string(pdata);

        kdebug!("status got!");
        kdebug!("ProcfsFilePrivateData:{:?}", pdata);
        kdebug!("open_status success!");
        return Ok((pdata.len() * size_of::<u8>()) as i64);
    }

    /// status文件读取函数
    fn read_status(
        &self,
        offset: usize,
        len: usize,
        buf: &mut [u8],
        _pdata: &mut ProcfsFilePrivateData,
    ) -> Result<usize, i32> {
        let start = _pdata.data.len().min(offset);
        let end = _pdata.data.len().min(offset + len);

        // buffer空间不足
        if buf.len() < (end - start) {
            return Err(-(ENOBUFS as i32));
        }

        // 拷贝数据
        let src = &_pdata.data[start..end];
        buf[0..src.len()].copy_from_slice(src);
        return Ok(src.len());
    }
}

impl FileSystem for ProcFS {
    fn root_inode(&self) -> Arc<dyn super::vfs::IndexNode> {
        return self.root_inode.clone();
    }

    fn info(&self) -> FsInfo {
        return FsInfo {
            blk_dev_id: 0,
            max_name_len: PROCFS_MAX_NAMELEN,
        };
    }

    fn as_any_ref(&self) -> &dyn core::any::Any {
        self
    }
}

impl ProcFS {
    pub fn new() -> Arc<Self> {
        // 初始化root inode
        let root: Arc<LockedProcFSInode> =
            Arc::new(LockedProcFSInode(SpinLock::new(ProcFSInode {
                parent: Weak::default(),
                self_ref: Weak::default(),
                children: BTreeMap::new(),
                data: Vec::new(),
                metadata: Metadata {
                    dev_id: 0,
                    inode_id: generate_inode_id(),
                    size: 0,
                    blk_size: 0,
                    blocks: 0,
                    atime: TimeSpec::default(),
                    mtime: TimeSpec::default(),
                    ctime: TimeSpec::default(),
                    file_type: FileType::Dir,
                    mode: 0o777,
                    nlinks: 1,
                    uid: 0,
                    gid: 0,
                    raw_dev: 0,
                },
                fs: Weak::default(),
                fdata: InodeInfo {
                    pid: 0,
                    ftype: ProcFileType::Default,
                },
            })));

        let result: Arc<ProcFS> = Arc::new(ProcFS { root_inode: root });

        // 对root inode加锁，并继续完成初始化工作
        let mut root_guard: SpinLockGuard<ProcFSInode> = result.root_inode.0.lock();
        root_guard.parent = Arc::downgrade(&result.root_inode);
        root_guard.self_ref = Arc::downgrade(&result.root_inode);
        root_guard.fs = Arc::downgrade(&result);
        // 释放锁
        drop(root_guard);

        return result;
    }

    /// @brief 进程注册函数
    /// @usage 在进程中调用并创建进程对应文件
    pub fn procfs_register_pid(&self, pid: i64) -> Result<(), i32> {
        // 获取当前inode
        let proc: Arc<dyn IndexNode> = self.root_inode();
        // 创建对应进程文件夹
        let pf: Arc<dyn IndexNode> = proc.create(&pid.to_string(), FileType::Dir, 0o777)?;
        // 创建相关文件
        // status文件
        let binding: Arc<dyn IndexNode> = pf.create("status", FileType::File, 0)?;
        let sf: &LockedProcFSInode = binding
            .as_any_ref()
            .downcast_ref::<LockedProcFSInode>()
            .unwrap();
        sf.0.lock().fdata.pid = pid;
        sf.0.lock().fdata.ftype = ProcFileType::ProcStatus;

        //todo: 创建其他文件

        return Ok(());
    }

    /// @brief 解除进程注册
    /// 
    pub fn procfs_unregister_pid(&self, pid: i64)-> Result<(), i32> {
        // 获取当前inode
        let proc: Arc<dyn IndexNode> = self.root_inode();
        // 获取进程文件夹
        let pid_dir: Arc<dyn IndexNode> = proc.find(&format!("{}", pid)).unwrap();
        // 删除进程文件夹下文件
        pid_dir.unlink("status")?;
        
        // 查看进程文件是否还存在
        // let pf= pid_dir.find("status").expect("Cannot find status");

        // 删除进程文件夹
        proc.unlink(&format!("{}", pid))?;
        
        return Ok(());
    }

}

impl IndexNode for LockedProcFSInode {
    fn open(&self, data: &mut FilePrivateData) -> Result<(), i32> {
        kdebug!("open in!");
        // 加锁
        let mut inode: SpinLockGuard<ProcFSInode> = self.0.lock();

        let mut private_data = ProcfsFilePrivateData::new();
        // 根据文件类型获取相应数据
        let file_size = match inode.fdata.ftype {
            ProcFileType::ProcStatus => inode.open_status(&mut private_data)?,
            _ => {
                todo!()
            }
        };

        *data = FilePrivateData::Procfs(private_data);
        // 更新metadata里面的文件大小数值
        inode.metadata.size = file_size;
        kdebug!("open success!");
        return Ok(());
    }

    fn close(&self, data: &mut FilePrivateData) -> Result<(), i32> {
        // 获取数据信息
        let _private_data = match data {
            FilePrivateData::Procfs(p) => p,
            _ => {
                panic!("ProcFS: FilePrivateData mismatch!");
            }
        };
        // 释放资源
        drop(_private_data);
        return Ok(());
    }

    fn read_at(
        &self,
        offset: usize,
        len: usize,
        buf: &mut [u8],
        data: &mut FilePrivateData,
    ) -> Result<usize, i32> {
        if buf.len() < len {
            return Err(-(EINVAL as i32));
        }
        // 加锁
        let inode: SpinLockGuard<ProcFSInode> = self.0.lock();

        // 检查当前inode是否为一个文件夹，如果是的话，就返回错误
        if inode.metadata.file_type == FileType::Dir {
            return Err(-(EISDIR as i32));
        }

        // 获取数据信息
        let private_data = match data {
            FilePrivateData::Procfs(p) => p,
            _ => {
                panic!("ProcFS: FilePrivateData mismatch!");
            }
        };

        // 根据文件类型读取相应数据
        match inode.fdata.ftype {
            ProcFileType::ProcStatus => return inode.read_status(offset, len, buf, private_data),
            ProcFileType::Default => (),
        };

        // 默认读取
        let start = inode.data.len().min(offset);
        let end = inode.data.len().min(offset + len);

        // buffer空间不足
        if buf.len() < (end - start) {
            return Err(-(ENOBUFS as i32));
        }

        // 拷贝数据
        let src = &inode.data[start..end];
        buf[0..src.len()].copy_from_slice(src);
        return Ok(src.len());
    }

    fn write_at(
        &self,
        offset: usize,
        len: usize,
<<<<<<< HEAD
        buf: &[u8],
        _data: &mut FilePrivateData,
=======
        buf: &mut [u8],
        data: &mut FilePrivateData,
>>>>>>> b7bc739a
    ) -> Result<usize, i32> {
        if buf.len() < len {
            return Err(-(EINVAL as i32));
        }

        // 加锁
        let mut inode: SpinLockGuard<ProcFSInode> = self.0.lock();

        // 检查当前inode是否为一个文件夹，如果是的话，就返回错误
        if inode.metadata.file_type == FileType::Dir {
            return Err(-(EISDIR as i32));
        }

        let data: &mut Vec<u8> = &mut inode.data;

        // 如果文件大小比原来的大，那就resize这个数组
        if offset + len > data.len() {
            data.resize(offset + len, 0);
        }

        let target = &mut data[offset..offset + len];
        target.copy_from_slice(&buf[0..len]);
        return Ok(len);
    }

    fn poll(&self) -> Result<PollStatus, i32> {
        // 加锁
        let inode: SpinLockGuard<ProcFSInode> = self.0.lock();

        // 检查当前inode是否为一个文件夹，如果是的话，就返回错误
        if inode.metadata.file_type == FileType::Dir {
            return Err(-(EISDIR as i32));
        }

        return Ok(PollStatus {
            flags: PollStatus::READ_MASK | PollStatus::WRITE_MASK,
        });
    }

    fn fs(&self) -> Arc<dyn FileSystem> {
        return self.0.lock().fs.upgrade().unwrap();
    }

    fn as_any_ref(&self) -> &dyn core::any::Any {
        self
    }

    fn metadata(&self) -> Result<Metadata, i32> {
        let inode = self.0.lock();
        let metadata = inode.metadata.clone();

        return Ok(metadata);
    }

    fn set_metadata(&self, metadata: &Metadata) -> Result<(), i32> {
        let mut inode = self.0.lock();
        inode.metadata.atime = metadata.atime;
        inode.metadata.mtime = metadata.mtime;
        inode.metadata.ctime = metadata.ctime;
        inode.metadata.mode = metadata.mode;
        inode.metadata.uid = metadata.uid;
        inode.metadata.gid = metadata.gid;

        return Ok(());
    }

    fn resize(&self, len: usize) -> Result<(), i32> {
        let mut inode = self.0.lock();
        if inode.metadata.file_type == FileType::File {
            inode.data.resize(len, 0);
            return Ok(());
        } else {
            return Err(-(EINVAL as i32));
        }
    }

    fn create_with_data(
        &self,
        name: &str,
        file_type: FileType,
        mode: u32,
        data: usize,
    ) -> Result<Arc<dyn IndexNode>, i32> {
        // 获取当前inode
        let mut inode = self.0.lock();
        // 如果当前inode不是文件夹，则返回
        if inode.metadata.file_type != FileType::Dir {
            return Err(-(ENOTDIR as i32));
        }
        // 如果有重名的，则返回
        if inode.children.contains_key(name) {
            return Err(-(EEXIST as i32));
        }

        // 创建inode
        let result: Arc<LockedProcFSInode> =
            Arc::new(LockedProcFSInode(SpinLock::new(ProcFSInode {
                parent: inode.self_ref.clone(),
                self_ref: Weak::default(),
                children: BTreeMap::new(),
                data: Vec::new(),
                metadata: Metadata {
                    dev_id: 0,
                    inode_id: generate_inode_id(),
                    size: 0,
                    blk_size: 0,
                    blocks: 0,
                    atime: TimeSpec::default(),
                    mtime: TimeSpec::default(),
                    ctime: TimeSpec::default(),
                    file_type: file_type,
                    mode: mode,
                    nlinks: 1,
                    uid: 0,
                    gid: 0,
                    raw_dev: data,
                },
                fs: inode.fs.clone(),
                fdata: InodeInfo {
                    pid: 0,
                    ftype: ProcFileType::Default,
                },
            })));

        // 初始化inode的自引用的weak指针
        result.0.lock().self_ref = Arc::downgrade(&result);

        // 将子inode插入父inode的B树中
        inode.children.insert(String::from(name), result.clone());
        kdebug!("created file!");
        return Ok(result);
    }

    fn link(&self, name: &str, other: &Arc<dyn IndexNode>) -> Result<(), i32> {
        let other: &LockedProcFSInode = other
            .downcast_ref::<LockedProcFSInode>()
            .ok_or(-(EPERM as i32))?;
        let mut inode: SpinLockGuard<ProcFSInode> = self.0.lock();
        let mut other_locked: SpinLockGuard<ProcFSInode> = other.0.lock();

        // 如果当前inode不是文件夹，那么报错
        if inode.metadata.file_type != FileType::Dir {
            return Err(-(ENOTDIR as i32));
        }

        // 如果另一个inode是文件夹，那么也报错
        if other_locked.metadata.file_type == FileType::Dir {
            return Err(-(EISDIR as i32));
        }

        // 如果当前文件夹下已经有同名文件，也报错。
        if inode.children.contains_key(name) {
            return Err(-(EEXIST as i32));
        }

        inode
            .children
            .insert(String::from(name), other_locked.self_ref.upgrade().unwrap());

        // 增加硬链接计数
        other_locked.metadata.nlinks += 1;
        return Ok(());
    }

    fn unlink(&self, name: &str) -> Result<(), i32> {
        let mut inode: SpinLockGuard<ProcFSInode> = self.0.lock();
        // 如果当前inode不是目录，那么也没有子目录/文件的概念了，因此要求当前inode的类型是目录
        if inode.metadata.file_type != FileType::Dir {
            return Err(-(ENOTDIR as i32));
        }
        // 不允许删除当前文件夹，也不允许删除上一个目录
        if name == "." || name == ".." {
            return Err(-(ENOTEMPTY as i32));
        }

        // 获得要删除的文件的inode
        let to_delete = inode.children.get(name).ok_or(-(ENOENT as i32))?;
        // 减少硬链接计数
        to_delete.0.lock().metadata.nlinks -= 1;
        // 在当前目录中删除这个子目录项
        inode.children.remove(name);
        return Ok(());
    }

    fn move_(
        &self,
        old_name: &str,
        target: &Arc<dyn IndexNode>,
        new_name: &str,
    ) -> Result<(), i32> {
        let old_inode: Arc<dyn IndexNode> = self.find(old_name)?;

        // 在新的目录下创建一个硬链接
        target.link(new_name, &old_inode)?;
        // 取消现有的目录下的这个硬链接
        if let Err(err) = self.unlink(old_name) {
            // 如果取消失败，那就取消新的目录下的硬链接
            target.unlink(new_name)?;
            return Err(err);
        }
        return Ok(());
    }

    fn find(&self, name: &str) -> Result<Arc<dyn IndexNode>, i32> {
        let inode = self.0.lock();

        if inode.metadata.file_type != FileType::Dir {
            return Err(-(ENOTDIR as i32));
        }

        match name {
            "" | "." => {
                return Ok(inode.self_ref.upgrade().ok_or(-(ENOENT as i32))?);
            }

            ".." => {
                return Ok(inode.parent.upgrade().ok_or(-(ENOENT as i32))?);
            }
            name => {
                // 在子目录项中查找
                return Ok(inode.children.get(name).ok_or(-(ENOENT as i32))?.clone());
            }
        }
    }

    fn get_entry_name(&self, ino: InodeId) -> Result<String, i32> {
        let inode: SpinLockGuard<ProcFSInode> = self.0.lock();
        if inode.metadata.file_type != FileType::Dir {
            return Err(-(ENOTDIR as i32));
        }

        match ino {
            0 => {
                return Ok(String::from("."));
            }
            1 => {
                return Ok(String::from(".."));
            }
            ino => {
                // 暴力遍历所有的children，判断inode id是否相同
                // TODO: 优化这里，这个地方性能很差！
                let mut key: Vec<String> = inode
                    .children
                    .keys()
                    .filter(|k| inode.children.get(*k).unwrap().0.lock().metadata.inode_id == ino)
                    .cloned()
                    .collect();

                match key.len() {
                        0=>{return Err(-(ENOENT as i32));}
                        1=>{return Ok(key.remove(0));}
                        _ => panic!("Procfs get_entry_name: key.len()={key_len}>1, current inode_id={inode_id}, to find={to_find}", key_len=key.len(), inode_id = inode.metadata.inode_id, to_find=ino)
                    }
            }
        }
    }

    fn list(&self) -> Result<Vec<String>, i32> {
        let info = self.metadata()?;
        if info.file_type != FileType::Dir {
            return Err(-(ENOTDIR as i32));
        }

        let mut keys: Vec<String> = Vec::new();
        keys.push(String::from("."));
        keys.push(String::from(".."));
        keys.append(&mut self.0.lock().children.keys().cloned().collect());

        return Ok(keys);
    }
}<|MERGE_RESOLUTION|>--- conflicted
+++ resolved
@@ -1,4 +1,4 @@
-use core::{intrinsics::size_of};
+use core::intrinsics::size_of;
 
 use alloc::{
     borrow::ToOwned,
@@ -131,9 +131,8 @@
         for val in pcb.name.iter() {
             tmp_name.push(*val as u8);
         }
-<<<<<<< HEAD
         kdebug!(
-            "pcb.name={}",
+            "pcb.tmp_name={}",
             String::from_utf8(tmp_name.clone()).unwrap_or("NULL".to_string())
         );
 
@@ -145,11 +144,6 @@
             .as_bytes()
             .to_owned(),
         );
-=======
-        kdebug!("pcb.tmp_name={}", String::from_utf8(tmp_name.clone()).unwrap_or("NULL".to_string()));
-        
-        pdata.append(&mut format!("Name:\t{}", String::from_utf8(tmp_name).unwrap_or("NULL".to_string())).as_bytes().to_owned());
->>>>>>> b7bc739a
         pdata.append(&mut format!("\nstate:\t{}", pcb.state).as_bytes().to_owned());
         pdata.append(&mut format!("\npid:\t{}", pcb.pid).as_bytes().to_owned());
         pdata.append(
@@ -307,24 +301,23 @@
     }
 
     /// @brief 解除进程注册
-    /// 
-    pub fn procfs_unregister_pid(&self, pid: i64)-> Result<(), i32> {
+    ///
+    pub fn procfs_unregister_pid(&self, pid: i64) -> Result<(), i32> {
         // 获取当前inode
         let proc: Arc<dyn IndexNode> = self.root_inode();
         // 获取进程文件夹
         let pid_dir: Arc<dyn IndexNode> = proc.find(&format!("{}", pid)).unwrap();
         // 删除进程文件夹下文件
         pid_dir.unlink("status")?;
-        
+
         // 查看进程文件是否还存在
         // let pf= pid_dir.find("status").expect("Cannot find status");
 
         // 删除进程文件夹
         proc.unlink(&format!("{}", pid))?;
-        
-        return Ok(());
-    }
-
+
+        return Ok(());
+    }
 }
 
 impl IndexNode for LockedProcFSInode {
@@ -413,13 +406,8 @@
         &self,
         offset: usize,
         len: usize,
-<<<<<<< HEAD
         buf: &[u8],
         _data: &mut FilePrivateData,
-=======
-        buf: &mut [u8],
-        data: &mut FilePrivateData,
->>>>>>> b7bc739a
     ) -> Result<usize, i32> {
         if buf.len() < len {
             return Err(-(EINVAL as i32));
