use core::intrinsics::size_of;

use alloc::{
    borrow::ToOwned,
    collections::BTreeMap,
    format,
    string::{String, ToString},
    sync::{Arc, Weak},
    vec::Vec,
};

use crate::{
    filesystem::vfs::{
        core::{generate_inode_id, ROOT_INODE},
        FileType,
    },
    include::bindings::bindings::{
        pid_t, process_find_pcb_by_pid, EEXIST, EINVAL, EISDIR, ENOBUFS, ENOENT, ENOTDIR,
        ENOTEMPTY, ENOTSUP, EPERM, ESRCH,
    },
    kerror,
    libs::spinlock::{SpinLock, SpinLockGuard},
    time::TimeSpec,
};

use super::vfs::{
    file::FilePrivateData, FileSystem, FsInfo, IndexNode, InodeId, Metadata, PollStatus,
};

/// @brief 进程文件类型
/// @usage 用于定义进程文件夹下的各类文件类型
#[derive(Debug)]
#[repr(u8)]
pub enum ProcFileType {
    ///展示进程状态信息
    ProcStatus = 0,
    //todo: 其他文件类型
    ///默认文件类型
    Default,
}

impl From<u8> for ProcFileType {
    fn from(value: u8) -> Self {
        match value {
            0 => ProcFileType::ProcStatus,
            _ => ProcFileType::Default,
        }
    }
}
/// @brief 节点私有信息结构体
/// @usage 用于传入各类文件所需的信息
#[derive(Debug)]
pub struct InodeInfo {
    ///进程的pid
    pid: i64,
    ///文件类型
    ftype: ProcFileType,
    //其他需要传入的信息在此定义
}

/// @brief procfs的inode名称的最大长度
const PROCFS_MAX_NAMELEN: usize = 64;

/// @brief procfs文件系统的Inode结构体
#[derive(Debug)]
pub struct LockedProcFSInode(SpinLock<ProcFSInode>);

/// @brief procfs文件系统结构体
#[derive(Debug)]
pub struct ProcFS {
    /// procfs的root inode
    root_inode: Arc<LockedProcFSInode>,
}

#[derive(Debug, Clone)]
pub struct ProcfsFilePrivateData {
    data: Vec<u8>,
}

impl ProcfsFilePrivateData {
    pub fn new() -> Self {
        return ProcfsFilePrivateData { data: Vec::new() };
    }
}

/// @brief procfs文件系统的Inode结构体(不包含锁)
#[derive(Debug)]
pub struct ProcFSInode {
    /// 指向父Inode的弱引用
    parent: Weak<LockedProcFSInode>,
    /// 指向自身的弱引用
    self_ref: Weak<LockedProcFSInode>,
    /// 子Inode的B树
    children: BTreeMap<String, Arc<LockedProcFSInode>>,
    /// 当前inode的数据部分
    data: Vec<u8>,
    /// 当前inode的元数据
    metadata: Metadata,
    /// 指向inode所在的文件系统对象的指针
    fs: Weak<ProcFS>,
    /// 储存私有信息
    fdata: InodeInfo,
}

/// 对ProcFSInode实现获取各类文件信息的函数
impl ProcFSInode {
    /// @brief 去除Vec中所有的\0,并在结尾添加\0
    #[inline]
    fn trim_string(&self, data: &mut Vec<u8>) {
        data.drain_filter(|x: &mut u8| *x == 0);
        data.push(0);
    }
    // todo:其他数据获取函数实现

    /// @brief 打开status文件
    ///
    fn open_status(&self, pdata: &mut ProcfsFilePrivateData) -> Result<i64, i32> {
        // 获取该pid对应的pcb结构体
        let pid: &i64 = &self.fdata.pid;
        let pcb = unsafe { process_find_pcb_by_pid(*pid).as_mut() };
        let pcb = if pcb.is_none() {
            kerror!(
                "ProcFS: Cannot find pcb for pid {} when opening its 'status' file.",
                pid
            );
            return Err(-(ESRCH as i32));
        } else {
            pcb.unwrap()
        };
        // 传入数据
        let pdata: &mut Vec<u8> = &mut pdata.data;
        // kdebug!("pcb.name={:?}", pcb.name);
        let mut tmp_name: Vec<u8> = Vec::with_capacity(pcb.name.len());
        for val in pcb.name.iter() {
            tmp_name.push(*val as u8);
        }
        // kdebug!(
        //     "pcb.tmp_name={}",
        //     String::from_utf8(tmp_name.clone()).unwrap_or("NULL".to_string())
        // );

        pdata.append(
            &mut format!(
                "Name:\t{}",
                String::from_utf8(tmp_name).unwrap_or("NULL".to_string())
            )
            .as_bytes()
            .to_owned(),
        );
        pdata.append(&mut format!("\nstate:\t{}", pcb.state).as_bytes().to_owned());
        pdata.append(&mut format!("\npid:\t{}", pcb.pid).as_bytes().to_owned());
        pdata.append(
            &mut format!("\nPpid:\t{}", unsafe { *pcb.parent_pcb }.pid)
                .as_bytes()
                .to_owned(),
        );
        pdata.append(&mut format!("\ncpu_id:\t{}", pcb.cpu_id).as_bytes().to_owned());
        pdata.append(
            &mut format!("\npriority:\t{}", pcb.priority)
                .as_bytes()
                .to_owned(),
        );
        pdata.append(
            &mut format!("\npreempt:\t{}", pcb.preempt_count)
                .as_bytes()
                .to_owned(),
        );
        pdata.append(
            &mut format!("\nvrtime:\t{}", pcb.virtual_runtime)
                .as_bytes()
                .to_owned(),
        );

        // 当前进程运行过程中占用内存的峰值
        let hiwater_vm: u64 =
            unsafe { *(*pcb.mm).vmas }.vm_end - unsafe { *(*pcb.mm).vmas }.vm_start;
        // 进程数据段的大小
        let text: u64 = unsafe { *pcb.mm }.code_addr_end - unsafe { *pcb.mm }.code_addr_start;
        // 进程代码的大小
        let data: u64 = unsafe { *pcb.mm }.data_addr_end - unsafe { *pcb.mm }.data_addr_start;

        pdata.append(
            &mut format!("\nVmPeak:\t{} kB", hiwater_vm)
                .as_bytes()
                .to_owned(),
        );
        pdata.append(&mut format!("\nVmData:\t{} kB", data).as_bytes().to_owned());
        pdata.append(&mut format!("\nVmExe:\t{} kB\n", text).as_bytes().to_owned());

        // 去除多余的\0
        self.trim_string(pdata);

        return Ok((pdata.len() * size_of::<u8>()) as i64);
    }

    /// status文件读取函数
    fn read_status(
        &self,
        offset: usize,
        len: usize,
        buf: &mut [u8],
        _pdata: &mut ProcfsFilePrivateData,
    ) -> Result<usize, i32> {
        let start = _pdata.data.len().min(offset);
        let end = _pdata.data.len().min(offset + len);

        // buffer空间不足
        if buf.len() < (end - start) {
            return Err(-(ENOBUFS as i32));
        }

        // 拷贝数据
        let src = &_pdata.data[start..end];
        buf[0..src.len()].copy_from_slice(src);
        return Ok(src.len());
    }
}

impl FileSystem for ProcFS {
    fn root_inode(&self) -> Arc<dyn super::vfs::IndexNode> {
        return self.root_inode.clone();
    }

    fn info(&self) -> FsInfo {
        return FsInfo {
            blk_dev_id: 0,
            max_name_len: PROCFS_MAX_NAMELEN,
        };
    }

    fn as_any_ref(&self) -> &dyn core::any::Any {
        self
    }
}

impl ProcFS {
    pub fn new() -> Arc<Self> {
        // 初始化root inode
        let root: Arc<LockedProcFSInode> =
            Arc::new(LockedProcFSInode(SpinLock::new(ProcFSInode {
                parent: Weak::default(),
                self_ref: Weak::default(),
                children: BTreeMap::new(),
                data: Vec::new(),
                metadata: Metadata {
                    dev_id: 0,
                    inode_id: generate_inode_id(),
                    size: 0,
                    blk_size: 0,
                    blocks: 0,
                    atime: TimeSpec::default(),
                    mtime: TimeSpec::default(),
                    ctime: TimeSpec::default(),
                    file_type: FileType::Dir,
                    mode: 0o777,
                    nlinks: 1,
                    uid: 0,
                    gid: 0,
                    raw_dev: 0,
                },
                fs: Weak::default(),
                fdata: InodeInfo {
                    pid: 0,
                    ftype: ProcFileType::Default,
                },
            })));

        let result: Arc<ProcFS> = Arc::new(ProcFS { root_inode: root });

        // 对root inode加锁，并继续完成初始化工作
        let mut root_guard: SpinLockGuard<ProcFSInode> = result.root_inode.0.lock();
        root_guard.parent = Arc::downgrade(&result.root_inode);
        root_guard.self_ref = Arc::downgrade(&result.root_inode);
        root_guard.fs = Arc::downgrade(&result);
        // 释放锁
        drop(root_guard);

        return result;
    }

    /// @brief 进程注册函数
    /// @usage 在进程中调用并创建进程对应文件
    pub fn register_pid(&self, pid: i64) -> Result<(), i32> {
        // 获取当前inode
        let proc: Arc<dyn IndexNode> = self.root_inode();
        // 创建对应进程文件夹
        let _pf: Arc<dyn IndexNode> = proc.create(&pid.to_string(), FileType::Dir, 0o777)?;
        // 创建相关文件
        // status文件
        let binding: Arc<dyn IndexNode> = _pf.create("status", FileType::File, 0)?;
        let _sf: &LockedProcFSInode = binding
            .as_any_ref()
            .downcast_ref::<LockedProcFSInode>()
            .unwrap();
        _sf.0.lock().fdata.pid = pid;
        _sf.0.lock().fdata.ftype = ProcFileType::ProcStatus;

        //todo: 创建其他文件

        return Ok(());
    }

    /// @brief 解除进程注册
    ///
    pub fn unregister_pid(&self, pid: i64) -> Result<(), i32> {
        // 获取当前inode
        let proc: Arc<dyn IndexNode> = self.root_inode();
        // 获取进程文件夹
        let pid_dir: Arc<dyn IndexNode> = proc.find(&format!("{}", pid))?;
        // 删除进程文件夹下文件
        pid_dir.unlink("status")?;

        // 查看进程文件是否还存在
        // let pf= pid_dir.find("status").expect("Cannot find status");

        // 删除进程文件夹
        proc.unlink(&format!("{}", pid))?;

        return Ok(());
    }
}

impl IndexNode for LockedProcFSInode {
    fn open(&self, data: &mut FilePrivateData) -> Result<(), i32> {
        // 加锁
        let mut inode: SpinLockGuard<ProcFSInode> = self.0.lock();

        let mut private_data = ProcfsFilePrivateData::new();
        // 根据文件类型获取相应数据
        let file_size = match inode.fdata.ftype {
            ProcFileType::ProcStatus => inode.open_status(&mut private_data)?,
            _ => {
                todo!()
            }
        };

        *data = FilePrivateData::Procfs(private_data);
        // 更新metadata里面的文件大小数值
        inode.metadata.size = file_size;

        return Ok(());
    }

    fn close(&self, data: &mut FilePrivateData) -> Result<(), i32> {
        // 获取数据信息
        let private_data = match data {
            FilePrivateData::Procfs(p) => p,
            _ => {
                panic!("ProcFS: FilePrivateData mismatch!");
            }
        };
        // 释放资源
        drop(private_data);
        return Ok(());
    }

    fn read_at(
        &self,
        offset: usize,
        len: usize,
        buf: &mut [u8],
        data: &mut FilePrivateData,
    ) -> Result<usize, i32> {
        if buf.len() < len {
            return Err(-(EINVAL as i32));
        }
        // 加锁
        let inode: SpinLockGuard<ProcFSInode> = self.0.lock();

        // 检查当前inode是否为一个文件夹，如果是的话，就返回错误
        if inode.metadata.file_type == FileType::Dir {
            return Err(-(EISDIR as i32));
        }

        // 获取数据信息
        let private_data = match data {
            FilePrivateData::Procfs(p) => p,
            _ => {
                panic!("ProcFS: FilePrivateData mismatch!");
            }
        };

        // 根据文件类型读取相应数据
        match inode.fdata.ftype {
            ProcFileType::ProcStatus => return inode.read_status(offset, len, buf, private_data),
            ProcFileType::Default => (),
        };

        // 默认读取
        let start = inode.data.len().min(offset);
        let end = inode.data.len().min(offset + len);

        // buffer空间不足
        if buf.len() < (end - start) {
            return Err(-(ENOBUFS as i32));
        }

        // 拷贝数据
        let src = &inode.data[start..end];
        buf[0..src.len()].copy_from_slice(src);
        return Ok(src.len());
    }

    fn write_at(
        &self,
<<<<<<< HEAD
        offset: usize,
        len: usize,
        buf: & [u8],
=======
        _offset: usize,
        _len: usize,
        _buf: &[u8],
>>>>>>> 044d157e
        _data: &mut FilePrivateData,
    ) -> Result<usize, i32> {
        return Err(-(ENOTSUP as i32));
    }

    fn poll(&self) -> Result<PollStatus, i32> {
        // 加锁
        let inode: SpinLockGuard<ProcFSInode> = self.0.lock();

        // 检查当前inode是否为一个文件夹，如果是的话，就返回错误
        if inode.metadata.file_type == FileType::Dir {
            return Err(-(EISDIR as i32));
        }

        return Ok(PollStatus {
            flags: PollStatus::READ_MASK,
        });
    }

    fn fs(&self) -> Arc<dyn FileSystem> {
        return self.0.lock().fs.upgrade().unwrap();
    }

    fn as_any_ref(&self) -> &dyn core::any::Any {
        self
    }

    fn metadata(&self) -> Result<Metadata, i32> {
        let inode = self.0.lock();
        let metadata = inode.metadata.clone();

        return Ok(metadata);
    }

    fn set_metadata(&self, metadata: &Metadata) -> Result<(), i32> {
        let mut inode = self.0.lock();
        inode.metadata.atime = metadata.atime;
        inode.metadata.mtime = metadata.mtime;
        inode.metadata.ctime = metadata.ctime;
        inode.metadata.mode = metadata.mode;
        inode.metadata.uid = metadata.uid;
        inode.metadata.gid = metadata.gid;

        return Ok(());
    }

    fn resize(&self, len: usize) -> Result<(), i32> {
        let mut inode = self.0.lock();
        if inode.metadata.file_type == FileType::File {
            inode.data.resize(len, 0);
            return Ok(());
        } else {
            return Err(-(EINVAL as i32));
        }
    }

    fn create_with_data(
        &self,
        name: &str,
        file_type: FileType,
        mode: u32,
        data: usize,
    ) -> Result<Arc<dyn IndexNode>, i32> {
        // 获取当前inode
        let mut inode = self.0.lock();
        // 如果当前inode不是文件夹，则返回
        if inode.metadata.file_type != FileType::Dir {
            return Err(-(ENOTDIR as i32));
        }
        // 如果有重名的，则返回
        if inode.children.contains_key(name) {
            return Err(-(EEXIST as i32));
        }

        // 创建inode
        let result: Arc<LockedProcFSInode> =
            Arc::new(LockedProcFSInode(SpinLock::new(ProcFSInode {
                parent: inode.self_ref.clone(),
                self_ref: Weak::default(),
                children: BTreeMap::new(),
                data: Vec::new(),
                metadata: Metadata {
                    dev_id: 0,
                    inode_id: generate_inode_id(),
                    size: 0,
                    blk_size: 0,
                    blocks: 0,
                    atime: TimeSpec::default(),
                    mtime: TimeSpec::default(),
                    ctime: TimeSpec::default(),
                    file_type: file_type,
                    mode: mode,
                    nlinks: 1,
                    uid: 0,
                    gid: 0,
                    raw_dev: data,
                },
                fs: inode.fs.clone(),
                fdata: InodeInfo {
                    pid: 0,
                    ftype: ProcFileType::Default,
                },
            })));

        // 初始化inode的自引用的weak指针
        result.0.lock().self_ref = Arc::downgrade(&result);

        // 将子inode插入父inode的B树中
        inode.children.insert(String::from(name), result.clone());

        return Ok(result);
    }

    fn link(&self, name: &str, other: &Arc<dyn IndexNode>) -> Result<(), i32> {
        let other: &LockedProcFSInode = other
            .downcast_ref::<LockedProcFSInode>()
            .ok_or(-(EPERM as i32))?;
        let mut inode: SpinLockGuard<ProcFSInode> = self.0.lock();
        let mut other_locked: SpinLockGuard<ProcFSInode> = other.0.lock();

        // 如果当前inode不是文件夹，那么报错
        if inode.metadata.file_type != FileType::Dir {
            return Err(-(ENOTDIR as i32));
        }

        // 如果另一个inode是文件夹，那么也报错
        if other_locked.metadata.file_type == FileType::Dir {
            return Err(-(EISDIR as i32));
        }

        // 如果当前文件夹下已经有同名文件，也报错。
        if inode.children.contains_key(name) {
            return Err(-(EEXIST as i32));
        }

        inode
            .children
            .insert(String::from(name), other_locked.self_ref.upgrade().unwrap());

        // 增加硬链接计数
        other_locked.metadata.nlinks += 1;
        return Ok(());
    }

    fn unlink(&self, name: &str) -> Result<(), i32> {
        let mut inode: SpinLockGuard<ProcFSInode> = self.0.lock();
        // 如果当前inode不是目录，那么也没有子目录/文件的概念了，因此要求当前inode的类型是目录
        if inode.metadata.file_type != FileType::Dir {
            return Err(-(ENOTDIR as i32));
        }
        // 不允许删除当前文件夹，也不允许删除上一个目录
        if name == "." || name == ".." {
            return Err(-(ENOTEMPTY as i32));
        }

        // 获得要删除的文件的inode
        let to_delete = inode.children.get(name).ok_or(-(ENOENT as i32))?;
        // 减少硬链接计数
        to_delete.0.lock().metadata.nlinks -= 1;
        // 在当前目录中删除这个子目录项
        inode.children.remove(name);
        return Ok(());
    }

    fn move_(
        &self,
        _old_name: &str,
        _target: &Arc<dyn IndexNode>,
        _new_name: &str,
    ) -> Result<(), i32> {
        return Err(-(ENOTSUP as i32));
    }

    fn find(&self, name: &str) -> Result<Arc<dyn IndexNode>, i32> {
        let inode = self.0.lock();

        if inode.metadata.file_type != FileType::Dir {
            return Err(-(ENOTDIR as i32));
        }

        match name {
            "" | "." => {
                return Ok(inode.self_ref.upgrade().ok_or(-(ENOENT as i32))?);
            }

            ".." => {
                return Ok(inode.parent.upgrade().ok_or(-(ENOENT as i32))?);
            }
            name => {
                // 在子目录项中查找
                return Ok(inode.children.get(name).ok_or(-(ENOENT as i32))?.clone());
            }
        }
    }

    fn get_entry_name(&self, ino: InodeId) -> Result<String, i32> {
        let inode: SpinLockGuard<ProcFSInode> = self.0.lock();
        if inode.metadata.file_type != FileType::Dir {
            return Err(-(ENOTDIR as i32));
        }

        match ino {
            0 => {
                return Ok(String::from("."));
            }
            1 => {
                return Ok(String::from(".."));
            }
            ino => {
                // 暴力遍历所有的children，判断inode id是否相同
                // TODO: 优化这里，这个地方性能很差！
                let mut key: Vec<String> = inode
                    .children
                    .keys()
                    .filter(|k| inode.children.get(*k).unwrap().0.lock().metadata.inode_id == ino)
                    .cloned()
                    .collect();

                match key.len() {
                        0=>{return Err(-(ENOENT as i32));}
                        1=>{return Ok(key.remove(0));}
                        _ => panic!("Procfs get_entry_name: key.len()={key_len}>1, current inode_id={inode_id}, to find={to_find}", key_len=key.len(), inode_id = inode.metadata.inode_id, to_find=ino)
                    }
            }
        }
    }

    fn list(&self) -> Result<Vec<String>, i32> {
        let info = self.metadata()?;
        if info.file_type != FileType::Dir {
            return Err(-(ENOTDIR as i32));
        }

        let mut keys: Vec<String> = Vec::new();
        keys.push(String::from("."));
        keys.push(String::from(".."));
        keys.append(&mut self.0.lock().children.keys().cloned().collect());

        return Ok(keys);
    }
}

#[no_mangle]
pub extern "C" fn rs_procfs_register_pid(pid: pid_t) -> u64 {
    let r = procfs_register_pid(pid);
    if r.is_ok() {
        return 0;
    } else {
        return r.unwrap_err() as u64;
    }
}

/// @brief 向procfs注册进程
pub fn procfs_register_pid(pid: pid_t) -> Result<(), i32> {
    let procfs_inode = ROOT_INODE().find("proc")?;

    let procfs_inode = procfs_inode
        .downcast_ref::<LockedProcFSInode>()
        .expect("Failed to find procfs' root inode");
    let fs = procfs_inode.fs();
    let procfs: &ProcFS = fs.as_any_ref().downcast_ref::<ProcFS>().unwrap();

    // 调用注册函数
    procfs.register_pid(pid)?;

    return Ok(());
}

#[no_mangle]
pub extern "C" fn rs_procfs_unregister_pid(pid: pid_t) -> u64 {
    let r = procfs_unregister_pid(pid);
    if r.is_ok() {
        return 0;
    } else {
        return r.unwrap_err() as u64;
    }
}

/// @brief 在ProcFS中,解除进程的注册
pub fn procfs_unregister_pid(pid: pid_t) -> Result<(), i32> {
    // 获取procfs实例
    let procfs_inode: Arc<dyn IndexNode> = ROOT_INODE().find("proc")?;

    let procfs_inode: &LockedProcFSInode = procfs_inode
        .downcast_ref::<LockedProcFSInode>()
        .expect("Failed to find procfs' root inode");
    let fs: Arc<dyn FileSystem> = procfs_inode.fs();
    let procfs: &ProcFS = fs.as_any_ref().downcast_ref::<ProcFS>().unwrap();

    // 调用解除注册函数
    return procfs.unregister_pid(pid);
}<|MERGE_RESOLUTION|>--- conflicted
+++ resolved
@@ -403,15 +403,9 @@
 
     fn write_at(
         &self,
-<<<<<<< HEAD
-        offset: usize,
-        len: usize,
-        buf: & [u8],
-=======
         _offset: usize,
         _len: usize,
         _buf: &[u8],
->>>>>>> 044d157e
         _data: &mut FilePrivateData,
     ) -> Result<usize, i32> {
         return Err(-(ENOTSUP as i32));
