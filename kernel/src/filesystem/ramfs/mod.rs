use core::any::Any;
use core::intrinsics::unlikely;

use alloc::{
    collections::BTreeMap,
    string::String,
    sync::{Arc, Weak},
    vec::Vec,
};

use crate::{
    filesystem::vfs::{core::generate_inode_id, FileType},
    ipc::pipe::LockedPipeInode,
    libs::spinlock::{SpinLock, SpinLockGuard},
    syscall::SystemError,
    time::TimeSpec,
};

use super::vfs::{
    file::FilePrivateData, syscall::ModeType, FileSystem, FsInfo, IndexNode, InodeId, Metadata,
    PollStatus, SpecialNodeData,
};

/// RamFS的inode名称的最大长度
const RAMFS_MAX_NAMELEN: usize = 64;

/// @brief 内存文件系统的Inode结构体
#[derive(Debug)]
struct LockedRamFSInode(SpinLock<RamFSInode>);

/// @brief 内存文件系统结构体
#[derive(Debug)]
pub struct RamFS {
    /// RamFS的root inode
    root_inode: Arc<LockedRamFSInode>,
}

/// @brief 内存文件系统的Inode结构体(不包含锁)
#[derive(Debug)]
pub struct RamFSInode {
    // parent变量目前只在find函数中使用到
    // 所以只有当inode是文件夹的时候，parent才会生效
    // 对于文件来说，parent就没什么作用了
    // 关于parent的说明: 目录不允许有硬链接
    /// 指向父Inode的弱引用
    parent: Weak<LockedRamFSInode>,
    /// 指向自身的弱引用
    self_ref: Weak<LockedRamFSInode>,
    /// 子Inode的B树
    children: BTreeMap<String, Arc<LockedRamFSInode>>,
    /// 当前inode的数据部分
    data: Vec<u8>,
    /// 当前inode的元数据
    metadata: Metadata,
    /// 指向inode所在的文件系统对象的指针
    fs: Weak<RamFS>,
<<<<<<< HEAD
    /// 特殊文件节点
    special_nod: Option<Arc<dyn IndexNode>>,
=======
    /// 指向特殊节点
    special_node: Option<SpecialNodeData>,
>>>>>>> b7b843be
}

impl FileSystem for RamFS {
    fn root_inode(&self) -> Arc<dyn super::vfs::IndexNode> {
        return self.root_inode.clone();
    }

    fn info(&self) -> FsInfo {
        return FsInfo {
            blk_dev_id: 0,
            max_name_len: RAMFS_MAX_NAMELEN,
        };
    }

    /// @brief 本函数用于实现动态转换。
    /// 具体的文件系统在实现本函数时，最简单的方式就是：直接返回self
    fn as_any_ref(&self) -> &dyn Any {
        self
    }
}

impl RamFS {
    pub fn new() -> Arc<Self> {
        // 初始化root inode
        let root: Arc<LockedRamFSInode> = Arc::new(LockedRamFSInode(SpinLock::new(RamFSInode {
            parent: Weak::default(),
            self_ref: Weak::default(),
            children: BTreeMap::new(),
            data: Vec::new(),
            metadata: Metadata {
                dev_id: 0,
                inode_id: generate_inode_id(),
                size: 0,
                blk_size: 0,
                blocks: 0,
                atime: TimeSpec::default(),
                mtime: TimeSpec::default(),
                ctime: TimeSpec::default(),
                file_type: FileType::Dir,
                mode: ModeType::from_bits_truncate(0o777),
                nlinks: 1,
                uid: 0,
                gid: 0,
                raw_dev: 0,
            },
            fs: Weak::default(),
<<<<<<< HEAD
            special_nod: None,
=======
            special_node: None,
>>>>>>> b7b843be
        })));

        let result: Arc<RamFS> = Arc::new(RamFS { root_inode: root });

        // 对root inode加锁，并继续完成初始化工作
        let mut root_guard: SpinLockGuard<RamFSInode> = result.root_inode.0.lock();
        root_guard.parent = Arc::downgrade(&result.root_inode);
        root_guard.self_ref = Arc::downgrade(&result.root_inode);
        root_guard.fs = Arc::downgrade(&result);
        // 释放锁
        drop(root_guard);

        return result;
    }
}

impl IndexNode for LockedRamFSInode {
    fn truncate(&self, len: usize) -> Result<(), SystemError> {
        let mut inode = self.0.lock();

        //如果是文件夹，则报错
        if inode.metadata.file_type == FileType::Dir {
            return Err(SystemError::EINVAL);
        }

        //当前文件长度大于_len才进行截断，否则不操作
        if inode.data.len() > len {
            inode.data.resize(len, 0);
        }
        return Ok(());
    }

    fn close(&self, _data: &mut FilePrivateData) -> Result<(), SystemError> {
        return Ok(());
    }

    fn open(
        &self,
        _data: &mut FilePrivateData,
        _mode: &super::vfs::file::FileMode,
    ) -> Result<(), SystemError> {
        return Ok(());
    }

    fn read_at(
        &self,
        offset: usize,
        len: usize,
        buf: &mut [u8],
        _data: &mut FilePrivateData,
    ) -> Result<usize, SystemError> {
        if buf.len() < len {
            return Err(SystemError::EINVAL);
        }
        // 加锁
        let inode: SpinLockGuard<RamFSInode> = self.0.lock();

        // 检查当前inode是否为一个文件夹，如果是的话，就返回错误
        if inode.metadata.file_type == FileType::Dir {
            return Err(SystemError::EISDIR);
        }

        let start = inode.data.len().min(offset);
        let end = inode.data.len().min(offset + len);

        // buffer空间不足
        if buf.len() < (end - start) {
            return Err(SystemError::ENOBUFS);
        }

        // 拷贝数据
        let src = &inode.data[start..end];
        buf[0..src.len()].copy_from_slice(src);
        return Ok(src.len());
    }

    fn write_at(
        &self,
        offset: usize,
        len: usize,
        buf: &[u8],
        _data: &mut FilePrivateData,
    ) -> Result<usize, SystemError> {
        if buf.len() < len {
            return Err(SystemError::EINVAL);
        }

        // 加锁
        let mut inode: SpinLockGuard<RamFSInode> = self.0.lock();

        // 检查当前inode是否为一个文件夹，如果是的话，就返回错误
        if inode.metadata.file_type == FileType::Dir {
            return Err(SystemError::EISDIR);
        }

        let data: &mut Vec<u8> = &mut inode.data;

        // 如果文件大小比原来的大，那就resize这个数组
        if offset + len > data.len() {
            data.resize(offset + len, 0);
        }

        let target = &mut data[offset..offset + len];
        target.copy_from_slice(&buf[0..len]);
        return Ok(len);
    }

    fn poll(&self) -> Result<PollStatus, SystemError> {
        // 加锁
        let inode: SpinLockGuard<RamFSInode> = self.0.lock();

        // 检查当前inode是否为一个文件夹，如果是的话，就返回错误
        if inode.metadata.file_type == FileType::Dir {
            return Err(SystemError::EISDIR);
        }

        return Ok(PollStatus::READ | PollStatus::WRITE);
    }

    fn fs(&self) -> Arc<dyn FileSystem> {
        return self.0.lock().fs.upgrade().unwrap();
    }

    fn as_any_ref(&self) -> &dyn core::any::Any {
        self
    }

    fn metadata(&self) -> Result<Metadata, SystemError> {
        let inode = self.0.lock();
        let mut metadata = inode.metadata.clone();
        metadata.size = inode.data.len() as i64;

        return Ok(metadata);
    }

    fn set_metadata(&self, metadata: &Metadata) -> Result<(), SystemError> {
        let mut inode = self.0.lock();
        inode.metadata.atime = metadata.atime;
        inode.metadata.mtime = metadata.mtime;
        inode.metadata.ctime = metadata.ctime;
        inode.metadata.mode = metadata.mode;
        inode.metadata.uid = metadata.uid;
        inode.metadata.gid = metadata.gid;

        return Ok(());
    }

    fn resize(&self, len: usize) -> Result<(), SystemError> {
        let mut inode = self.0.lock();
        if inode.metadata.file_type == FileType::File {
            inode.data.resize(len, 0);
            return Ok(());
        } else {
            return Err(SystemError::EINVAL);
        }
    }

    fn create_with_data(
        &self,
        name: &str,
        file_type: FileType,
        mode: ModeType,
        data: usize,
    ) -> Result<Arc<dyn IndexNode>, SystemError> {
        // 获取当前inode
        let mut inode = self.0.lock();
        // 如果当前inode不是文件夹，则返回
        if inode.metadata.file_type != FileType::Dir {
            return Err(SystemError::ENOTDIR);
        }
        // 如果有重名的，则返回
        if inode.children.contains_key(name) {
            return Err(SystemError::EEXIST);
        }

        // 创建inode
        let result: Arc<LockedRamFSInode> = Arc::new(LockedRamFSInode(SpinLock::new(RamFSInode {
            parent: inode.self_ref.clone(),
            self_ref: Weak::default(),
            children: BTreeMap::new(),
            data: Vec::new(),
            metadata: Metadata {
                dev_id: 0,
                inode_id: generate_inode_id(),
                size: 0,
                blk_size: 0,
                blocks: 0,
                atime: TimeSpec::default(),
                mtime: TimeSpec::default(),
                ctime: TimeSpec::default(),
                file_type: file_type,
                mode: mode,
                nlinks: 1,
                uid: 0,
                gid: 0,
                raw_dev: data,
            },
            fs: inode.fs.clone(),
<<<<<<< HEAD
            special_nod: None,
=======
            special_node: None,
>>>>>>> b7b843be
        })));

        // 初始化inode的自引用的weak指针
        result.0.lock().self_ref = Arc::downgrade(&result);

        // 将子inode插入父inode的B树中
        inode.children.insert(String::from(name), result.clone());

        return Ok(result);
    }

    fn link(&self, name: &str, other: &Arc<dyn IndexNode>) -> Result<(), SystemError> {
        let other: &LockedRamFSInode = other
            .downcast_ref::<LockedRamFSInode>()
            .ok_or(SystemError::EPERM)?;
        let mut inode: SpinLockGuard<RamFSInode> = self.0.lock();
        let mut other_locked: SpinLockGuard<RamFSInode> = other.0.lock();

        // 如果当前inode不是文件夹，那么报错
        if inode.metadata.file_type != FileType::Dir {
            return Err(SystemError::ENOTDIR);
        }

        // 如果另一个inode是文件夹，那么也报错
        if other_locked.metadata.file_type == FileType::Dir {
            return Err(SystemError::EISDIR);
        }

        // 如果当前文件夹下已经有同名文件，也报错。
        if inode.children.contains_key(name) {
            return Err(SystemError::EEXIST);
        }

        inode
            .children
            .insert(String::from(name), other_locked.self_ref.upgrade().unwrap());

        // 增加硬链接计数
        other_locked.metadata.nlinks += 1;
        return Ok(());
    }

    fn unlink(&self, name: &str) -> Result<(), SystemError> {
        let mut inode: SpinLockGuard<RamFSInode> = self.0.lock();
        // 如果当前inode不是目录，那么也没有子目录/文件的概念了，因此要求当前inode的类型是目录
        if inode.metadata.file_type != FileType::Dir {
            return Err(SystemError::ENOTDIR);
        }
        // 不允许删除当前文件夹，也不允许删除上一个目录
        if name == "." || name == ".." {
            return Err(SystemError::ENOTEMPTY);
        }

        // 获得要删除的文件的inode
        let to_delete = inode.children.get(name).ok_or(SystemError::ENOENT)?;
        if to_delete.0.lock().metadata.file_type == FileType::Dir {
            return Err(SystemError::EPERM);
        }
        // 减少硬链接计数
        to_delete.0.lock().metadata.nlinks -= 1;
        // 在当前目录中删除这个子目录项
        inode.children.remove(name);
        return Ok(());
    }

    fn rmdir(&self, name: &str) -> Result<(), SystemError> {
        let mut inode: SpinLockGuard<RamFSInode> = self.0.lock();
        // 如果当前inode不是目录，那么也没有子目录/文件的概念了，因此要求当前inode的类型是目录
        if inode.metadata.file_type != FileType::Dir {
            return Err(SystemError::ENOTDIR);
        }
        // 获得要删除的文件夹的inode
        let to_delete = inode.children.get(name).ok_or(SystemError::ENOENT)?;
        if to_delete.0.lock().metadata.file_type != FileType::Dir {
            return Err(SystemError::ENOTDIR);
        }

        to_delete.0.lock().metadata.nlinks -= 1;
        // 在当前目录中删除这个子目录项
        inode.children.remove(name);
        return Ok(());
    }

    fn move_(
        &self,
        old_name: &str,
        target: &Arc<dyn IndexNode>,
        new_name: &str,
    ) -> Result<(), SystemError> {
        let old_inode: Arc<dyn IndexNode> = self.find(old_name)?;

        // 在新的目录下创建一个硬链接
        target.link(new_name, &old_inode)?;
        // 取消现有的目录下的这个硬链接
        if let Err(err) = self.unlink(old_name) {
            // 如果取消失败，那就取消新的目录下的硬链接
            target.unlink(new_name)?;
            return Err(err);
        }
        return Ok(());
    }

    fn find(&self, name: &str) -> Result<Arc<dyn IndexNode>, SystemError> {
        let inode = self.0.lock();

        if inode.metadata.file_type != FileType::Dir {
            return Err(SystemError::ENOTDIR);
        }

        match name {
            "" | "." => {
                return Ok(inode.self_ref.upgrade().ok_or(SystemError::ENOENT)?);
            }

            ".." => {
                return Ok(inode.parent.upgrade().ok_or(SystemError::ENOENT)?);
            }
            name => {
                // 在子目录项中查找
                return Ok(inode.children.get(name).ok_or(SystemError::ENOENT)?.clone());
            }
        }
    }

    fn get_entry_name(&self, ino: InodeId) -> Result<String, SystemError> {
        let inode: SpinLockGuard<RamFSInode> = self.0.lock();
        if inode.metadata.file_type != FileType::Dir {
            return Err(SystemError::ENOTDIR);
        }

        match ino.into() {
            0 => {
                return Ok(String::from("."));
            }
            1 => {
                return Ok(String::from(".."));
            }
            ino => {
                // 暴力遍历所有的children，判断inode id是否相同
                // TODO: 优化这里，这个地方性能很差！
                let mut key: Vec<String> = inode
                    .children
                    .keys()
                    .filter(|k| {
                        inode
                            .children
                            .get(*k)
                            .unwrap()
                            .0
                            .lock()
                            .metadata
                            .inode_id
                            .into()
                            == ino
                    })
                    .cloned()
                    .collect();

                match key.len() {
                    0=>{return Err(SystemError::ENOENT);}
                    1=>{return Ok(key.remove(0));}
                    _ => panic!("Ramfs get_entry_name: key.len()={key_len}>1, current inode_id={inode_id:?}, to find={to_find:?}", key_len=key.len(), inode_id = inode.metadata.inode_id, to_find=ino)
                }
            }
        }
    }

    fn list(&self) -> Result<Vec<String>, SystemError> {
        let info = self.metadata()?;
        if info.file_type != FileType::Dir {
            return Err(SystemError::ENOTDIR);
        }

        let mut keys: Vec<String> = Vec::new();
        keys.push(String::from("."));
        keys.push(String::from(".."));
        keys.append(&mut self.0.lock().children.keys().cloned().collect());

        return Ok(keys);
    }

<<<<<<< HEAD
    fn special_nod(&self) -> Option<Arc<dyn IndexNode>> {
        return self.0.lock().special_nod.clone();
    }

    fn set_special_nod(&self, nod: Arc<dyn IndexNode>) -> Result<(), SystemError> {
        self.0.lock().special_nod = Some(nod);
        return Ok(());
=======
    fn mknod(
        &self,
        filename: &str,
        mode: ModeType,
        _dev_t: crate::driver::base::device::DeviceNumber,
    ) -> Result<Arc<dyn IndexNode>, SystemError> {
        let mut inode = self.0.lock();
        if inode.metadata.file_type != FileType::Dir {
            return Err(SystemError::ENOTDIR);
        }

        // 判断需要创建的类型
        if unlikely(mode.contains(ModeType::S_IFREG)) {
            // 普通文件
            return Ok(self.create(filename, FileType::File, mode)?);
        }

        let nod = Arc::new(LockedRamFSInode(SpinLock::new(RamFSInode {
            parent: inode.self_ref.clone(),
            self_ref: Weak::default(),
            children: BTreeMap::new(),
            data: Vec::new(),
            metadata: Metadata {
                dev_id: 0,
                inode_id: generate_inode_id(),
                size: 0,
                blk_size: 0,
                blocks: 0,
                atime: TimeSpec::default(),
                mtime: TimeSpec::default(),
                ctime: TimeSpec::default(),
                file_type: FileType::Pipe,
                mode: mode,
                nlinks: 1,
                uid: 0,
                gid: 0,
                raw_dev: 0,
            },
            fs: inode.fs.clone(),
            special_node: None,
        })));

        nod.0.lock().self_ref = Arc::downgrade(&nod);

        if mode.contains(ModeType::S_IFIFO) {
            nod.0.lock().metadata.file_type = FileType::Pipe;
            // 创建pipe文件
            let pipe_inode = LockedPipeInode::new();
            // 设置special_node
            nod.0.lock().special_node = Some(SpecialNodeData::Pipe(pipe_inode));
        } else if mode.contains(ModeType::S_IFBLK) {
            nod.0.lock().metadata.file_type = FileType::BlockDevice;
            unimplemented!()
        } else if mode.contains(ModeType::S_IFCHR) {
            nod.0.lock().metadata.file_type = FileType::CharDevice;
            unimplemented!()
        }

        inode
            .children
            .insert(String::from(filename).to_uppercase(), nod.clone());
        Ok(nod)
    }

    fn special_node(&self) -> Option<super::vfs::SpecialNodeData> {
        return self.0.lock().special_node.clone();
>>>>>>> b7b843be
    }
}<|MERGE_RESOLUTION|>--- conflicted
+++ resolved
@@ -54,13 +54,8 @@
     metadata: Metadata,
     /// 指向inode所在的文件系统对象的指针
     fs: Weak<RamFS>,
-<<<<<<< HEAD
-    /// 特殊文件节点
-    special_nod: Option<Arc<dyn IndexNode>>,
-=======
     /// 指向特殊节点
     special_node: Option<SpecialNodeData>,
->>>>>>> b7b843be
 }
 
 impl FileSystem for RamFS {
@@ -107,11 +102,7 @@
                 raw_dev: 0,
             },
             fs: Weak::default(),
-<<<<<<< HEAD
-            special_nod: None,
-=======
             special_node: None,
->>>>>>> b7b843be
         })));
 
         let result: Arc<RamFS> = Arc::new(RamFS { root_inode: root });
@@ -310,11 +301,7 @@
                 raw_dev: data,
             },
             fs: inode.fs.clone(),
-<<<<<<< HEAD
-            special_nod: None,
-=======
             special_node: None,
->>>>>>> b7b843be
         })));
 
         // 初始化inode的自引用的weak指针
@@ -496,15 +483,6 @@
         return Ok(keys);
     }
 
-<<<<<<< HEAD
-    fn special_nod(&self) -> Option<Arc<dyn IndexNode>> {
-        return self.0.lock().special_nod.clone();
-    }
-
-    fn set_special_nod(&self, nod: Arc<dyn IndexNode>) -> Result<(), SystemError> {
-        self.0.lock().special_nod = Some(nod);
-        return Ok(());
-=======
     fn mknod(
         &self,
         filename: &str,
@@ -571,6 +549,5 @@
 
     fn special_node(&self) -> Option<super::vfs::SpecialNodeData> {
         return self.0.lock().special_node.clone();
->>>>>>> b7b843be
     }
 }