--- conflicted
+++ resolved
@@ -10,12 +10,8 @@
 use crate::{
     filesystem::vfs::{core::generate_inode_id, FileType},
     libs::spinlock::{SpinLock, SpinLockGuard},
-<<<<<<< HEAD
-    time::TimeSpec, syscall::SystemError,
-=======
     syscall::SystemError,
     time::TimeSpec,
->>>>>>> ac48398d
 };
 
 use super::vfs::{
