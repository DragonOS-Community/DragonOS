--- conflicted
+++ resolved
@@ -1,20 +1,15 @@
-use super::vfs::{
-    cache::DefaultCache,
-    core::generate_inode_id,
-    file::{FileMode, FilePrivateData},
-    syscall::ModeType,
-    FileSystem, FileType, FsInfo, IndexNode, Metadata, SpecialNodeData,
-};
-
-use core::{any::Any, cmp::Ordering, intrinsics::unlikely};
+use core::any::Any;
+use core::cmp::Ordering;
+use core::intrinsics::unlikely;
 
 use crate::filesystem::vfs::FSMAKER;
 use crate::{
-    driver::base::device::device_number::DeviceNumber, ipc::pipe::LockedPipeInode,
-    libs::spinlock::SpinLock, time::TimeSpec,
+    driver::base::device::device_number::DeviceNumber,
+    filesystem::vfs::{core::generate_inode_id, FileType},
+    ipc::pipe::LockedPipeInode,
+    libs::spinlock::SpinLock,
+    time::TimeSpec,
 };
-<<<<<<< HEAD
-=======
 use alloc::{
     collections::BTreeMap,
     string::String,
@@ -24,11 +19,10 @@
 use system_error::SystemError;
 
 use super::vfs::{
-    file::FilePrivateData, syscall::ModeType, FileSystem, FileSystemMaker, FsInfo, IndexNode,
-    InodeId, Metadata, SpecialNodeData,
+    cache::DefaultCache, file::FilePrivateData, syscall::ModeType, FileSystem, FileSystemMaker,
+    FsInfo, IndexNode, Metadata, SpecialNodeData,
 };
 
->>>>>>> 1d37ca6d
 /// RamFS的inode名称的最大长度
 const RAMFS_MAX_NAMELEN: usize = 64;
 
@@ -65,7 +59,18 @@
         }
         ret
     }
-}
+
+    pub fn make_ramfs() -> Result<Arc<dyn FileSystem + 'static>, SystemError> {
+        let fs = RamFS::new();
+        return Ok(fs);
+    }
+}
+
+#[distributed_slice(FSMAKER)]
+static RAMFSMAKER: FileSystemMaker = FileSystemMaker::new(
+    "ramfs",
+    &(RamFS::make_ramfs as fn() -> Result<Arc<dyn FileSystem + 'static>, SystemError>),
+);
 
 impl FileSystem for RamFS {
     fn root_inode(&self) -> Arc<dyn super::vfs::IndexNode> {
@@ -85,13 +90,12 @@
         self
     }
 
-<<<<<<< HEAD
+    fn name(&self) -> &str {
+        "ramfs"
+    }
+
     fn cache(&self) -> Result<Arc<DefaultCache>, SystemError> {
         Ok(self.cache.clone())
-=======
-    fn name(&self) -> &str {
-        "ramfs"
->>>>>>> 1d37ca6d
     }
 }
 
@@ -317,26 +321,9 @@
             },
         }
     }
-
-    pub fn make_ramfs() -> Result<Arc<dyn FileSystem + 'static>, SystemError> {
-        let fs = RamFS::new();
-        return Ok(fs);
-    }
-}
-
-<<<<<<< HEAD
-// impl trait for LockedEntry
+}
 
 impl IndexNode for LockedEntry {
-=======
-#[distributed_slice(FSMAKER)]
-static RAMFSMAKER: FileSystemMaker = FileSystemMaker::new(
-    "ramfs",
-    &(RamFS::make_ramfs as fn() -> Result<Arc<dyn FileSystem + 'static>, SystemError>),
-);
-
-impl IndexNode for LockedRamFSInode {
->>>>>>> 1d37ca6d
     fn truncate(&self, len: usize) -> Result<(), SystemError> {
         let entry = self.0.lock();
         let mut inode = entry.inode.0.lock();
@@ -358,8 +345,12 @@
         Ok(())
     }
 
-    fn open(&self, _data: &mut FilePrivateData, _mode: &FileMode) -> Result<(), SystemError> {
-        Ok(())
+    fn open(
+        &self,
+        _data: &mut FilePrivateData,
+        _mode: &super::vfs::file::FileMode,
+    ) -> Result<(), SystemError> {
+        return Ok(());
     }
 
     fn read_at(
