--- conflicted
+++ resolved
@@ -90,11 +90,7 @@
                 ctime: PosixTimeSpec::default(),
                 btime: PosixTimeSpec::default(),
                 file_type: FileType::Dir,
-<<<<<<< HEAD
-                mode: InodeMode::from_bits_truncate(0o777),
-=======
-                mode: ModeType::S_IRWXUGO,
->>>>>>> d239b7b4
+                mode: InodeMode::S_IRWXUGO,
                 nlinks: 1,
                 uid: 0,
                 gid: 0,
