--- conflicted
+++ resolved
@@ -44,7 +44,7 @@
     pub fn new() -> Arc<Self> {
         let root = Arc::new(LockedRamfsEntry(SpinLock::new(RamfsEntry {
             name: String::new(),
-            inode: Arc::new(LockedInode(SpinLock::new(RamfsInode::new(
+            inode: Arc::new(LockedRamFSInode(SpinLock::new(RamFSInode::new(
                 FileType::Dir,
                 ModeType::from_bits_truncate(0o777),
             )))),
@@ -116,7 +116,7 @@
 }
 
 #[derive(Debug)]
-pub struct RamfsInode {
+pub struct RamFSInode {
     /// 元数据
     metadata: Metadata,
     /// 数据块
@@ -124,14 +124,14 @@
 }
 
 #[derive(Debug)]
-pub struct LockedInode(SpinLock<RamfsInode>);
+pub struct LockedRamFSInode(SpinLock<RamFSInode>);
 
 #[derive(Debug)]
 pub struct RamfsEntry {
     /// 目录名
     name: String,
     /// 文件节点
-    inode: Arc<LockedInode>,
+    inode: Arc<LockedRamFSInode>,
     /// 父目录
     parent: Weak<LockedRamfsEntry>,
     /// 自引用
@@ -147,221 +147,18 @@
 #[derive(Debug)]
 pub struct LockedRamfsEntry(SpinLock<RamfsEntry>);
 
-impl RamfsInode {
-    pub fn new(file_type: FileType, mode: ModeType) -> RamfsInode {
-        RamfsInode {
+impl RamFSInode {
+    pub fn new(file_type: FileType, mode: ModeType) -> RamFSInode {
+        RamFSInode {
             data: Vec::new(),
             metadata: Metadata::new(file_type, mode),
         }
     }
 
-    pub fn from(file_type: FileType, mode: ModeType, data: usize) -> RamfsInode {
-        RamfsInode {
+    pub fn new_with_data(file_type: FileType, mode: ModeType, data: usize) -> RamFSInode {
+        RamFSInode {
             data: Vec::new(),
 
-            metadata: Metadata {
-                dev_id: 0,
-                inode_id: generate_inode_id(),
-                size: 0,
-                blk_size: 0,
-                blocks: 0,
-<<<<<<< HEAD
-                atime: TimeSpec::default(),
-                mtime: TimeSpec::default(),
-                ctime: TimeSpec::default(),
-                file_type,
-                mode,
-=======
-                atime: PosixTimeSpec::default(),
-                mtime: PosixTimeSpec::default(),
-                ctime: PosixTimeSpec::default(),
-                file_type: FileType::Dir,
-                mode: ModeType::from_bits_truncate(0o777),
->>>>>>> 6fc066ac
-                nlinks: 1,
-                uid: 0,
-                gid: 0,
-                raw_dev: DeviceNumber::from(data as u32),
-            },
-        }
-    }
-}
-
-impl IndexNode for LockedRamfsEntry {
-    fn truncate(&self, len: usize) -> Result<(), SystemError> {
-        let entry = self.0.lock();
-        let mut inode = entry.inode.0.lock();
-
-        //如果是文件夹，则报错
-        if inode.metadata.file_type == FileType::Dir {
-            return Err(SystemError::EINVAL);
-        }
-
-        //当前文件长度大于_len才进行截断，否则不操作
-        if inode.data.len() > len {
-            inode.data.resize(len, 0);
-        }
-
-        Ok(())
-    }
-
-    fn close(&self, _data: SpinLockGuard<FilePrivateData>) -> Result<(), SystemError> {
-        return Ok(());
-    }
-
-    fn open(
-        &self,
-        _data: SpinLockGuard<FilePrivateData>,
-        _mode: &super::vfs::file::FileMode,
-    ) -> Result<(), SystemError> {
-        return Ok(());
-    }
-
-    fn read_at(
-        &self,
-        offset: usize,
-        len: usize,
-        buf: &mut [u8],
-        _data: SpinLockGuard<FilePrivateData>,
-    ) -> Result<usize, SystemError> {
-        if buf.len() < len {
-            return Err(SystemError::EINVAL);
-        }
-        // 加锁
-        let entry = self.0.lock();
-
-        let inode = entry.inode.0.lock();
-
-        // 检查当前inode是否为一个文件夹，如果是的话，就返回错误
-        if inode.metadata.file_type == FileType::Dir {
-            return Err(SystemError::EISDIR);
-        }
-
-        let start = inode.data.len().min(offset);
-        let end = inode.data.len().min(offset + len);
-
-        // buffer空间不足
-        if buf.len() < (end - start) {
-            return Err(SystemError::ENOBUFS);
-        }
-
-        // 拷贝数据
-        let src = &inode.data[start..end];
-        buf[0..src.len()].copy_from_slice(src);
-        return Ok(src.len());
-    }
-
-    fn write_at(
-        &self,
-        offset: usize,
-        len: usize,
-        buf: &[u8],
-        _data: SpinLockGuard<FilePrivateData>,
-    ) -> Result<usize, SystemError> {
-        if buf.len() < len {
-            return Err(SystemError::EINVAL);
-        }
-
-        // 加锁
-        let entry = self.0.lock();
-        let mut inode = entry.inode.0.lock();
-
-        // 检查当前inode是否为一个文件夹，如果是的话，就返回错误
-        if inode.metadata.file_type == FileType::Dir {
-            return Err(SystemError::EISDIR);
-        }
-
-        let data: &mut Vec<u8> = &mut inode.data;
-
-        // 如果文件大小比原来的大，那就resize这个数组
-        if offset + len > data.len() {
-            data.resize(offset + len, 0);
-        }
-
-        let target = &mut data[offset..offset + len];
-        target.copy_from_slice(&buf[0..len]);
-
-        return Ok(len);
-    }
-
-    fn fs(&self) -> Arc<dyn FileSystem> {
-        self.0.lock().fs.upgrade().unwrap()
-    }
-
-    fn as_any_ref(&self) -> &dyn core::any::Any {
-        self
-    }
-
-    fn metadata(&self) -> Result<Metadata, SystemError> {
-        let entry = self.0.lock();
-        let inode = entry.inode.0.lock();
-        let mut metadata = inode.metadata.clone();
-
-        metadata.size = inode.data.len() as i64;
-
-        drop(inode);
-        drop(entry);
-
-        return Ok(metadata);
-    }
-
-    fn set_metadata(&self, metadata: &Metadata) -> Result<(), SystemError> {
-        let entry = self.0.lock();
-        let mut inode = entry.inode.0.lock();
-        inode.metadata.atime = metadata.atime;
-        inode.metadata.mtime = metadata.mtime;
-        inode.metadata.ctime = metadata.ctime;
-        inode.metadata.mode = metadata.mode;
-        inode.metadata.uid = metadata.uid;
-        inode.metadata.gid = metadata.gid;
-
-        return Ok(());
-    }
-
-    fn resize(&self, len: usize) -> Result<(), SystemError> {
-        let entry = self.0.lock();
-        let mut inode = entry.inode.0.lock();
-        if inode.metadata.file_type == FileType::File {
-            inode.data.resize(len, 0);
-            return Ok(());
-        }
-        return Err(SystemError::EINVAL);
-    }
-
-    fn create_with_data(
-        &self,
-        name: &str,
-        file_type: FileType,
-        mode: ModeType,
-        data: usize,
-    ) -> Result<Arc<dyn IndexNode>, SystemError> {
-        // 获取当前inode
-        let mut entry = self.0.lock();
-        {
-            let inode = entry.inode.0.lock();
-            // 如果当前inode不是文件夹，则返回
-            if inode.metadata.file_type != FileType::Dir {
-                return Err(SystemError::ENOTDIR);
-            }
-        }
-
-        // 如果有重名的，则返回
-        if entry.children.contains_key(&Keyer::from_str(name)) {
-            return Err(SystemError::EEXIST);
-        }
-
-        // 创建Entry-inode
-        let result = Arc::new(LockedRamfsEntry(SpinLock::new(RamfsEntry {
-            parent: entry.self_ref.clone(),
-            self_ref: Weak::default(),
-            children: BTreeMap::new(),
-<<<<<<< HEAD
-            inode: Arc::new(LockedInode(SpinLock::new(RamfsInode::from(
-                file_type, mode, data,
-            )))),
-            fs: entry.fs.clone(),
-=======
-            data: Vec::new(),
             metadata: Metadata {
                 dev_id: 0,
                 inode_id: generate_inode_id(),
@@ -378,8 +175,182 @@
                 gid: 0,
                 raw_dev: DeviceNumber::from(data as u32),
             },
-            fs: inode.fs.clone(),
->>>>>>> 6fc066ac
+        }
+    }
+}
+
+impl IndexNode for LockedRamfsEntry {
+    fn truncate(&self, len: usize) -> Result<(), SystemError> {
+        let entry = self.0.lock();
+        let mut inode = entry.inode.0.lock();
+
+        //如果是文件夹，则报错
+        if inode.metadata.file_type == FileType::Dir {
+            return Err(SystemError::EINVAL);
+        }
+
+        //当前文件长度大于_len才进行截断，否则不操作
+        if inode.data.len() > len {
+            inode.data.resize(len, 0);
+        }
+
+        Ok(())
+    }
+
+    fn close(&self, _data: SpinLockGuard<FilePrivateData>) -> Result<(), SystemError> {
+        return Ok(());
+    }
+
+    fn open(
+        &self,
+        _data: SpinLockGuard<FilePrivateData>,
+        _mode: &super::vfs::file::FileMode,
+    ) -> Result<(), SystemError> {
+        return Ok(());
+    }
+
+    fn read_at(
+        &self,
+        offset: usize,
+        len: usize,
+        buf: &mut [u8],
+        _data: SpinLockGuard<FilePrivateData>,
+    ) -> Result<usize, SystemError> {
+        if buf.len() < len {
+            return Err(SystemError::EINVAL);
+        }
+        // 加锁
+        let entry = self.0.lock();
+
+        let inode = entry.inode.0.lock();
+
+        // 检查当前inode是否为一个文件夹，如果是的话，就返回错误
+        if inode.metadata.file_type == FileType::Dir {
+            return Err(SystemError::EISDIR);
+        }
+
+        let start = inode.data.len().min(offset);
+        let end = inode.data.len().min(offset + len);
+
+        // buffer空间不足
+        if buf.len() < (end - start) {
+            return Err(SystemError::ENOBUFS);
+        }
+
+        // 拷贝数据
+        let src = &inode.data[start..end];
+        buf[0..src.len()].copy_from_slice(src);
+        return Ok(src.len());
+    }
+
+    fn write_at(
+        &self,
+        offset: usize,
+        len: usize,
+        buf: &[u8],
+        _data: SpinLockGuard<FilePrivateData>,
+    ) -> Result<usize, SystemError> {
+        if buf.len() < len {
+            return Err(SystemError::EINVAL);
+        }
+
+        // 加锁
+        let entry = self.0.lock();
+        let mut inode = entry.inode.0.lock();
+
+        // 检查当前inode是否为一个文件夹，如果是的话，就返回错误
+        if inode.metadata.file_type == FileType::Dir {
+            return Err(SystemError::EISDIR);
+        }
+
+        let data: &mut Vec<u8> = &mut inode.data;
+
+        // 如果文件大小比原来的大，那就resize这个数组
+        if offset + len > data.len() {
+            data.resize(offset + len, 0);
+        }
+
+        let target = &mut data[offset..offset + len];
+        target.copy_from_slice(&buf[0..len]);
+
+        return Ok(len);
+    }
+
+    fn fs(&self) -> Arc<dyn FileSystem> {
+        self.0.lock().fs.upgrade().unwrap()
+    }
+
+    fn as_any_ref(&self) -> &dyn core::any::Any {
+        self
+    }
+
+    fn metadata(&self) -> Result<Metadata, SystemError> {
+        let entry = self.0.lock();
+        let inode = entry.inode.0.lock();
+        let mut metadata = inode.metadata.clone();
+
+        metadata.size = inode.data.len() as i64;
+
+        drop(inode);
+        drop(entry);
+
+        return Ok(metadata);
+    }
+
+    fn set_metadata(&self, metadata: &Metadata) -> Result<(), SystemError> {
+        let entry = self.0.lock();
+        let mut inode = entry.inode.0.lock();
+        inode.metadata.atime = metadata.atime;
+        inode.metadata.mtime = metadata.mtime;
+        inode.metadata.ctime = metadata.ctime;
+        inode.metadata.mode = metadata.mode;
+        inode.metadata.uid = metadata.uid;
+        inode.metadata.gid = metadata.gid;
+
+        return Ok(());
+    }
+
+    fn resize(&self, len: usize) -> Result<(), SystemError> {
+        let entry = self.0.lock();
+        let mut inode = entry.inode.0.lock();
+        if inode.metadata.file_type == FileType::File {
+            inode.data.resize(len, 0);
+            return Ok(());
+        }
+        return Err(SystemError::EINVAL);
+    }
+
+    fn create_with_data(
+        &self,
+        name: &str,
+        file_type: FileType,
+        mode: ModeType,
+        data: usize,
+    ) -> Result<Arc<dyn IndexNode>, SystemError> {
+        // 获取当前inode
+        let mut entry = self.0.lock();
+        {
+            let inode = entry.inode.0.lock();
+            // 如果当前inode不是文件夹，则返回
+            if inode.metadata.file_type != FileType::Dir {
+                return Err(SystemError::ENOTDIR);
+            }
+        }
+
+        // 如果有重名的，则返回
+        if entry.children.contains_key(&Keyer::from_str(name)) {
+            return Err(SystemError::EEXIST);
+        }
+
+        // 创建Entry-inode
+        let result = Arc::new(LockedRamfsEntry(SpinLock::new(RamfsEntry {
+            parent: entry.self_ref.clone(),
+            self_ref: Weak::default(),
+            children: BTreeMap::new(),
+            inode: Arc::new(LockedRamFSInode(SpinLock::new(RamFSInode::new_with_data(
+                file_type, mode, data,
+            )))),
+            fs: entry.fs.clone(),
             special_node: None,
             name: String::from(name),
         })));
@@ -643,22 +614,8 @@
             parent: entry.self_ref.clone(),
             self_ref: Weak::default(),
             children: BTreeMap::new(),
-<<<<<<< HEAD
-            inode: Arc::new(LockedInode(SpinLock::new(RamfsInode::new(
+            inode: Arc::new(LockedRamFSInode(SpinLock::new(RamFSInode::new(
                 FileType::Pipe,
-=======
-            data: Vec::new(),
-            metadata: Metadata {
-                dev_id: 0,
-                inode_id: generate_inode_id(),
-                size: 0,
-                blk_size: 0,
-                blocks: 0,
-                atime: PosixTimeSpec::default(),
-                mtime: PosixTimeSpec::default(),
-                ctime: PosixTimeSpec::default(),
-                file_type: FileType::Pipe,
->>>>>>> 6fc066ac
                 mode,
             )))),
             fs: entry.fs.clone(),
