mod utils;

use core::any::Any;
use core::intrinsics::unlikely;

use crate::filesystem::vfs::FSMAKER;
use crate::libs::rwlock::RwLock;
use crate::{
    driver::base::device::device_number::DeviceNumber,
    filesystem::vfs::{core::generate_inode_id, FileType},
    ipc::pipe::LockedPipeInode,
<<<<<<< HEAD
    libs::spinlock::SpinLock,
=======
    libs::casting::DowncastArc,
    libs::spinlock::{SpinLock, SpinLockGuard},
>>>>>>> 06560afa
    time::TimeSpec,
};

use alloc::{
    collections::BTreeMap,
    string::String,
    sync::{Arc, Weak},
    vec::Vec,
};
use system_error::SystemError;

use self::utils::Keyer;

use super::vfs::{
    cache::DefaultDCache, file::FilePrivateData, syscall::ModeType, FileSystem, FileSystemMaker,
    FsInfo, IndexNode, Metadata, SpecialNodeData,
};
use super::vfs::{Magic, SuperBlock};

/// RamFS的inode名称的最大长度
const RAMFS_MAX_NAMELEN: usize = 64;
const RAMFS_BLOCK_SIZE: u64 = 512;
#[derive(Debug)]
pub struct RamFS {
    root: Arc<LockedEntry>,
    cache: Arc<DefaultDCache>,
    super_block: RwLock<SuperBlock>,
}

impl RamFS {
    pub fn new() -> Arc<Self> {
        let root = Arc::new(LockedEntry(SpinLock::new(Entry {
            name: String::new(),
            inode: Arc::new(LockedInode(SpinLock::new(RamfsInode::new(
                FileType::Dir,
                ModeType::from_bits_truncate(0o777),
            )))),
            parent: Weak::new(),
            self_ref: Weak::new(),
            children: BTreeMap::new(),
            fs: Weak::new(),
            special_node: None,
        })));
        let ret = Arc::new(RamFS {
            root,
            cache: Arc::new(DefaultDCache::new(None)),
            super_block: RwLock::new(SuperBlock::new(
                Magic::RAMFS_MAGIC,
                RAMFS_BLOCK_SIZE,
                RAMFS_MAX_NAMELEN as u64,
            )),
        });
        {
            let mut entry = ret.root.0.lock();
            entry.parent = Arc::downgrade(&ret.root);
            entry.self_ref = Arc::downgrade(&ret.root);
            entry.fs = Arc::downgrade(&ret);
        }
        ret
    }

    pub fn make_ramfs() -> Result<Arc<dyn FileSystem + 'static>, SystemError> {
        let fs = RamFS::new();
        return Ok(fs);
    }
}

#[distributed_slice(FSMAKER)]
static RAMFSMAKER: FileSystemMaker = FileSystemMaker::new(
    "ramfs",
    &(RamFS::make_ramfs as fn() -> Result<Arc<dyn FileSystem + 'static>, SystemError>),
);

impl FileSystem for RamFS {
    fn root_inode(&self) -> Arc<dyn super::vfs::IndexNode> {
        self.root.clone()
    }

    fn info(&self) -> FsInfo {
        FsInfo {
            blk_dev_id: 0,
            max_name_len: RAMFS_MAX_NAMELEN,
        }
    }

    /// @brief 本函数用于实现动态转换。
    /// 具体的文件系统在实现本函数时，最简单的方式就是：直接返回self
    fn as_any_ref(&self) -> &dyn Any {
        self
    }

    fn name(&self) -> &str {
        "ramfs"
    }

    fn dcache(&self) -> Result<Arc<DefaultDCache>, SystemError> {
        Ok(self.cache.clone())
    }

    fn super_block(&self) -> SuperBlock {
        self.super_block.read().clone()
    }
}

#[derive(Debug)]
pub struct RamfsInode {
    /// 元数据
    metadata: Metadata,
    /// 数据块
    data: Vec<u8>,
}

#[derive(Debug)]
pub struct LockedInode(SpinLock<RamfsInode>);

#[derive(Debug)]
pub struct Entry {
    /// 目录名
    name: String,
    /// 文件节点
    inode: Arc<LockedInode>,
    /// 父目录
    parent: Weak<LockedEntry>,
    /// 自引用
    self_ref: Weak<LockedEntry>,
    /// 子目录
    children: BTreeMap<Keyer, Arc<LockedEntry>>,
    /// 目录所属文件系统
    fs: Weak<RamFS>,

    special_node: Option<SpecialNodeData>,
}

#[derive(Debug)]
pub struct LockedEntry(SpinLock<Entry>);

impl RamfsInode {
    pub fn new(file_type: FileType, mode: ModeType) -> RamfsInode {
        RamfsInode {
            data: Vec::new(),
            metadata: Metadata::new(file_type, mode),
        }
    }

    pub fn from(file_type: FileType, mode: ModeType, data: usize) -> RamfsInode {
        RamfsInode {
            data: Vec::new(),

            metadata: Metadata {
                dev_id: 0,
                inode_id: generate_inode_id(),
                size: 0,
                blk_size: 0,
                blocks: 0,
                atime: TimeSpec::default(),
                mtime: TimeSpec::default(),
                ctime: TimeSpec::default(),
                file_type,
                mode,
                nlinks: 1,
                uid: 0,
                gid: 0,
                raw_dev: DeviceNumber::from(data as u32),
            },
        }
    }
}
<<<<<<< HEAD

impl IndexNode for LockedEntry {
=======
#[distributed_slice(FSMAKER)]
static RAMFSMAKER: FileSystemMaker = FileSystemMaker::new(
    "ramfs",
    &(RamFS::make_ramfs as fn() -> Result<Arc<dyn FileSystem + 'static>, SystemError>),
);

impl IndexNode for LockedRamFSInode {
>>>>>>> 06560afa
    fn truncate(&self, len: usize) -> Result<(), SystemError> {
        let entry = self.0.lock();
        let mut inode = entry.inode.0.lock();

        //如果是文件夹，则报错
        if inode.metadata.file_type == FileType::Dir {
            return Err(SystemError::EINVAL);
        }

        //当前文件长度大于_len才进行截断，否则不操作
        if inode.data.len() > len {
            inode.data.resize(len, 0);
        }

        Ok(())
    }

<<<<<<< HEAD
    fn close(&self, _data: &mut FilePrivateData) -> Result<(), SystemError> {
        Ok(())
=======
    fn close(&self, _data: SpinLockGuard<FilePrivateData>) -> Result<(), SystemError> {
        return Ok(());
>>>>>>> 06560afa
    }

    fn open(
        &self,
        _data: SpinLockGuard<FilePrivateData>,
        _mode: &super::vfs::file::FileMode,
    ) -> Result<(), SystemError> {
        return Ok(());
    }

    fn read_at(
        &self,
        offset: usize,
        len: usize,
        buf: &mut [u8],
        _data: SpinLockGuard<FilePrivateData>,
    ) -> Result<usize, SystemError> {
        if buf.len() < len {
            return Err(SystemError::EINVAL);
        }
        // 加锁
        let entry = self.0.lock();

        let inode = entry.inode.0.lock();

        // 检查当前inode是否为一个文件夹，如果是的话，就返回错误
        if inode.metadata.file_type == FileType::Dir {
            return Err(SystemError::EISDIR);
        }

        let start = inode.data.len().min(offset);
        let end = inode.data.len().min(offset + len);

        // buffer空间不足
        if buf.len() < (end - start) {
            return Err(SystemError::ENOBUFS);
        }

        // 拷贝数据
        let src = &inode.data[start..end];
        buf[0..src.len()].copy_from_slice(src);
        return Ok(src.len());
    }

    fn write_at(
        &self,
        offset: usize,
        len: usize,
        buf: &[u8],
        _data: SpinLockGuard<FilePrivateData>,
    ) -> Result<usize, SystemError> {
        if buf.len() < len {
            return Err(SystemError::EINVAL);
        }

        // 加锁
        let entry = self.0.lock();
        let mut inode = entry.inode.0.lock();

        // 检查当前inode是否为一个文件夹，如果是的话，就返回错误
        if inode.metadata.file_type == FileType::Dir {
            return Err(SystemError::EISDIR);
        }

        let data: &mut Vec<u8> = &mut inode.data;

        // 如果文件大小比原来的大，那就resize这个数组
        if offset + len > data.len() {
            data.resize(offset + len, 0);
        }

        let target = &mut data[offset..offset + len];
        target.copy_from_slice(&buf[0..len]);

        return Ok(len);
    }

    fn fs(&self) -> Arc<dyn FileSystem> {
        self.0.lock().fs.upgrade().unwrap()
    }

    fn as_any_ref(&self) -> &dyn core::any::Any {
        self
    }

    fn metadata(&self) -> Result<Metadata, SystemError> {
        let entry = self.0.lock();
        let inode = entry.inode.0.lock();
        let mut metadata = inode.metadata.clone();

        metadata.size = inode.data.len() as i64;

        drop(inode);
        drop(entry);

        return Ok(metadata);
    }

    fn set_metadata(&self, metadata: &Metadata) -> Result<(), SystemError> {
        let entry = self.0.lock();
        let mut inode = entry.inode.0.lock();
        inode.metadata.atime = metadata.atime;
        inode.metadata.mtime = metadata.mtime;
        inode.metadata.ctime = metadata.ctime;
        inode.metadata.mode = metadata.mode;
        inode.metadata.uid = metadata.uid;
        inode.metadata.gid = metadata.gid;

        return Ok(());
    }

    fn resize(&self, len: usize) -> Result<(), SystemError> {
        let entry = self.0.lock();
        let mut inode = entry.inode.0.lock();
        if inode.metadata.file_type == FileType::File {
            inode.data.resize(len, 0);
            return Ok(());
        }
        return Err(SystemError::EINVAL);
    }

    fn create_with_data(
        &self,
        name: &str,
        file_type: FileType,
        mode: ModeType,
        data: usize,
    ) -> Result<Arc<dyn IndexNode>, SystemError> {
        // 获取当前inode
        let mut entry = self.0.lock();
        {
            let inode = entry.inode.0.lock();
            // 如果当前inode不是文件夹，则返回
            if inode.metadata.file_type != FileType::Dir {
                return Err(SystemError::ENOTDIR);
            }
        }

        // 如果有重名的，则返回
        if entry.children.contains_key(&Keyer::from_str(name)) {
            return Err(SystemError::EEXIST);
        }

        // 创建Entry-inode
        let result = Arc::new(LockedEntry(SpinLock::new(Entry {
            parent: entry.self_ref.clone(),
            self_ref: Weak::default(),
            children: BTreeMap::new(),
            inode: Arc::new(LockedInode(SpinLock::new(RamfsInode::from(
                file_type, mode, data,
            )))),
            fs: entry.fs.clone(),
            special_node: None,
            name: String::from(name),
        })));

        // 初始化inode的自引用的weak指针
        result.0.lock().self_ref = Arc::downgrade(&result);

        // 将子inode插入父inode的B树中
        entry
            .children
            .insert(Keyer::from_entry(&result), result.clone());
        return Ok(result);
    }

    /// Not Stable, waiting for improvement
    fn link(&self, name: &str, other: &Arc<dyn IndexNode>) -> Result<(), SystemError> {
        let other: &LockedEntry = other
            .downcast_ref::<LockedEntry>()
            .ok_or(SystemError::EPERM)?;

        let mut entry = self.0.lock();
        let other_entry = other.0.lock();
        let mut other_inode = other_entry.inode.0.lock();
        {
            let inode = entry.inode.0.lock();

            // 如果当前inode不是文件夹，那么报错
            if inode.metadata.file_type != FileType::Dir {
                return Err(SystemError::ENOTDIR);
            }
        }
        // 如果另一个inode是文件夹，那么也报错
        if other_inode.metadata.file_type == FileType::Dir {
            return Err(SystemError::EISDIR);
        }

        // 如果当前文件夹下已经有同名文件，也报错。
        if entry.children.contains_key(&Keyer::from_str(name)) {
            return Err(SystemError::EEXIST);
        }

        // 创建新Entry指向other inode
        // 并插入子目录序列
        let to_insert = Arc::new(LockedEntry(SpinLock::new(Entry {
            name: String::from(name),
            inode: other_entry.inode.clone(),
            parent: entry.self_ref.clone(),
            self_ref: Weak::new(),
            children: BTreeMap::new(), // File should not have children
            fs: other_entry.fs.clone(),
            special_node: other_entry.special_node.clone(),
        })));
        entry
            .children
            .insert(Keyer::from_entry(&to_insert), to_insert);

        // 增加硬链接计数
        other_inode.metadata.nlinks += 1;

        return Ok(());
    }

    fn unlink(&self, name: &str) -> Result<(), SystemError> {
        let mut entry = self.0.lock();
        {
            let inode = entry.inode.0.lock();
            // 如果当前inode不是目录，那么也没有子目录/文件的概念了，因此要求当前inode的类型是目录
            if inode.metadata.file_type != FileType::Dir {
                return Err(SystemError::ENOTDIR);
            }
        }
        // 不允许删除当前文件夹，也不允许删除上一个目录
        if name == "." || name == ".." {
            return Err(SystemError::ENOTEMPTY);
        }
        {
            // 获得要删除的文件的inode
            let to_del_entry = entry
                .children
                .get(&Keyer::from_str(name))
                .ok_or(SystemError::ENOENT)?
                .0
                .lock();
            let mut to_del_node = to_del_entry.inode.0.lock();

            if to_del_node.metadata.file_type == FileType::Dir {
                return Err(SystemError::EPERM);
            }
            // 减少硬链接计数
            to_del_node.metadata.nlinks -= 1;
        }
        // 在当前目录中删除这个子目录项
        entry.children.remove(&Keyer::from_str(name));

        return Ok(());
    }

    fn rmdir(&self, name: &str) -> Result<(), SystemError> {
        let mut entry = self.0.lock();
        {
            let inode = entry.inode.0.lock();

            // 如果当前inode不是目录，那么也没有子目录/文件的概念了，因此要求当前inode的类型是目录
            if inode.metadata.file_type != FileType::Dir {
                return Err(SystemError::ENOTDIR);
            }
        }
        // Gain keyer
        let keyer = Keyer::from_str(name);
        {
            // 获得要删除的文件夹的inode
            let to_del_ent = entry
                .children
                .get(&keyer)
                .ok_or(SystemError::ENOENT)?
                .0
                .lock();
            let mut to_del_nod = to_del_ent.inode.0.lock();
            if to_del_nod.metadata.file_type != FileType::Dir {
                return Err(SystemError::ENOTDIR);
            }

            to_del_nod.metadata.nlinks -= 1;
        }
        // 在当前目录中删除这个子目录项
        entry.children.remove(&keyer);
        return Ok(());
    }

    fn move_to(
        &self,
        old_name: &str,
        target: &Arc<dyn IndexNode>,
        new_name: &str,
    ) -> Result<(), SystemError> {
        let inode: Arc<dyn IndexNode> = self.find(old_name)?;
        // 修改其对父节点的引用
        inode
            .downcast_ref::<LockedRamFSInode>()
            .ok_or(SystemError::EPERM)?
            .0
            .lock()
            .parent = Arc::downgrade(
            &target
                .clone()
                .downcast_arc::<LockedRamFSInode>()
                .ok_or(SystemError::EPERM)?,
        );

        // 在新的目录下创建一个硬链接
        target.link(new_name, &inode)?;

        // 取消现有的目录下的这个硬链接
        if let Err(e) = self.unlink(old_name) {
            // 当操作失败时回退操作
            target.unlink(new_name)?;
            return Err(e);
        }

        return Ok(());
    }

    fn find(&self, name: &str) -> Result<Arc<dyn IndexNode>, SystemError> {
        let entry = self.0.lock();
        let inode = entry.inode.0.lock();

        if inode.metadata.file_type != FileType::Dir {
            return Err(SystemError::ENOTDIR);
        }

        match name {
            "" | "." => Ok(entry.self_ref.upgrade().ok_or(SystemError::ENOENT)?),

            ".." => Ok(entry.parent.upgrade().ok_or(SystemError::ENOENT)?),
            name => {
                // 在子目录项中查找
                Ok(entry
                    .children
                    .get(&Keyer::from_str(name))
                    .ok_or(SystemError::ENOENT)?
                    .clone())
            }
        }
    }

    /// Potential panic
    fn get_entry_name(&self, ino: crate::filesystem::vfs::InodeId) -> Result<String, SystemError> {
        let entry = self.0.lock();
        let inode = entry.inode.0.lock();
        if inode.metadata.file_type != FileType::Dir {
            return Err(SystemError::ENOTDIR);
        }

        match ino.into() {
            0 => Ok(String::from(".")),
            1 => Ok(String::from("..")),
            ino => {
                let mut key: Vec<String> = entry
                    .children
                    .iter()
                    .filter_map(|(_, value)| {
                        if value.0.lock().inode.0.lock().metadata.inode_id.into() == ino {
                            return Some(value.0.lock().name.clone());
                        }
                        None
                    })
                    .collect();

                match key.len() {
                    0 => Err(SystemError::ENOENT),
                    1 => Ok(key.remove(0)),
                    _ => panic!("Ramfs get_entry_name: key.len()={key_len}>1, current inode_id={inode_id:?}, to find={to_find:?}", key_len=key.len(), inode_id = inode.metadata.inode_id, to_find=ino)
                }
            }
        }
    }

    fn list(&self) -> Result<Vec<String>, SystemError> {
        // kinfo!("Call Ramfs::list");
        let info = self.metadata()?;
        if info.file_type != FileType::Dir {
            return Err(SystemError::ENOTDIR);
        }

        let mut keys: Vec<String> = Vec::new();
        keys.push(String::from("."));
        keys.push(String::from(".."));
        keys.append(
            &mut self
                .0
                .lock()
                .children
                .keys()
                .map(|k| k.get().unwrap_or(String::from("[unknown_filename]")))
                .collect(),
        );

        return Ok(keys);
    }

    fn mknod(
        &self,
        filename: &str,
        mode: ModeType,
        _dev_t: DeviceNumber,
    ) -> Result<Arc<dyn IndexNode>, SystemError> {
        let mut entry = self.0.lock();
        {
            let inode = entry.inode.0.lock();
            if inode.metadata.file_type != FileType::Dir {
                return Err(SystemError::ENOTDIR);
            }
        }
        // 判断需要创建的类型
        if unlikely(mode.contains(ModeType::S_IFREG)) {
            // 普通文件
            return self.create(filename, FileType::File, mode);
        }

        let nod = Arc::new(LockedEntry(SpinLock::new(Entry {
            parent: entry.self_ref.clone(),
            self_ref: Weak::default(),
            children: BTreeMap::new(),
            inode: Arc::new(LockedInode(SpinLock::new(RamfsInode::new(
                FileType::Pipe,
                mode,
            )))),
            fs: entry.fs.clone(),
            special_node: None,
            name: String::from(filename),
        })));

        nod.0.lock().self_ref = Arc::downgrade(&nod);
        if mode.contains(ModeType::S_IFIFO) {
            nod.0.lock().inode.0.lock().metadata.file_type = FileType::Pipe;
            // 创建pipe文件
            let pipe_inode = LockedPipeInode::new();
            // 设置special_node
            nod.0.lock().special_node = Some(SpecialNodeData::Pipe(pipe_inode));
        } else if mode.contains(ModeType::S_IFBLK) {
            nod.0.lock().inode.0.lock().metadata.file_type = FileType::BlockDevice;
            unimplemented!() // Todo
        } else if mode.contains(ModeType::S_IFCHR) {
            nod.0.lock().inode.0.lock().metadata.file_type = FileType::CharDevice;
            unimplemented!() // Todo
        }

        entry.children.insert(
            Keyer::from_str(String::from(filename).to_uppercase().as_str()),
            nod.clone(),
        );
        return Ok(nod);
    }

    fn special_node(&self) -> Option<SpecialNodeData> {
        self.0.lock().special_node.clone()
    }

    fn key(&self) -> Result<String, SystemError> {
        Ok(self.0.lock().name.clone())
    }

    fn parent(&self) -> Result<Arc<dyn IndexNode>, SystemError> {
        match self.0.lock().parent.upgrade() {
            Some(pptr) => Ok(pptr.clone()),
            None => Err(SystemError::ENOENT),
        }
    }

    /// # 用于重命名内存中的文件或目录
    fn rename(&self, _old_name: &str, _new_name: &str) -> Result<(), SystemError> {
        let old_inode: Arc<dyn IndexNode> = self.find(_old_name)?;
        // 在新的目录下创建一个硬链接
        self.link(_new_name, &old_inode)?;

        // 取消现有的目录下的这个硬链接
        if let Err(err) = self.unlink(_old_name) {
            // 如果取消失败，那就取消新的目录下的硬链接
            self.unlink(_new_name)?;
            return Err(err);
        }

        return Ok(());
    }
}<|MERGE_RESOLUTION|>--- conflicted
+++ resolved
@@ -9,12 +9,8 @@
     driver::base::device::device_number::DeviceNumber,
     filesystem::vfs::{core::generate_inode_id, FileType},
     ipc::pipe::LockedPipeInode,
-<<<<<<< HEAD
-    libs::spinlock::SpinLock,
-=======
     libs::casting::DowncastArc,
     libs::spinlock::{SpinLock, SpinLockGuard},
->>>>>>> 06560afa
     time::TimeSpec,
 };
 
@@ -39,14 +35,14 @@
 const RAMFS_BLOCK_SIZE: u64 = 512;
 #[derive(Debug)]
 pub struct RamFS {
-    root: Arc<LockedEntry>,
+    root: Arc<LockedRamfsEntry>,
     cache: Arc<DefaultDCache>,
     super_block: RwLock<SuperBlock>,
 }
 
 impl RamFS {
     pub fn new() -> Arc<Self> {
-        let root = Arc::new(LockedEntry(SpinLock::new(Entry {
+        let root = Arc::new(LockedRamfsEntry(SpinLock::new(RamfsEntry {
             name: String::new(),
             inode: Arc::new(LockedInode(SpinLock::new(RamfsInode::new(
                 FileType::Dir,
@@ -131,17 +127,17 @@
 pub struct LockedInode(SpinLock<RamfsInode>);
 
 #[derive(Debug)]
-pub struct Entry {
+pub struct RamfsEntry {
     /// 目录名
     name: String,
     /// 文件节点
     inode: Arc<LockedInode>,
     /// 父目录
-    parent: Weak<LockedEntry>,
+    parent: Weak<LockedRamfsEntry>,
     /// 自引用
-    self_ref: Weak<LockedEntry>,
+    self_ref: Weak<LockedRamfsEntry>,
     /// 子目录
-    children: BTreeMap<Keyer, Arc<LockedEntry>>,
+    children: BTreeMap<Keyer, Arc<LockedRamfsEntry>>,
     /// 目录所属文件系统
     fs: Weak<RamFS>,
 
@@ -149,7 +145,7 @@
 }
 
 #[derive(Debug)]
-pub struct LockedEntry(SpinLock<Entry>);
+pub struct LockedRamfsEntry(SpinLock<RamfsEntry>);
 
 impl RamfsInode {
     pub fn new(file_type: FileType, mode: ModeType) -> RamfsInode {
@@ -182,18 +178,8 @@
         }
     }
 }
-<<<<<<< HEAD
-
-impl IndexNode for LockedEntry {
-=======
-#[distributed_slice(FSMAKER)]
-static RAMFSMAKER: FileSystemMaker = FileSystemMaker::new(
-    "ramfs",
-    &(RamFS::make_ramfs as fn() -> Result<Arc<dyn FileSystem + 'static>, SystemError>),
-);
-
-impl IndexNode for LockedRamFSInode {
->>>>>>> 06560afa
+
+impl IndexNode for LockedRamfsEntry {
     fn truncate(&self, len: usize) -> Result<(), SystemError> {
         let entry = self.0.lock();
         let mut inode = entry.inode.0.lock();
@@ -211,13 +197,8 @@
         Ok(())
     }
 
-<<<<<<< HEAD
-    fn close(&self, _data: &mut FilePrivateData) -> Result<(), SystemError> {
-        Ok(())
-=======
     fn close(&self, _data: SpinLockGuard<FilePrivateData>) -> Result<(), SystemError> {
         return Ok(());
->>>>>>> 06560afa
     }
 
     fn open(
@@ -362,7 +343,7 @@
         }
 
         // 创建Entry-inode
-        let result = Arc::new(LockedEntry(SpinLock::new(Entry {
+        let result = Arc::new(LockedRamfsEntry(SpinLock::new(RamfsEntry {
             parent: entry.self_ref.clone(),
             self_ref: Weak::default(),
             children: BTreeMap::new(),
@@ -386,8 +367,8 @@
 
     /// Not Stable, waiting for improvement
     fn link(&self, name: &str, other: &Arc<dyn IndexNode>) -> Result<(), SystemError> {
-        let other: &LockedEntry = other
-            .downcast_ref::<LockedEntry>()
+        let other: &LockedRamfsEntry = other
+            .downcast_ref::<LockedRamfsEntry>()
             .ok_or(SystemError::EPERM)?;
 
         let mut entry = self.0.lock();
@@ -413,7 +394,7 @@
 
         // 创建新Entry指向other inode
         // 并插入子目录序列
-        let to_insert = Arc::new(LockedEntry(SpinLock::new(Entry {
+        let to_insert = Arc::new(LockedRamfsEntry(SpinLock::new(RamfsEntry {
             name: String::from(name),
             inode: other_entry.inode.clone(),
             parent: entry.self_ref.clone(),
@@ -508,14 +489,14 @@
         let inode: Arc<dyn IndexNode> = self.find(old_name)?;
         // 修改其对父节点的引用
         inode
-            .downcast_ref::<LockedRamFSInode>()
+            .downcast_ref::<LockedRamfsEntry>()
             .ok_or(SystemError::EPERM)?
             .0
             .lock()
             .parent = Arc::downgrade(
             &target
                 .clone()
-                .downcast_arc::<LockedRamFSInode>()
+                .downcast_arc::<LockedRamfsEntry>()
                 .ok_or(SystemError::EPERM)?,
         );
 
@@ -629,7 +610,7 @@
             return self.create(filename, FileType::File, mode);
         }
 
-        let nod = Arc::new(LockedEntry(SpinLock::new(Entry {
+        let nod = Arc::new(LockedRamfsEntry(SpinLock::new(RamfsEntry {
             parent: entry.self_ref.clone(),
             self_ref: Weak::default(),
             children: BTreeMap::new(),
