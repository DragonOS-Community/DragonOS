use core::{intrinsics::unlikely, ops::BitAnd};

use alloc::{
    string::ToString,
    sync::{Arc, Weak},
};
use log::warn;
use system_error::SystemError;

use crate::{
    driver::base::kobject::KObject,
    filesystem::{
        kernfs::{
            callback::{KernCallbackData, KernFSCallback, KernInodePrivateData},
            KernFSInode,
        },
        sysfs::{SysFSOps, SysFSOpsSupport},
        vfs::{InodeMode, PollStatus},
    },
};

use super::{Attribute, BinAttribute, SysFS, SysFSKernPrivateData};

#[derive(Debug)]
pub struct SysKernFilePriv {
    attribute: Option<&'static dyn Attribute>,
    /// bin attribute和attribute二选一，只能有一个为Some
    bin_attribute: Option<Arc<dyn BinAttribute>>,
    /// 当前文件对应的kobject
    kobj: Weak<dyn KObject>,
}

impl SysKernFilePriv {
    pub fn new(
        kobj: &Arc<dyn KObject>,
        attribute: Option<&'static dyn Attribute>,
        bin_attribute: Option<Arc<dyn BinAttribute>>,
    ) -> Self {
        if attribute.is_none() && bin_attribute.is_none() {
            panic!("attribute and bin_attribute can't be both None");
        }
        if attribute.is_some() && bin_attribute.is_some() {
            panic!("attribute and bin_attribute can't be both Some");
        }

        let kobj = Arc::downgrade(kobj);
        return Self {
            kobj,
            attribute,
            bin_attribute,
        };
    }

    #[allow(dead_code)]
    #[inline]
    pub fn attribute(&self) -> Option<&'static dyn Attribute> {
        self.attribute
    }

    pub fn callback_read(&self, buf: &mut [u8], offset: usize) -> Result<usize, SystemError> {
        if let Some(attribute) = self.attribute {
            // 当前文件所指向的kobject已经被释放
            let kobj = self.kobj.upgrade().expect("kobj is None");
            let len = attribute.show(kobj, buf)?;
            if offset > 0 {
                if len <= offset {
                    return Ok(0);
                }
                let len = len - offset;
                buf.copy_within(offset..offset + len, 0);
                buf[len] = 0;
            }
            return Ok(len);
        } else if let Some(bin_attribute) = self.bin_attribute.as_ref() {
            // 当前文件所指向的kobject已经被释放
            let kobj = self.kobj.upgrade().expect("kobj is None");
            return bin_attribute.read(kobj, buf, offset);
        } else {
            panic!("attribute and bin_attribute can't be both None");
        }
    }

    pub fn callback_write(&self, buf: &[u8], offset: usize) -> Result<usize, SystemError> {
        if let Some(attribute) = self.attribute {
            // 当前文件所指向的kobject已经被释放
            let kobj = self.kobj.upgrade().expect("kobj is None");
            return attribute.store(kobj, buf);
        } else if let Some(bin_attribute) = self.bin_attribute.as_ref() {
            // 当前文件所指向的kobject已经被释放
            let kobj = self.kobj.upgrade().expect("kobj is None");
            return bin_attribute.write(kobj, buf, offset);
        } else {
            panic!("attribute and bin_attribute can't be both None");
        }
    }
}

impl SysFS {
    /// 为指定的kobject创建一个属性文件
    ///
    /// ## 参数
    ///
    /// - `kobj` 要创建属性文件的kobject
    /// - `attr` 属性
    pub fn create_file(
        &self,
        kobj: &Arc<dyn KObject>,
        attr: &'static dyn Attribute,
    ) -> Result<(), SystemError> {
        let inode = kobj.inode().ok_or(SystemError::EINVAL)?;
        return self.add_file_with_mode(&inode, attr, attr.mode());
    }

    // https://code.dragonos.org.cn/xref/linux-6.1.9/fs/sysfs/file.c?fi=sysfs_add_file_mode_ns#271
    pub(super) fn add_file_with_mode(
        &self,
        parent: &Arc<KernFSInode>,
        attr: &'static dyn Attribute,
        mode: InodeMode,
    ) -> Result<(), SystemError> {
        let x = parent.private_data_mut();
        let kobj: Arc<dyn KObject>;
        if let Some(KernInodePrivateData::SysFS(SysFSKernPrivateData::Dir(dt))) = x.as_ref() {
            kobj = dt.kobj().unwrap();
        } else {
            drop(x);
            let path = self.kernfs_path(parent);
            panic!("parent '{path}' is not a dir");
        }
        drop(x);

        let sysfs_ops: &dyn SysFSOps = kobj.kobj_type().unwrap().sysfs_ops().ok_or_else(|| {
            warn!("missing sysfs attribute operations for kobject: {kobj:?}");
            SystemError::EINVAL
        })?;

        // assume that all sysfs ops are preallocated.

        let sys_support = sysfs_ops.support(attr);

        let kern_callback: &'static dyn KernFSCallback;
        if sys_support.contains(SysFSOpsSupport::ATTR_SHOW)
            && sys_support.contains(SysFSOpsSupport::ATTR_STORE)
        {
            kern_callback = &PreallocKFOpsRW;
        } else if sys_support.contains(SysFSOpsSupport::ATTR_SHOW) {
            kern_callback = &PreallocKFOpsReadOnly;
        } else if sys_support.contains(SysFSOpsSupport::ATTR_STORE) {
            kern_callback = &PreallocKFOpsWriteOnly;
        } else {
            kern_callback = &PreallocKFOpsEmpty;
        }

        let sys_priv = SysFSKernPrivateData::File(SysKernFilePriv::new(&kobj, Some(attr), None));
        let r = parent.add_file(
            attr.name().to_string(),
<<<<<<< HEAD
            mode.bitand(InodeMode::from_bits_truncate(0o777)),
=======
            mode.bitand(ModeType::S_IRWXUGO),
>>>>>>> d239b7b4
            Some(4096),
            Some(KernInodePrivateData::SysFS(sys_priv)),
            Some(kern_callback),
        );

        if let Err(e) = r {
            if e == SystemError::EEXIST {
                self.warn_duplicate(parent, attr.name());
            }

            return Err(e);
        }
        return Ok(());
    }

    /// 在sysfs中删除某个kobject的属性文件
    ///
    /// 如果属性文件不存在，则发出一个警告
    ///
    /// ## 参数
    ///
    /// - `kobj` 要删除属性文件的kobject
    /// - `attr` 属性
    pub fn remove_file(&self, kobj: &Arc<dyn KObject>, attr: &'static dyn Attribute) {
        let parent = kobj.inode();

        if let Some(parent) = parent {
            let r = parent.remove(attr.name());
            if unlikely(r.is_err()) {
                warn!(
                    "failed to remove file '{}' from '{}'",
                    attr.name(),
                    kobj.name()
                );
            }
        }
    }

    /// 在sysfs中，为指定的kobject创建一个动态申请的bin属性文件
    ///
    /// ## 参数
    ///
    /// - `kobj` 要创建属性文件的kobject
    /// - `attr` 属性
    ///
    /// 参考 https://code.dragonos.org.cn/xref/linux-6.1.9/fs/sysfs/file.c#558
    pub fn create_bin_file(
        &self,
        kobj: &Arc<dyn KObject>,
        attr: &Arc<dyn BinAttribute>,
    ) -> Result<(), SystemError> {
        let inode = kobj.inode().ok_or(SystemError::EINVAL)?;
        return self.add_bin_file_with_mode(&inode, attr, attr.mode());
    }

    /// 在sysfs中删除某个kobject的bin属性文件
    ///
    /// 如果属性文件不存在，则发出一个警告
    #[allow(dead_code)]
    pub fn remove_bin_file(&self, kobj: &Arc<dyn KObject>, attr: &Arc<dyn BinAttribute>) {
        let parent = kobj.inode();

        if let Some(parent) = parent {
            let r = parent.remove(attr.name());
            if unlikely(r.is_err()) {
                warn!(
                    "failed to remove file '{}' from '{}'",
                    attr.name(),
                    kobj.name()
                );
            }
        }
    }

    /// 参考 https://code.dragonos.org.cn/xref/linux-6.1.9/fs/sysfs/file.c#304
    pub(super) fn add_bin_file_with_mode(
        &self,
        parent: &Arc<KernFSInode>,
        attr: &Arc<dyn BinAttribute>,
        mode: InodeMode,
    ) -> Result<(), SystemError> {
        let x = parent.private_data_mut();
        let kobj: Arc<dyn KObject>;
        if let Some(KernInodePrivateData::SysFS(SysFSKernPrivateData::Dir(dt))) = x.as_ref() {
            kobj = dt.kobj().unwrap();
        } else {
            drop(x);
            let path = self.kernfs_path(parent);
            panic!("parent '{path}' is not a dir");
        }
        drop(x);

        let kern_callback: &'static dyn KernFSCallback;
        let bin_support = attr.support_battr();

        if bin_support.contains(SysFSOpsSupport::BATTR_READ)
            && bin_support.contains(SysFSOpsSupport::BATTR_WRITE)
        {
            kern_callback = &PreallocKFOpsRW;
        } else if bin_support.contains(SysFSOpsSupport::BATTR_READ) {
            kern_callback = &PreallocKFOpsReadOnly;
        } else if bin_support.contains(SysFSOpsSupport::BATTR_WRITE) {
            kern_callback = &PreallocKFOpsWriteOnly;
        } else {
            kern_callback = &PreallocKFOpsEmpty;
        }

        let sys_priv =
            SysFSKernPrivateData::File(SysKernFilePriv::new(&kobj, None, Some(attr.clone())));
        let r = parent.add_file(
            attr.name().to_string(),
<<<<<<< HEAD
            mode.bitand(InodeMode::from_bits_truncate(0o777)),
=======
            mode.bitand(ModeType::S_IRWXUGO),
>>>>>>> d239b7b4
            Some(attr.size()),
            Some(KernInodePrivateData::SysFS(sys_priv)),
            Some(kern_callback),
        );

        if let Err(e) = r {
            if e == SystemError::EEXIST {
                self.warn_duplicate(parent, attr.name());
            }

            return Err(e);
        }
        return Ok(());
    }
}

#[derive(Debug)]
struct PreallocKFOpsRW;

impl KernFSCallback for PreallocKFOpsRW {
    fn open(&self, _data: KernCallbackData) -> Result<(), SystemError> {
        return Ok(());
    }

    fn read(
        &self,
        data: KernCallbackData,
        buf: &mut [u8],
        offset: usize,
    ) -> Result<usize, SystemError> {
        return data.callback_read(buf, offset);
    }

    fn write(
        &self,
        data: KernCallbackData,
        buf: &[u8],
        offset: usize,
    ) -> Result<usize, SystemError> {
        return data.callback_write(buf, offset);
    }

    #[inline]
    fn poll(&self, _data: KernCallbackData) -> Result<PollStatus, SystemError> {
        return Ok(PollStatus::READ | PollStatus::WRITE);
    }
}

#[derive(Debug)]
struct PreallocKFOpsReadOnly;

impl KernFSCallback for PreallocKFOpsReadOnly {
    fn open(&self, _data: KernCallbackData) -> Result<(), SystemError> {
        return Ok(());
    }

    fn read(
        &self,
        data: KernCallbackData,
        buf: &mut [u8],
        offset: usize,
    ) -> Result<usize, SystemError> {
        return data.callback_read(buf, offset);
    }

    fn write(
        &self,
        _data: KernCallbackData,
        _buf: &[u8],
        _offset: usize,
    ) -> Result<usize, SystemError> {
        return Err(SystemError::EPERM);
    }

    #[inline]
    fn poll(&self, _data: KernCallbackData) -> Result<PollStatus, SystemError> {
        return Ok(PollStatus::READ);
    }
}

#[derive(Debug)]
struct PreallocKFOpsWriteOnly;

impl KernFSCallback for PreallocKFOpsWriteOnly {
    fn open(&self, _data: KernCallbackData) -> Result<(), SystemError> {
        return Ok(());
    }

    fn read(
        &self,
        _data: KernCallbackData,
        _buf: &mut [u8],
        _offset: usize,
    ) -> Result<usize, SystemError> {
        return Err(SystemError::EPERM);
    }

    fn write(
        &self,
        data: KernCallbackData,
        buf: &[u8],
        offset: usize,
    ) -> Result<usize, SystemError> {
        return data.callback_write(buf, offset);
    }

    #[inline]
    fn poll(&self, _data: KernCallbackData) -> Result<PollStatus, SystemError> {
        return Ok(PollStatus::WRITE);
    }
}

#[derive(Debug)]
struct PreallocKFOpsEmpty;

impl KernFSCallback for PreallocKFOpsEmpty {
    fn open(&self, _data: KernCallbackData) -> Result<(), SystemError> {
        return Ok(());
    }

    fn read(
        &self,
        _data: KernCallbackData,
        _buf: &mut [u8],
        _offset: usize,
    ) -> Result<usize, SystemError> {
        return Err(SystemError::EPERM);
    }

    fn write(
        &self,
        _data: KernCallbackData,
        _buf: &[u8],
        _offset: usize,
    ) -> Result<usize, SystemError> {
        return Err(SystemError::EPERM);
    }

    #[inline]
    fn poll(&self, _data: KernCallbackData) -> Result<PollStatus, SystemError> {
        return Ok(PollStatus::empty());
    }
}

pub fn sysfs_emit_str(buf: &mut [u8], s: &str) -> Result<usize, SystemError> {
    let len = if buf.len() > s.len() {
        s.len()
    } else {
        buf.len() - 1
    };
    buf[..len].copy_from_slice(&s.as_bytes()[..len]);
    buf[len] = b'\0';
    return Ok(len);
}<|MERGE_RESOLUTION|>--- conflicted
+++ resolved
@@ -154,11 +154,7 @@
         let sys_priv = SysFSKernPrivateData::File(SysKernFilePriv::new(&kobj, Some(attr), None));
         let r = parent.add_file(
             attr.name().to_string(),
-<<<<<<< HEAD
-            mode.bitand(InodeMode::from_bits_truncate(0o777)),
-=======
-            mode.bitand(ModeType::S_IRWXUGO),
->>>>>>> d239b7b4
+            mode.bitand(InodeMode::S_IRWXUGO),
             Some(4096),
             Some(KernInodePrivateData::SysFS(sys_priv)),
             Some(kern_callback),
@@ -270,11 +266,7 @@
             SysFSKernPrivateData::File(SysKernFilePriv::new(&kobj, None, Some(attr.clone())));
         let r = parent.add_file(
             attr.name().to_string(),
-<<<<<<< HEAD
-            mode.bitand(InodeMode::from_bits_truncate(0o777)),
-=======
-            mode.bitand(ModeType::S_IRWXUGO),
->>>>>>> d239b7b4
+            mode.bitand(InodeMode::S_IRWXUGO),
             Some(attr.size()),
             Some(KernInodePrivateData::SysFS(sys_priv)),
             Some(kern_callback),
