--- conflicted
+++ resolved
@@ -116,43 +116,6 @@
     return Ok(());
 }
 
-<<<<<<< HEAD
-fn root_partition() -> Result<Arc<Partition>, SystemError> {
-    #[cfg(target_arch = "x86_64")]
-    {
-        use crate::driver::base::block::block_device::BlockDevice;
-        use alloc::string::ToString;
-        if let Some(d) = crate::driver::block::virtio_blk::virtio_blk_0() {
-            return Ok(d.partitions()[0].clone());
-        }
-
-        if let Ok(d) = crate::driver::disk::ahci::get_disks_by_name("ahci_disk_0".to_string()) {
-            return Ok(d.0.lock().partitions[0].clone());
-        }
-
-        return Err(SystemError::ENXIO);
-    }
-
-    #[cfg(target_arch = "riscv64")]
-    {
-        use crate::driver::base::block::block_device::BlockDevice;
-
-        let virtio0 = crate::driver::block::virtio_blk::virtio_blk_0();
-        if virtio0.is_none() {
-            error!("Failed to get virtio_blk_0");
-            loop {
-                spin_loop();
-            }
-        }
-
-        let virtio0 = virtio0.unwrap();
-        return Ok(virtio0.partitions()[0].clone());
-    }
-}
-pub fn mount_root_fs() -> Result<(), SystemError> {
-    info!("Try to mount FAT32 as root fs...");
-    let partiton: Arc<Partition> = root_partition()?;
-=======
 pub fn mount_root_fs() -> Result<(), SystemError> {
     info!("Try to mount root fs...");
     block_dev_manager().print_gendisks();
@@ -167,7 +130,6 @@
             return None;
         })
         .ok_or(SystemError::ENODEV)?;
->>>>>>> 2b7818e8
 
     let fatfs: Result<Arc<FATFileSystem>, SystemError> = FATFileSystem::new(gendisk);
     if fatfs.is_err() {
