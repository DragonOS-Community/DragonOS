--- conflicted
+++ resolved
@@ -43,22 +43,11 @@
         let ramfs = RamFS::new();
         let rootfs = MountFS::new(ramfs, None);
         let root_inode = rootfs.root_inode();
-<<<<<<< HEAD
         
         test_fatfs();
         // 创建文件夹
         root_inode.create("proc", FileType::Dir, 0o777).expect("Failed to create /proc");
         root_inode.create("dev", FileType::Dir, 0o777).expect("Failed to create /dev");
-=======
-        let partiton:Arc<crate::io::disk_info::Partition>= ahci::get_disks_by_name("ahci_disk_0".to_string()).unwrap().0.lock().partitions[0].clone();
-        let fatfs:Result<Arc<FATFileSystem>, i32> = FATFileSystem::new(partiton);
-        if fatfs.is_err(){
-            kerror!("Failed to initialize fatfs, code={:?}", fatfs.err());
-        }
-        // 创建文件夹
-        root_inode.create("proc", FileType::Dir, 0o777).expect("Failed to create /proc");
-        // root_inode.create("dev", FileType::Dir, 0o777).expect("Failed to create /dev");
->>>>>>> b7bc739a
         // 创建procfs实例
         let procfs = ProcFS::new();
         kdebug!("proc created");
@@ -262,9 +251,6 @@
     kdebug!("size = {}, data={:?}", size, buf);
     let buf = String::from_utf8(buf).unwrap();
     kdebug!("data for /proc/{}/status: {}", pid, buf);
-<<<<<<< HEAD
-=======
-
 }
 
 // 解除进程注册测试
@@ -286,5 +272,4 @@
         "proc.list()={:?}",
         _p.list().expect("list /proc failed.")
     );
->>>>>>> b7bc739a
 }