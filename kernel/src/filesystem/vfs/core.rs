--- conflicted
+++ resolved
@@ -35,13 +35,9 @@
         // 使用Ramfs作为默认的根文件系统
         let ramfs = RamFS::new();
         let rootfs = MountFS::new(ramfs, None);
-<<<<<<< HEAD
         let root_inode = rootfs.root_inode();
 
-=======
-        let root_inode = rootfs.get_root_inode();
-        
->>>>>>> 62d3e42c
+
         // 创建文件夹
         root_inode.create("proc", FileType::Dir, 0o777).expect("Failed to create /proc");
         root_inode.create("dev", FileType::Dir, 0o777).expect("Failed to create /dev");
