--- conflicted
+++ resolved
@@ -48,10 +48,6 @@
         let rootfs = RootFS::new(mount_fs).expect("Cannot create rootfs instance.");
         let root_inode = rootfs.root_inode();
 
-<<<<<<< HEAD
-=======
-        // test_fatfs();
->>>>>>> e06085f5
         // 创建文件夹
         root_inode.create("proc", FileType::Dir, 0o777).expect("Failed to create /proc");
         root_inode.create("dev", FileType::Dir, 0o777).expect("Failed to create /dev");
@@ -65,8 +61,6 @@
         root_inode
     };
 }
-<<<<<<< HEAD
-=======
 
 #[no_mangle]
 pub extern "C" fn vfs_init() -> i32 {
@@ -145,213 +139,6 @@
 
     return 0;
 }
-
-/// @brief 在这个函数里面，编写调试文件系统用的代码。该函数仅供重构期间，方便调试使用。
-///
-/// 建议在这个函数里面，调用其他的调试函数。（避免merge的时候出现大量冲突）
-pub fn __test_filesystem() {
-    __test_rootfs();
-}
-
-fn test_fatfs() {
-    let partiton: Arc<crate::io::disk_info::Partition> =
-        ahci::get_disks_by_name("ahci_disk_0".to_string())
-            .unwrap()
-            .0
-            .lock()
-            .partitions[0]
-            .clone();
-
-    // ========== 测试挂载文件系统 ===============
-    let fatfs: Result<Arc<FATFileSystem>, i32> = FATFileSystem::new(partiton);
-    if fatfs.is_err() {
-        kerror!(
-            "Failed to initialize fatfs, code={:?}",
-            fatfs.as_ref().err()
-        );
-    }
-    let fatfs = fatfs.unwrap();
-
-    // ======= 测试读取目录 =============
-    let fat_root = fatfs.root_inode();
-    kdebug!("get fat root inode ok");
-    let root_items: Result<Vec<String>, i32> = fat_root.list();
-    kdebug!("list root inode = {:?}", root_items);
-    if root_items.is_ok() {
-        let root_items: Vec<String> = root_items.unwrap();
-        kdebug!("root items = {:?}", root_items);
-    } else {
-        kerror!("list root_items failed, code = {}", root_items.unwrap_err());
-    }
-    // kdebug!("to find boot");
-    // let boot_inode = fat_root.find("boot").unwrap();
-    // kdebug!("to list boot");
-    // kdebug!("boot items = {:?}", boot_inode.list().unwrap());
-    // kdebug!("to find grub");
-    // let grub_inode = boot_inode.find("grub").unwrap();
-    // kdebug!("to list grub");
-    // kdebug!("grub_items={:?}", grub_inode.list().unwrap());
-    // let grub_cfg_inode = grub_inode.find("grub.cfg").unwrap();
-
-    // // ========== 测试读写 =============
-    // kdebug!("grub_cfg_inode = {:?}", grub_cfg_inode);
-    // let mut buf: Vec<u8> = Vec::new();
-    // buf.resize(128, 0);
-    // let mut file = File::new(grub_cfg_inode, O_RDWR).unwrap();
-    // kdebug!("file={file:?}, metadata = {:?}", file.metadata());
-    // let r = file.read(128, &mut buf);
-    // kdebug!("r = {r:?}, buf={buf:?}");
-    // for x in buf.iter() {
-    //     print!("{}", *x as char);
-    // }
-    // buf[126] = "X".as_bytes()[0];
-    // buf[127] = "X".as_bytes()[0];
-    // kdebug!("to_write");
-    // let r = file.write(128, &buf);
-    // kdebug!("write ok, r = {r:?}");
-    // let r = file.read(128, &mut buf);
-    // kdebug!("r = {r:?}, buf={buf:?}");
-    // for x in buf.iter() {
-    //     print!("{}", *x as char);
-    // }
-    // kdebug!("read ok");
-    // kdebug!("file={file:?}, metadata = {:?}", file.metadata());
-
-    // ======== 测试创建文件夹 ============
-
-    // kdebug!(" to create dir 'test_create'.");
-    // let r: Result<Arc<dyn IndexNode>, i32> = fat_root.create("test_create", FileType::Dir, 0o777);
-    // kdebug!("test_create  r={r:?}");
-    // let test_create_inode = r.unwrap();
-    // fat_root.create("test1", FileType::Dir, 0o777);
-    // let test2 = fat_root.create("test2", FileType::Dir, 0o777).unwrap();
-
-    // let test_create_inode = fat_root.create("test3", FileType::Dir, 0o777).unwrap();
-    // fat_root.create("test4", FileType::Dir, 0o777);
-    // fat_root.create("test5", FileType::Dir, 0o777);
-    // fat_root.create("test6", FileType::Dir, 0o777);
-    kdebug!("fat_root.list={:?}", fat_root.list());
-    // kdebug!("test_create_inode.list={:?}", test_create_inode.list());
-    // kdebug!("test_create_inode.metadata()={:?}", test_create_inode.metadata());
-
-    // let r = test_create_inode.create("test_dir", FileType::Dir, 0o777);
-    // kdebug!("test_dir  r={r:?}");
-    // let test_dir = r.unwrap();
-    // kdebug!("test_dir.list = {:?}", test_dir.list());
-    // let r = test_create_inode.create("test_file", FileType::File, 0o777);
-    // kdebug!("create test_file  r={r:?}");
-    // let r = test_create_inode.create("test_file2", FileType::File, 0o777);
-    // kdebug!("create test_file2  r={r:?}");
-    // let test_file = File::new(test_create_inode.find("test_file").unwrap(), O_RDWR);
-    // kdebug!("test_file  r={test_file:?}");
-    // let mut test_file2 = File::new(test_create_inode.find("test_file2").unwrap(), O_RDWR).unwrap();
-    // kdebug!("test_file2  r={test_file2:?}");
-    // let mut test_file = test_file.unwrap();
-    // kdebug!("test_file metadata = {:?}", test_file.metadata());
-    // let mut buf:Vec<u8> = Vec::new();
-    // for i in 0..10{
-    //     buf.append(&mut format!("{}\n", i).as_bytes().to_vec());
-    // }
-    // let r = test_file.write(buf.len(), &buf);
-    // kdebug!("write file, r= {r:?}");
-    // let r = test_file2.write(buf.len(), &buf);
-    // kdebug!("write file, r= {r:?}");
-
-    // buf.clear();
-    // buf.resize(64, 0);
-    // let r = test_file.read(64, &mut buf);
-    // kdebug!("read test_file, r={r:?}");
-    // for x in buf.iter(){
-    //     print!("{}", *x as char);
-    // }
-
-    // 测试删除文件
-
-    // let test3 = fat_root.find("test3").unwrap();
-    // let r = test3.unlink("test_dir");
-    // kdebug!("r = {r:?}");
->>>>>>> e06085f5
-
-
-<<<<<<< HEAD
-=======
-    kdebug!("test_done");
-    compiler_fence(Ordering::SeqCst);
-}
-
-fn __test_rootfs() {
-    kdebug!("root inode.list()={:?}", ROOT_INODE.list());
-}
-
-fn __as_any_ref<T: Any>(x: &T) -> &dyn core::any::Any {
-    x
-}
-
-/// @brief procfs测试函数
-pub fn _test_procfs(pid: i64) {
-    __test_procfs(pid);
-}
-
-pub fn _test_procfs_2(pid: i64) {
-    // __test_procfs_2(pid);
-}
-
-// 进程注册测试
-fn __test_procfs(pid: i64) {
-    kdebug!("to register pid: {}", pid);
-    // 获取procfs实例
-    let _p = ROOT_INODE.find("proc").unwrap();
-
-    let procfs_inode = _p.downcast_ref::<LockedProcFSInode>().unwrap();
-    let fs = procfs_inode.fs();
-    let fs = fs.as_any_ref().downcast_ref::<ProcFS>().unwrap();
-    kdebug!("to procfs_register_pid");
-    // 调用注册函数
-    fs.procfs_register_pid(pid).expect("register pid failed");
-    // /proc/1/status
-    // kdebug!("procfs_register_pid ok");
-    // kdebug!(
-    //     "root inode.list()={:?}",
-    //     ROOT_INODE.list().expect("list / failed.")
-    // );
-    // let proc_inode = ROOT_INODE.lookup("/proc/1/status").expect("Cannot find /proc/1/status");
-    let _t = procfs_inode.find(&format!("{}", pid)).unwrap();
-    let proc_inode = _t
-        .find("status")
-        .expect(&format!("Cannot find /proc/{}/status", pid));
-    let mut f = File::new(proc_inode, FileMode::O_RDONLY).unwrap();
-    // kdebug!("file created!");
-    // kdebug!("proc.list()={:?}", _p.list().expect("list /proc failed."));
-    let mut buf: Vec<u8> = Vec::new();
-    buf.resize(f.metadata().unwrap().size as usize, 0);
-
-    let size = f
-        .read(f.metadata().unwrap().size as usize, buf.as_mut())
-        .unwrap();
-    // kdebug!("size = {}, data={:?}", size, buf);
-    let buf = String::from_utf8(buf).unwrap();
-    // kdebug!("data for /proc/{}/status: {}", pid, buf);
-}
-
-// 解除进程注册测试
-fn __test_procfs_2(pid: i64) {
-    // 获取procfs实例
-    let _p = ROOT_INODE.find("proc").unwrap();
-
-    let procfs_inode = _p.downcast_ref::<LockedProcFSInode>().unwrap();
-    let fs = procfs_inode.fs();
-    let fs = fs.as_any_ref().downcast_ref::<ProcFS>().unwrap();
-    kdebug!("to procfs_register_pid");
-    // 调用解除注册函数
-    fs.procfs_unregister_pid(pid)
-        .expect("unregister pid failed");
-
-    kdebug!("procfs_unregister_pid:{} ok", pid);
-
-    // 查看进程文件夹是否存在
-    kdebug!("proc.list()={:?}", _p.list().expect("list /proc failed."));
-}
->>>>>>> e06085f5
 
 /// @brief 为当前进程打开一个文件
 pub fn do_open(path: &str, mode: FileMode) -> Result<i32, i32> {
