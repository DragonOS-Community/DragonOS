use core::{hint::spin_loop, sync::atomic::Ordering};

use alloc::{string::ToString, sync::Arc};
use system_error::SystemError;

use crate::{
    driver::{base::block::disk_info::Partition, disk::ahci},
    filesystem::{
        devfs::devfs_init,
        fat::fs::FATFileSystem,
        procfs::procfs_init,
        ramfs::RamFS,
        sysfs::sysfs_init,
        vfs::{mount::MountFS, syscall::ModeType, AtomicInodeId, FileSystem, FileType},
    },
    kdebug, kerror, kinfo,
    process::ProcessManager,
};

use super::{
    file::FileMode,
    utils::{rsplit_path, user_path_at},
    IndexNode, InodeId, VFS_MAX_FOLLOW_SYMLINK_TIMES,
};

/// @brief 原子地生成新的Inode号。
/// 请注意，所有的inode号都需要通过该函数来生成.全局的inode号，除了以下两个特殊的以外，都是唯一的
/// 特殊的两个inode号：
/// [0]: 对应'.'目录项
/// [1]: 对应'..'目录项
pub fn generate_inode_id() -> InodeId {
    static INO: AtomicInodeId = AtomicInodeId::new(InodeId::new(1));
    return INO.fetch_add(InodeId::new(1), Ordering::SeqCst);
}

static mut __ROOT_INODE: Option<Arc<dyn IndexNode>> = None;

/// @brief 获取全局的根节点
#[inline(always)]
#[allow(non_snake_case)]
pub fn ROOT_INODE() -> Arc<dyn IndexNode> {
    unsafe {
        return __ROOT_INODE.as_ref().unwrap().clone();
    }
}

/// 初始化虚拟文件系统
#[inline(never)]
pub fn vfs_init() -> Result<(), SystemError> {
    // 使用Ramfs作为默认的根文件系统
    let ramfs = RamFS::new();
    let mount_fs = MountFS::new(ramfs, None);
    let root_inode = mount_fs.root_inode();

    unsafe {
        __ROOT_INODE = Some(root_inode.clone());
    }

    // 创建文件夹
    root_inode
        .create("proc", FileType::Dir, ModeType::from_bits_truncate(0o755))
        .expect("Failed to create /proc");
    root_inode
        .create("dev", FileType::Dir, ModeType::from_bits_truncate(0o755))
        .expect("Failed to create /dev");
    root_inode
        .create("sys", FileType::Dir, ModeType::from_bits_truncate(0o755))
        .expect("Failed to create /sys");
    kdebug!("dir in root:{:?}", root_inode.list());

    procfs_init().expect("Failed to initialize procfs");

    devfs_init().expect("Failed to initialize devfs");

    sysfs_init().expect("Failed to initialize sysfs");

    let root_entries = ROOT_INODE().list().expect("VFS init failed");
    if !root_entries.is_empty() {
        kinfo!("Successfully initialized VFS!");
    }
    return Ok(());
}

/// @brief 真正执行伪文件系统迁移的过程
///
/// @param mountpoint_name 在根目录下的挂载点的名称
/// @param inode 原本的挂载点的inode
fn do_migrate(
    new_root_inode: Arc<dyn IndexNode>,
    mountpoint_name: &str,
    fs: &MountFS,
) -> Result<(), SystemError> {
    let r = new_root_inode.find(mountpoint_name);
    let mountpoint = if let Ok(r) = r {
        r
    } else {
        new_root_inode
            .create(
                mountpoint_name,
                FileType::Dir,
                ModeType::from_bits_truncate(0o755),
            )
            .unwrap_or_else(|_| panic!("Failed to create '/{mountpoint_name}' in migrating"))
    };
    // 迁移挂载点
    mountpoint
        .mount(fs.inner_filesystem())
        .unwrap_or_else(|_| panic!("Failed to migrate {mountpoint_name} "));
    return Ok(());
}

/// @brief 迁移伪文件系统的inode
/// 请注意，为了避免删掉了伪文件系统内的信息，因此没有在原root inode那里调用unlink.
fn migrate_virtual_filesystem(new_fs: Arc<dyn FileSystem>) -> Result<(), SystemError> {
    kinfo!("VFS: Migrating filesystems...");

    // ==== 在这里获取要被迁移的文件系统的inode ===
    let binding = ROOT_INODE().find("proc").expect("ProcFS not mounted!").fs();
    let proc: &MountFS = binding.as_any_ref().downcast_ref::<MountFS>().unwrap();
    let binding = ROOT_INODE().find("dev").expect("DevFS not mounted!").fs();
    let dev: &MountFS = binding.as_any_ref().downcast_ref::<MountFS>().unwrap();
    let binding = ROOT_INODE().find("sys").expect("SysFs not mounted!").fs();
    let sys: &MountFS = binding.as_any_ref().downcast_ref::<MountFS>().unwrap();

    let new_fs = MountFS::new(new_fs, None);
    // 获取新的根文件系统的根节点的引用
    let new_root_inode = new_fs.root_inode();

    // 把上述文件系统,迁移到新的文件系统下
    do_migrate(new_root_inode.clone(), "proc", proc)?;
    do_migrate(new_root_inode.clone(), "dev", dev)?;
    do_migrate(new_root_inode.clone(), "sys", sys)?;
    unsafe {
        // drop旧的Root inode
        let old_root_inode = __ROOT_INODE.take().unwrap();
        drop(old_root_inode);

        // 设置全局的新的ROOT Inode
        __ROOT_INODE = Some(new_root_inode);
    }

    kinfo!("VFS: Migrate filesystems done!");

    return Ok(());
}

pub fn mount_root_fs() -> Result<(), SystemError> {
    kinfo!("Try to mount FAT32 as root fs...");
    let partiton: Arc<Partition> = ahci::get_disks_by_name("ahci_disk_0".to_string())
        .unwrap()
        .0
        .lock()
        .partitions[0]
        .clone();

    let fatfs: Result<Arc<FATFileSystem>, SystemError> = FATFileSystem::new(partiton);
    if fatfs.is_err() {
        kerror!(
            "Failed to initialize fatfs, code={:?}",
            fatfs.as_ref().err()
        );
        loop {
            spin_loop();
        }
    }
    let fatfs: Arc<FATFileSystem> = fatfs.unwrap();
    let r = migrate_virtual_filesystem(fatfs);
    if r.is_err() {
        kerror!("Failed to migrate virtual filesystem to FAT32!");
        loop {
            spin_loop();
        }
    }
    kinfo!("Successfully migrate rootfs to FAT32!");

    return Ok(());
}

/// @brief 创建文件/文件夹
pub fn do_mkdir(path: &str, _mode: FileMode) -> Result<u64, SystemError> {
<<<<<<< HEAD
    // 文件名过长
    if path.len() > MAX_PATHLEN {
        return Err(SystemError::ENAMETOOLONG);
    }
=======
    let path = path.trim();
>>>>>>> 70f159a3

    let inode: Result<Arc<dyn IndexNode>, SystemError> = ROOT_INODE().lookup(path);

    if let Err(errno) = inode {
        // 文件不存在，且需要创建
        if errno == SystemError::ENOENT {
            let (filename, parent_path) = rsplit_path(path);
            // 查找父目录
            let parent_inode: Arc<dyn IndexNode> =
                ROOT_INODE().lookup(parent_path.unwrap_or("/"))?;
            // 创建文件夹
            let _create_inode: Arc<dyn IndexNode> = parent_inode.create(
                filename,
                FileType::Dir,
                ModeType::from_bits_truncate(0o755),
            )?;
        } else {
            // 不需要创建文件，因此返回错误码
            return Err(errno);
        }
    }

    return Ok(0);
}

/// @brief 删除文件夹
pub fn do_remove_dir(dirfd: i32, path: &str) -> Result<u64, SystemError> {
<<<<<<< HEAD
    // 文件名过长
    if path.len() > MAX_PATHLEN {
        return Err(SystemError::ENAMETOOLONG);
    }
=======
    let path = path.trim();
>>>>>>> 70f159a3

    let pcb = ProcessManager::current_pcb();
    let (inode_begin, remain_path) = user_path_at(&pcb, dirfd, path)?;
    let (filename, parent_path) = rsplit_path(&remain_path);

    // 最后一项文件项为.时返回EINVAL
    if filename == "." {
        return Err(SystemError::EINVAL);
    }

    // 查找父目录
    let parent_inode: Arc<dyn IndexNode> = inode_begin
        .lookup_follow_symlink(parent_path.unwrap_or("/"), VFS_MAX_FOLLOW_SYMLINK_TIMES)?;

    if parent_inode.metadata()?.file_type != FileType::Dir {
        return Err(SystemError::ENOTDIR);
    }

    // 在目标点为symlink时也返回ENOTDIR
    let target_inode = parent_inode.find(filename)?;
    if target_inode.metadata()?.file_type != FileType::Dir {
        return Err(SystemError::ENOTDIR);
    }

    // 删除文件夹
    parent_inode.rmdir(filename)?;

    return Ok(0);
}

/// @brief 删除文件
pub fn do_unlink_at(dirfd: i32, path: &str) -> Result<u64, SystemError> {
<<<<<<< HEAD
    // 文件名过长
    if path.len() > MAX_PATHLEN {
        return Err(SystemError::ENAMETOOLONG);
    }
=======
    let path = path.trim();

>>>>>>> 70f159a3
    let pcb = ProcessManager::current_pcb();
    let (inode_begin, remain_path) = user_path_at(&pcb, dirfd, path)?;
    let inode: Result<Arc<dyn IndexNode>, SystemError> =
        inode_begin.lookup_follow_symlink(&remain_path, VFS_MAX_FOLLOW_SYMLINK_TIMES);

    if inode.is_err() {
        let errno = inode.clone().unwrap_err();
        // 文件不存在，且需要创建
        if errno == SystemError::ENOENT {
            return Err(SystemError::ENOENT);
        }
    }
    // 禁止在目录上unlink
    if inode.unwrap().metadata()?.file_type == FileType::Dir {
        return Err(SystemError::EPERM);
    }

    let (filename, parent_path) = rsplit_path(path);
    // 查找父目录
    let parent_inode: Arc<dyn IndexNode> = inode_begin
        .lookup_follow_symlink(parent_path.unwrap_or("/"), VFS_MAX_FOLLOW_SYMLINK_TIMES)?;

    if parent_inode.metadata()?.file_type != FileType::Dir {
        return Err(SystemError::ENOTDIR);
    }

    // 删除文件
    parent_inode.unlink(filename)?;

    return Ok(0);
}

// @brief mount filesystem
pub fn do_mount(fs: Arc<dyn FileSystem>, mount_point: &str) -> Result<usize, SystemError> {
    ROOT_INODE()
        .lookup_follow_symlink(&mount_point, VFS_MAX_FOLLOW_SYMLINK_TIMES)?
        .mount(fs)?;
    Ok(0)
}<|MERGE_RESOLUTION|>--- conflicted
+++ resolved
@@ -178,14 +178,7 @@
 
 /// @brief 创建文件/文件夹
 pub fn do_mkdir(path: &str, _mode: FileMode) -> Result<u64, SystemError> {
-<<<<<<< HEAD
-    // 文件名过长
-    if path.len() > MAX_PATHLEN {
-        return Err(SystemError::ENAMETOOLONG);
-    }
-=======
     let path = path.trim();
->>>>>>> 70f159a3
 
     let inode: Result<Arc<dyn IndexNode>, SystemError> = ROOT_INODE().lookup(path);
 
@@ -213,14 +206,7 @@
 
 /// @brief 删除文件夹
 pub fn do_remove_dir(dirfd: i32, path: &str) -> Result<u64, SystemError> {
-<<<<<<< HEAD
-    // 文件名过长
-    if path.len() > MAX_PATHLEN {
-        return Err(SystemError::ENAMETOOLONG);
-    }
-=======
     let path = path.trim();
->>>>>>> 70f159a3
 
     let pcb = ProcessManager::current_pcb();
     let (inode_begin, remain_path) = user_path_at(&pcb, dirfd, path)?;
@@ -253,15 +239,8 @@
 
 /// @brief 删除文件
 pub fn do_unlink_at(dirfd: i32, path: &str) -> Result<u64, SystemError> {
-<<<<<<< HEAD
-    // 文件名过长
-    if path.len() > MAX_PATHLEN {
-        return Err(SystemError::ENAMETOOLONG);
-    }
-=======
     let path = path.trim();
 
->>>>>>> 70f159a3
     let pcb = ProcessManager::current_pcb();
     let (inode_begin, remain_path) = user_path_at(&pcb, dirfd, path)?;
     let inode: Result<Arc<dyn IndexNode>, SystemError> =
