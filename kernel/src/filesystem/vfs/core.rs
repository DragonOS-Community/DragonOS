--- conflicted
+++ resolved
@@ -146,22 +146,12 @@
 
 pub fn mount_root_fs() -> Result<(), SystemError> {
     kinfo!("Try to mount FAT32 as root fs...");
-<<<<<<< HEAD
-    let partiton: Arc<crate::filesystem::vfs::io::disk_info::Partition> =
-        ahci::get_disks_by_name("ahci_disk_0".to_string())
-            .unwrap()
-            .0
-            .lock()
-            .partitions[0]
-            .clone();
-=======
     let partiton: Arc<Partition> = ahci::get_disks_by_name("ahci_disk_0".to_string())
         .unwrap()
         .0
         .lock()
         .partitions[0]
         .clone();
->>>>>>> b087521e
 
     let fatfs: Result<Arc<FATFileSystem>, SystemError> = FATFileSystem::new(partiton);
     if fatfs.is_err() {
