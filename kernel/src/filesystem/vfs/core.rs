--- conflicted
+++ resolved
@@ -1,11 +1,4 @@
-<<<<<<< HEAD
-use core::{
-    hint::spin_loop,
-    sync::atomic::Ordering,
-};
-=======
 use core::{hint::spin_loop, sync::atomic::Ordering};
->>>>>>> 0dd8ff43
 
 use alloc::{format, string::ToString, sync::Arc};
 
