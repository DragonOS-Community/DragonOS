use core::sync::atomic::{AtomicUsize, Ordering};

use alloc::{string::String, sync::Arc, vec::Vec};
use log::error;
use system_error::SystemError;

use super::{FileType, IndexNode, InodeId, Metadata, SpecialNodeData};
use crate::{
    driver::{
        base::{block::SeekFrom, device::DevicePrivateData},
        tty::tty_device::TtyFilePrivateData,
    },
    filesystem::{
        epoll::{event_poll::EPollPrivateData, EPollItem},
        procfs::ProcfsFilePrivateData,
        vfs::FilldirContext,
    },
    ipc::pipe::PipeFsPrivateData,
    libs::{rwlock::RwLock, spinlock::SpinLock},
    process::{cred::Cred, ProcessManager},
};

/// 文件私有信息的枚举类型
#[derive(Debug, Clone)]
#[allow(dead_code)]
pub enum FilePrivateData {
    /// 管道文件私有信息
    Pipefs(PipeFsPrivateData),
    /// procfs文件私有信息
    Procfs(ProcfsFilePrivateData),
    /// 设备文件的私有信息
    DevFS(DevicePrivateData),
    /// tty设备文件的私有信息
    Tty(TtyFilePrivateData),
    /// epoll私有信息
    EPoll(EPollPrivateData),
    /// 不需要文件私有信息
    Unused,
}

impl Default for FilePrivateData {
    fn default() -> Self {
        return Self::Unused;
    }
}

impl FilePrivateData {
    pub fn update_mode(&mut self, mode: FileMode) {
        if let FilePrivateData::Pipefs(pdata) = self {
            pdata.set_mode(mode);
        }
    }
}

bitflags! {
    /// @brief 文件打开模式
    /// 其中，低2bit组合而成的数字的值，用于表示访问权限。其他的bit，才支持通过按位或的方式来表示参数
    ///
    /// 与Linux 5.19.10的uapi/asm-generic/fcntl.h相同
    /// https://code.dragonos.org.cn/xref/linux-5.19.10/tools/include/uapi/asm-generic/fcntl.h#19
    #[allow(clippy::bad_bit_mask)]
    pub struct FileMode: u32{
        /* File access modes for `open' and `fcntl'.  */
        /// Open Read-only
        const O_RDONLY = 0o0;
        /// Open Write-only
        const O_WRONLY = 0o1;
        /// Open read/write
        const O_RDWR = 0o2;
        /// Mask for file access modes
        const O_ACCMODE = 0o00000003;

        /* Bits OR'd into the second argument to open.  */
        /// Create file if it does not exist
        const O_CREAT = 0o00000100;
        /// Fail if file already exists
        const O_EXCL = 0o00000200;
        /// Do not assign controlling terminal
        const O_NOCTTY = 0o00000400;
        /// 文件存在且是普通文件，并以O_RDWR或O_WRONLY打开，则它会被清空
        const O_TRUNC = 0o00001000;
        /// 文件指针会被移动到文件末尾
        const O_APPEND = 0o00002000;
        /// 非阻塞式IO模式
        const O_NONBLOCK = 0o00004000;
        /// 每次write都等待物理I/O完成，但是如果写操作不影响读取刚写入的数据，则不等待文件属性更新
        const O_DSYNC = 0o00010000;
        /// fcntl, for BSD compatibility
        const FASYNC = 0o00020000;
        /* direct disk access hint */
        const O_DIRECT = 0o00040000;
        const O_LARGEFILE = 0o00100000;
        /// 打开的必须是一个目录
        const O_DIRECTORY = 0o00200000;
        /// Do not follow symbolic links
        const O_NOFOLLOW = 0o00400000;
        const O_NOATIME = 0o01000000;
        /// set close_on_exec
        const O_CLOEXEC = 0o02000000;
        /// 每次write都等到物理I/O完成，包括write引起的文件属性的更新
        const O_SYNC = 0o04000000;

        const O_PATH = 0o10000000;

        const O_PATH_FLAGS = Self::O_DIRECTORY.bits|Self::O_NOFOLLOW.bits|Self::O_CLOEXEC.bits|Self::O_PATH.bits;
    }
}

impl FileMode {
    /// @brief 获取文件的访问模式的值
    #[inline]
    pub fn accmode(&self) -> u32 {
        return self.bits() & FileMode::O_ACCMODE.bits();
    }
}

/// @brief 抽象文件结构体
#[derive(Debug)]
pub struct File {
    inode: Arc<dyn IndexNode>,
    /// 对于文件，表示字节偏移量；对于文件夹，表示当前操作的子目录项偏移量
    offset: AtomicUsize,
    /// 文件的打开模式
    mode: RwLock<FileMode>,
    /// 文件类型
    file_type: FileType,
    /// readdir时候用的，暂存的本次循环中，所有子目录项的名字的数组
    readdir_subdirs_name: SpinLock<Vec<String>>,
    pub private_data: SpinLock<FilePrivateData>,
    /// 文件的凭证
    cred: Cred,
}

impl File {
    /// @brief 创建一个新的文件对象
    ///
    /// @param inode 文件对象对应的inode
    /// @param mode 文件的打开模式
    pub fn new(inode: Arc<dyn IndexNode>, mode: FileMode) -> Result<Self, SystemError> {
        let mut inode = inode;
        let file_type = inode.metadata()?.file_type;
        if file_type == FileType::Pipe {
            if let Some(SpecialNodeData::Pipe(pipe_inode)) = inode.special_node() {
                inode = pipe_inode;
            }
        }

        let f = File {
            inode,
            offset: AtomicUsize::new(0),
            mode: RwLock::new(mode),
            file_type,
            readdir_subdirs_name: SpinLock::new(Vec::default()),
            private_data: SpinLock::new(FilePrivateData::default()),
            cred: ProcessManager::current_pcb().cred(),
        };
        f.inode.open(f.private_data.lock(), &mode)?;

        return Ok(f);
    }

    /// ## 从文件中读取指定的字节数到buffer中
    ///
    /// ### 参数
    /// - `len`: 要读取的字节数
    /// - `buf`: 缓冲区
    /// - `read_direct`: 忽略缓存，直接读取磁盘
    ///
    /// ### 返回值
    /// - `Ok(usize)`: 成功读取的字节数
    /// - `Err(SystemError)`: 错误码
    pub fn read(&self, len: usize, buf: &mut [u8]) -> Result<usize, SystemError> {
        self.do_read(
            self.offset.load(core::sync::atomic::Ordering::SeqCst),
            len,
            buf,
            true,
        )
    }

    /// ## 从buffer向文件写入指定的字节数的数据
    ///
    /// ### 参数
    /// - `offset`: 文件偏移量
    /// - `len`: 要写入的字节数
    /// - `buf`: 写入缓冲区
    ///
    /// ### 返回值
    /// - `Ok(usize)`: 成功写入的字节数
    /// - `Err(SystemError)`: 错误码
    pub fn write(&self, len: usize, buf: &[u8]) -> Result<usize, SystemError> {
        self.do_write(
            self.offset.load(core::sync::atomic::Ordering::SeqCst),
            len,
            buf,
            true,
        )
    }

    /// ## 从文件中指定的偏移处读取指定的字节数到buf中
    ///
    /// ### 参数
    /// - `offset`: 文件偏移量
    /// - `len`: 要读取的字节数
    /// - `buf`: 读出缓冲区
    ///
    /// ### 返回值
    /// - `Ok(usize)`: 成功读取的字节数
    pub fn pread(&self, offset: usize, len: usize, buf: &mut [u8]) -> Result<usize, SystemError> {
        self.do_read(offset, len, buf, false)
    }

    /// ## 从buf向文件中指定的偏移处写入指定的字节数的数据
    ///
    /// ### 参数
    /// - `offset`: 文件偏移量
    /// - `len`: 要写入的字节数
    /// - `buf`: 写入缓冲区
    ///
    /// ### 返回值
    /// - `Ok(usize)`: 成功写入的字节数
    pub fn pwrite(&self, offset: usize, len: usize, buf: &[u8]) -> Result<usize, SystemError> {
        self.do_write(offset, len, buf, false)
    }

    fn do_read(
        &self,
        offset: usize,
        len: usize,
        buf: &mut [u8],
        update_offset: bool,
    ) -> Result<usize, SystemError> {
        // 先检查本文件在权限等规则下，是否可读取。
        self.readable()?;
        if buf.len() < len {
            return Err(SystemError::ENOBUFS);
        }

        let len = if self.mode().contains(FileMode::O_DIRECT) {
            self.inode
                .read_direct(offset, len, buf, self.private_data.lock())
        } else {
            self.inode
                .read_at(offset, len, buf, self.private_data.lock())
        }?;

        if update_offset {
            self.offset
                .fetch_add(len, core::sync::atomic::Ordering::SeqCst);
        }

        Ok(len)
    }

    fn do_write(
        &self,
        offset: usize,
        len: usize,
        buf: &[u8],
        update_offset: bool,
    ) -> Result<usize, SystemError> {
        // 先检查本文件在权限等规则下，是否可写入。
        self.writeable()?;
        if buf.len() < len {
            return Err(SystemError::ENOBUFS);
        }

        // 如果文件指针已经超过了文件大小，则需要扩展文件大小
        if offset > self.inode.metadata()?.size as usize {
            self.inode.resize(offset)?;
        }
        let len = self
            .inode
            .write_at(offset, len, buf, self.private_data.lock())?;

        if update_offset {
            self.offset
                .fetch_add(len, core::sync::atomic::Ordering::SeqCst);
        }

        Ok(len)
    }

    /// @brief 获取文件的元数据
    pub fn metadata(&self) -> Result<Metadata, SystemError> {
        return self.inode.metadata();
    }

    /// @brief 根据inode号获取子目录项的名字
    #[allow(dead_code)]
    pub fn get_entry_name(&self, ino: InodeId) -> Result<String, SystemError> {
        return self.inode.get_entry_name(ino);
    }

    /// @brief 调整文件操作指针的位置
    ///
    /// @param origin 调整的起始位置
    pub fn lseek(&self, origin: SeekFrom) -> Result<usize, SystemError> {
        let file_type = self.inode.metadata()?.file_type;
        match file_type {
            FileType::Pipe | FileType::CharDevice => {
                return Err(SystemError::ESPIPE);
            }
            _ => {}
        }

        let pos: i64 = match origin {
            SeekFrom::SeekSet(offset) => offset,
            SeekFrom::SeekCurrent(offset) => self.offset.load(Ordering::SeqCst) as i64 + offset,
            SeekFrom::SeekEnd(offset) => {
                let metadata = self.metadata()?;
                metadata.size + offset
            }
            SeekFrom::Invalid => {
                return Err(SystemError::EINVAL);
            }
        };
        // 根据linux man page, lseek允许超出文件末尾，并且不改变文件大小
        // 当pos超出文件末尾时，read返回0。直到开始写入数据时，才会改变文件大小
        if pos < 0 {
            return Err(SystemError::EOVERFLOW);
        }
        self.offset.store(pos as usize, Ordering::SeqCst);
        return Ok(pos as usize);
    }

    /// @brief 判断当前文件是否可读
    #[inline]
    pub fn readable(&self) -> Result<(), SystemError> {
        // 暂时认为只要不是write only, 就可读
        if *self.mode.read() == FileMode::O_WRONLY {
            return Err(SystemError::EPERM);
        }

        return Ok(());
    }

    /// @brief 判断当前文件是否可写
    #[inline]
    pub fn writeable(&self) -> Result<(), SystemError> {
        // 暂时认为只要不是read only, 就可写
        if *self.mode.read() == FileMode::O_RDONLY {
            return Err(SystemError::EPERM);
        }

        return Ok(());
    }

    /// # 读取目录项
    ///
    /// ## 参数
    /// - ctx 填充目录项的上下文
    pub fn read_dir(&self, ctx: &mut FilldirContext) -> Result<(), SystemError> {
        let inode: &Arc<dyn IndexNode> = &self.inode;
        let mut current_pos = self.offset.load(Ordering::SeqCst);

        // POSIX 标准要求readdir应该返回. 和 ..
        // 但是观察到在现有的子目录中已经包含，不做处理也能正常返回. 和 .. 这里先不做处理

        // 迭代读取目录项
        let readdir_subdirs_name = inode.list()?;

        let subdirs_name_len = readdir_subdirs_name.len();
        while current_pos < subdirs_name_len {
            let name = &readdir_subdirs_name[current_pos];
            let sub_inode: Arc<dyn IndexNode> = match inode.find(name) {
                Ok(i) => i,
                Err(e) => {
                    error!("Readdir error: Failed to find sub inode");
                    return Err(e);
                }
            };

            let inode_metadata = sub_inode.metadata().unwrap();
            let entry_ino = inode_metadata.inode_id.into() as u64;
            let entry_d_type = inode_metadata.file_type.get_file_type_num() as u8;
            match ctx.fill_dir(name, current_pos, entry_ino, entry_d_type) {
                Ok(_) => {
                    self.offset.fetch_add(1, Ordering::SeqCst);
                    current_pos += 1;
                }
                Err(SystemError::EINVAL) => {
                    return Ok(());
                }
                Err(e) => {
                    ctx.error = Some(e.clone());
                    return Err(e);
                }
            }
        }
        return Ok(());
    }

    pub fn inode(&self) -> Arc<dyn IndexNode> {
        return self.inode.clone();
    }

    /// @brief 尝试克隆一个文件
    ///
    /// @return Option<File> 克隆后的文件结构体。如果克隆失败，返回None
    pub fn try_clone(&self) -> Option<File> {
        let res = Self {
            inode: self.inode.clone(),
            offset: AtomicUsize::new(self.offset.load(Ordering::SeqCst)),
            mode: RwLock::new(self.mode()),
            file_type: self.file_type,
            readdir_subdirs_name: SpinLock::new(self.readdir_subdirs_name.lock().clone()),
            private_data: SpinLock::new(self.private_data.lock().clone()),
            cred: self.cred.clone(),
        };
        // 调用inode的open方法，让inode知道有新的文件打开了这个inode
        if self
            .inode
            .open(res.private_data.lock(), &res.mode())
            .is_err()
        {
            return None;
        }

        return Some(res);
    }

    /// @brief 获取文件的类型
    #[inline]
    pub fn file_type(&self) -> FileType {
        return self.file_type;
    }

    /// @brief 获取文件的打开模式
    #[inline]
    pub fn mode(&self) -> FileMode {
        return *self.mode.read();
    }

    /// 获取文件是否在execve时关闭
    #[inline]
    pub fn close_on_exec(&self) -> bool {
        return self.mode().contains(FileMode::O_CLOEXEC);
    }

    /// 设置文件是否在execve时关闭
    #[inline]
    pub fn set_close_on_exec(&self, close_on_exec: bool) {
        let mut mode_guard = self.mode.write();
        if close_on_exec {
            mode_guard.insert(FileMode::O_CLOEXEC);
        } else {
            mode_guard.remove(FileMode::O_CLOEXEC);
        }
    }

    pub fn set_mode(&self, mode: FileMode) -> Result<(), SystemError> {
        // todo: 是否需要调用inode的open方法，以更新private data（假如它与mode有关的话）?
        // 也许需要加个更好的设计，让inode知晓文件的打开模式发生了变化，让它自己决定是否需要更新private data

        // 直接修改文件的打开模式
        *self.mode.write() = mode;
        self.private_data.lock().update_mode(mode);
        return Ok(());
    }

    /// @brief 重新设置文件的大小
    ///
    /// 如果文件大小增加，则文件内容不变，但是文件的空洞部分会被填充为0
    /// 如果文件大小减小，则文件内容会被截断
    ///
    /// @return 成功：Ok()
    ///         失败：Err(错误码)
    pub fn ftruncate(&self, len: usize) -> Result<(), SystemError> {
        // 如果文件不可写，返回错误
        self.writeable()?;

        // 调用inode的truncate方法
        self.inode.resize(len)?;
        return Ok(());
    }

<<<<<<< HEAD
    /// ## 向该文件添加一个EPollItem对象
    ///
    /// 在文件状态发生变化时，需要向epoll通知
    pub fn add_epoll(&self, epitem: Arc<EPollItem>) -> Result<(), SystemError> {
        match self.file_type {
            FileType::Socket => {
                let inode = self.inode.downcast_ref::<SocketInode>().unwrap();
                // let mut socket = inode.inner();

                inode.epoll_items().add(epitem);
                return Ok(());
            }
            FileType::Pipe => {
                let inode = self.inode.downcast_ref::<LockedPipeInode>().unwrap();
                return inode.add_epoll(epitem);
            }
            _ => {
                let r = self.inode.kernel_ioctl(epitem, &self.private_data.lock());
                if r.is_err() {
                    return Err(SystemError::ENOSYS);
                }

                Ok(())
            }
        }
    }

    /// ## 删除一个绑定的epoll
    pub fn remove_epoll(&self, epoll: &Weak<SpinLock<EventPoll>>) -> Result<(), SystemError> {
        match self.file_type {
            FileType::Socket => self
                .inode
                .downcast_ref::<SocketInode>()
                .unwrap()
                .epoll_items()
                .remove(epoll),
            FileType::Pipe => {
                let inode = self.inode.downcast_ref::<LockedPipeInode>().unwrap();
                inode.remove_epoll(epoll)
            }
            _ => {
                let inode = self.inode.downcast_ref::<EventFdInode>();
                if let Some(inode) = inode {
                    return inode.remove_epoll(epoll);
                }

                let inode = self
                    .inode
                    .downcast_ref::<PerfEventInode>()
                    .ok_or(SystemError::ENOSYS)?;
                return inode.remove_epoll(epoll);
            }
        }
=======
    /// Add an EPollItem to the file
    pub fn add_epitem(&self, epitem: Arc<EPollItem>) -> Result<(), SystemError> {
        let private_data = self.private_data.lock();
        self.inode
            .as_pollable_inode()?
            .add_epitem(epitem, &private_data)
    }

    /// Remove epitems associated with the epoll
    pub fn remove_epitem(&self, epitem: &Arc<EPollItem>) -> Result<(), SystemError> {
        let private_data = self.private_data.lock();
        self.inode
            .as_pollable_inode()?
            .remove_epitem(epitem, &private_data)
>>>>>>> e696ba44
    }

    /// Poll the file for events
    pub fn poll(&self) -> Result<usize, SystemError> {
        let private_data = self.private_data.lock();
        self.inode.as_pollable_inode()?.poll(&private_data)
    }
}

impl Drop for File {
    fn drop(&mut self) {
        let r: Result<(), SystemError> = self.inode.close(self.private_data.lock());
        // 打印错误信息
        if r.is_err() {
            error!(
                "pid: {:?} failed to close file: {:?}, errno={:?}",
                ProcessManager::current_pcb().pid(),
                self,
                r.as_ref().unwrap_err()
            );
        }
    }
}

/// @brief pcb里面的文件描述符数组
#[derive(Debug)]
pub struct FileDescriptorVec {
    /// 当前进程打开的文件描述符
    fds: Vec<Option<Arc<File>>>,
}
impl Default for FileDescriptorVec {
    fn default() -> Self {
        Self::new()
    }
}
impl FileDescriptorVec {
    pub const PROCESS_MAX_FD: usize = 1024;

    #[inline(never)]
    pub fn new() -> FileDescriptorVec {
        let mut data = Vec::with_capacity(FileDescriptorVec::PROCESS_MAX_FD);
        data.resize(FileDescriptorVec::PROCESS_MAX_FD, None);

        // 初始化文件描述符数组结构体
        return FileDescriptorVec { fds: data };
    }

    /// @brief 克隆一个文件描述符数组
    ///
    /// @return FileDescriptorVec 克隆后的文件描述符数组
    pub fn clone(&self) -> FileDescriptorVec {
        let mut res = FileDescriptorVec::new();
        for i in 0..FileDescriptorVec::PROCESS_MAX_FD {
            if let Some(file) = &self.fds[i] {
                if let Some(file) = file.try_clone() {
                    res.fds[i] = Some(Arc::new(file));
                }
            }
        }
        return res;
    }

    /// 返回 `已经打开的` 文件描述符的数量
    pub fn fd_open_count(&self) -> usize {
        let mut size = 0;
        for fd in &self.fds {
            if fd.is_some() {
                size += 1;
            }
        }
        return size;
    }

    /// @brief 判断文件描述符序号是否合法
    ///
    /// @return true 合法
    ///
    /// @return false 不合法
    #[inline]
    pub fn validate_fd(fd: i32) -> bool {
        return !(fd < 0 || fd as usize > FileDescriptorVec::PROCESS_MAX_FD);
    }

    /// 申请文件描述符，并把文件对象存入其中。
    ///
    /// ## 参数
    ///
    /// - `file` 要存放的文件对象
    /// - `fd` 如果为Some(i32)，表示指定要申请这个文件描述符，如果这个文件描述符已经被使用，那么返回EBADF
    ///
    /// ## 返回值
    ///
    /// - `Ok(i32)` 申请成功，返回申请到的文件描述符
    /// - `Err(SystemError)` 申请失败，返回错误码，并且，file对象将被drop掉
    pub fn alloc_fd(&mut self, file: File, fd: Option<i32>) -> Result<i32, SystemError> {
        if let Some(new_fd) = fd {
            let x = &mut self.fds[new_fd as usize];
            if x.is_none() {
                *x = Some(Arc::new(file));
                return Ok(new_fd);
            } else {
                return Err(SystemError::EBADF);
            }
        } else {
            // 没有指定要申请的文件描述符编号
            for i in 0..FileDescriptorVec::PROCESS_MAX_FD {
                if self.fds[i].is_none() {
                    self.fds[i] = Some(Arc::new(file));
                    return Ok(i as i32);
                }
            }
            return Err(SystemError::EMFILE);
        }
    }

    /// 根据文件描述符序号，获取文件结构体的Arc指针
    ///
    /// ## 参数
    ///
    /// - `fd` 文件描述符序号
    pub fn get_file_by_fd(&self, fd: i32) -> Option<Arc<File>> {
        if !FileDescriptorVec::validate_fd(fd) {
            return None;
        }
        self.fds[fd as usize].clone()
    }

    /// 释放文件描述符，同时关闭文件。
    ///
    /// ## 参数
    ///
    /// - `fd` 文件描述符序号
    pub fn drop_fd(&mut self, fd: i32) -> Result<Arc<File>, SystemError> {
        self.get_file_by_fd(fd).ok_or(SystemError::EBADF)?;

        // 把文件描述符数组对应位置设置为空
        let file = self.fds[fd as usize].take().unwrap();
        return Ok(file);
    }

    #[allow(dead_code)]
    pub fn iter(&self) -> FileDescriptorIterator {
        return FileDescriptorIterator::new(self);
    }

    pub fn close_on_exec(&mut self) {
        for i in 0..FileDescriptorVec::PROCESS_MAX_FD {
            if let Some(file) = &self.fds[i] {
                let to_drop = file.close_on_exec();
                if to_drop {
                    if let Err(r) = self.drop_fd(i as i32) {
                        error!(
                            "Failed to close file: pid = {:?}, fd = {}, error = {:?}",
                            ProcessManager::current_pcb().pid(),
                            i,
                            r
                        );
                    }
                }
            }
        }
    }
}

#[derive(Debug)]
pub struct FileDescriptorIterator<'a> {
    fds: &'a FileDescriptorVec,
    index: usize,
}

impl<'a> FileDescriptorIterator<'a> {
    pub fn new(fds: &'a FileDescriptorVec) -> Self {
        return Self { fds, index: 0 };
    }
}

impl Iterator for FileDescriptorIterator<'_> {
    type Item = (i32, Arc<File>);

    fn next(&mut self) -> Option<Self::Item> {
        while self.index < FileDescriptorVec::PROCESS_MAX_FD {
            let fd = self.index as i32;
            self.index += 1;
            if let Some(file) = self.fds.get_file_by_fd(fd) {
                return Some((fd, file));
            }
        }
        return None;
    }
}<|MERGE_RESOLUTION|>--- conflicted
+++ resolved
@@ -475,61 +475,6 @@
         return Ok(());
     }
 
-<<<<<<< HEAD
-    /// ## 向该文件添加一个EPollItem对象
-    ///
-    /// 在文件状态发生变化时，需要向epoll通知
-    pub fn add_epoll(&self, epitem: Arc<EPollItem>) -> Result<(), SystemError> {
-        match self.file_type {
-            FileType::Socket => {
-                let inode = self.inode.downcast_ref::<SocketInode>().unwrap();
-                // let mut socket = inode.inner();
-
-                inode.epoll_items().add(epitem);
-                return Ok(());
-            }
-            FileType::Pipe => {
-                let inode = self.inode.downcast_ref::<LockedPipeInode>().unwrap();
-                return inode.add_epoll(epitem);
-            }
-            _ => {
-                let r = self.inode.kernel_ioctl(epitem, &self.private_data.lock());
-                if r.is_err() {
-                    return Err(SystemError::ENOSYS);
-                }
-
-                Ok(())
-            }
-        }
-    }
-
-    /// ## 删除一个绑定的epoll
-    pub fn remove_epoll(&self, epoll: &Weak<SpinLock<EventPoll>>) -> Result<(), SystemError> {
-        match self.file_type {
-            FileType::Socket => self
-                .inode
-                .downcast_ref::<SocketInode>()
-                .unwrap()
-                .epoll_items()
-                .remove(epoll),
-            FileType::Pipe => {
-                let inode = self.inode.downcast_ref::<LockedPipeInode>().unwrap();
-                inode.remove_epoll(epoll)
-            }
-            _ => {
-                let inode = self.inode.downcast_ref::<EventFdInode>();
-                if let Some(inode) = inode {
-                    return inode.remove_epoll(epoll);
-                }
-
-                let inode = self
-                    .inode
-                    .downcast_ref::<PerfEventInode>()
-                    .ok_or(SystemError::ENOSYS)?;
-                return inode.remove_epoll(epoll);
-            }
-        }
-=======
     /// Add an EPollItem to the file
     pub fn add_epitem(&self, epitem: Arc<EPollItem>) -> Result<(), SystemError> {
         let private_data = self.private_data.lock();
@@ -544,7 +489,6 @@
         self.inode
             .as_pollable_inode()?
             .remove_epitem(epitem, &private_data)
->>>>>>> e696ba44
     }
 
     /// Poll the file for events
