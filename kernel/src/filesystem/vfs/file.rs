--- conflicted
+++ resolved
@@ -534,7 +534,6 @@
     #[inline]
     pub fn readable(&self) -> Result<(), SystemError> {
         let mode = *self.mode.read();
-<<<<<<< HEAD
 
         if mode.contains(FileMode::O_PATH) {
             return Err(SystemError::EBADF);
@@ -546,10 +545,6 @@
         }
         if access_mode != FileMode::O_RDONLY.accmode() && access_mode != FileMode::O_RDWR.accmode()
         {
-=======
-        // 暂时认为只要不是write only, 就可读
-        if mode == FileMode::O_WRONLY || mode.contains(FileMode::O_PATH) {
->>>>>>> ecf7749d
             return Err(SystemError::EBADF);
         }
 
