--- conflicted
+++ resolved
@@ -1,13 +1,9 @@
-<<<<<<< HEAD
-use alloc::{string::String, sync::Arc, vec::Vec};
-use system_error::SystemError;
-=======
 use alloc::{
     string::String,
     sync::{Arc, Weak},
     vec::Vec,
 };
->>>>>>> 40609970
+use system_error::SystemError;
 
 use crate::{
     driver::{
