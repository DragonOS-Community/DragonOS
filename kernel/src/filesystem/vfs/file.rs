use core::sync::atomic::{AtomicUsize, Ordering};

use alloc::{
    string::String,
    sync::{Arc, Weak},
    vec::Vec,
};
<<<<<<< HEAD
use log::error;
=======
use hashbrown::HashMap;
>>>>>>> d1d0aca4
use system_error::SystemError;

use crate::{
    driver::{
        base::{block::SeekFrom, device::DevicePrivateData},
        tty::tty_device::TtyFilePrivateData,
    },
    filesystem::procfs::ProcfsFilePrivateData,
    ipc::pipe::{LockedPipeInode, PipeFsPrivateData},
    libs::{rwlock::RwLock, spinlock::SpinLock},
    mm::page::Page,
    net::{
        event_poll::{EPollItem, EPollPrivateData, EventPoll},
        socket::SocketInode,
    },
    process::ProcessManager,
};

use super::{Dirent, FileType, IndexNode, InodeId, Metadata, SpecialNodeData};

/// 文件私有信息的枚举类型
#[derive(Debug, Clone)]
#[allow(dead_code)]
pub enum FilePrivateData {
    /// 管道文件私有信息
    Pipefs(PipeFsPrivateData),
    /// procfs文件私有信息
    Procfs(ProcfsFilePrivateData),
    /// 设备文件的私有信息
    DevFS(DevicePrivateData),
    /// tty设备文件的私有信息
    Tty(TtyFilePrivateData),
    /// epoll私有信息
    EPoll(EPollPrivateData),
    /// 不需要文件私有信息
    Unused,
}

impl Default for FilePrivateData {
    fn default() -> Self {
        return Self::Unused;
    }
}

impl FilePrivateData {
    pub fn update_mode(&mut self, mode: FileMode) {
        if let FilePrivateData::Pipefs(pdata) = self {
            pdata.set_mode(mode);
        }
    }
}

bitflags! {
    /// @brief 文件打开模式
    /// 其中，低2bit组合而成的数字的值，用于表示访问权限。其他的bit，才支持通过按位或的方式来表示参数
    ///
    /// 与Linux 5.19.10的uapi/asm-generic/fcntl.h相同
    /// https://code.dragonos.org.cn/xref/linux-5.19.10/tools/include/uapi/asm-generic/fcntl.h#19
    #[allow(clippy::bad_bit_mask)]
    pub struct FileMode: u32{
        /* File access modes for `open' and `fcntl'.  */
        /// Open Read-only
        const O_RDONLY = 0o0;
        /// Open Write-only
        const O_WRONLY = 0o1;
        /// Open read/write
        const O_RDWR = 0o2;
        /// Mask for file access modes
        const O_ACCMODE = 0o00000003;

        /* Bits OR'd into the second argument to open.  */
        /// Create file if it does not exist
        const O_CREAT = 0o00000100;
        /// Fail if file already exists
        const O_EXCL = 0o00000200;
        /// Do not assign controlling terminal
        const O_NOCTTY = 0o00000400;
        /// 文件存在且是普通文件，并以O_RDWR或O_WRONLY打开，则它会被清空
        const O_TRUNC = 0o00001000;
        /// 文件指针会被移动到文件末尾
        const O_APPEND = 0o00002000;
        /// 非阻塞式IO模式
        const O_NONBLOCK = 0o00004000;
        /// 每次write都等待物理I/O完成，但是如果写操作不影响读取刚写入的数据，则不等待文件属性更新
        const O_DSYNC = 0o00010000;
        /// fcntl, for BSD compatibility
        const FASYNC = 0o00020000;
        /* direct disk access hint */
        const O_DIRECT = 0o00040000;
        const O_LARGEFILE = 0o00100000;
        /// 打开的必须是一个目录
        const O_DIRECTORY = 0o00200000;
        /// Do not follow symbolic links
        const O_NOFOLLOW = 0o00400000;
        const O_NOATIME = 0o01000000;
        /// set close_on_exec
        const O_CLOEXEC = 0o02000000;
        /// 每次write都等到物理I/O完成，包括write引起的文件属性的更新
        const O_SYNC = 0o04000000;

        const O_PATH = 0o10000000;

        const O_PATH_FLAGS = Self::O_DIRECTORY.bits|Self::O_NOFOLLOW.bits|Self::O_CLOEXEC.bits|Self::O_PATH.bits;
    }
}

impl FileMode {
    /// @brief 获取文件的访问模式的值
    #[inline]
    pub fn accmode(&self) -> u32 {
        return self.bits() & FileMode::O_ACCMODE.bits();
    }
}

#[allow(dead_code)]
pub struct PageCache {
    inode_ref: Weak<dyn IndexNode>,
    map: HashMap<usize, Arc<Page>>,
}

impl PageCache {
    pub fn new(inode_ref: Weak<dyn IndexNode>) -> PageCache {
        Self {
            inode_ref,
            map: HashMap::new(),
        }
    }

    pub fn add_page(&mut self, offset: usize, page: Arc<Page>) {
        self.map.insert(offset, page);
    }

    pub fn get_page(&self, offset: usize) -> Option<Arc<Page>> {
        self.map.get(&offset).cloned()
    }

    // pub fn get_pages(&self, start_pgoff: usize, end_pgoff: usize) -> Vec<Arc<Page>> {
    //     let mut vec = Vec::new();
    //     for pgoff in start_pgoff..=end_pgoff {
    //         if let Some(page) = self.map.get(&pgoff) {
    //             vec.push(page.clone());
    //         }
    //     }
    //     vec
    // }
}

pub trait PageCacheOperations: IndexNode {
    fn write_page(&self, page: Page);
    fn read_ahead(&self);
}

/// @brief 抽象文件结构体
#[derive(Debug)]
pub struct File {
    inode: Arc<dyn IndexNode>,
    /// 对于文件，表示字节偏移量；对于文件夹，表示当前操作的子目录项偏移量
    offset: AtomicUsize,
    /// 文件的打开模式
    mode: RwLock<FileMode>,
    /// 文件类型
    file_type: FileType,
    /// readdir时候用的，暂存的本次循环中，所有子目录项的名字的数组
    readdir_subdirs_name: SpinLock<Vec<String>>,
    pub private_data: SpinLock<FilePrivateData>,
}

impl File {
    /// @brief 创建一个新的文件对象
    ///
    /// @param inode 文件对象对应的inode
    /// @param mode 文件的打开模式
    pub fn new(inode: Arc<dyn IndexNode>, mode: FileMode) -> Result<Self, SystemError> {
        let mut inode = inode;
        let file_type = inode.metadata()?.file_type;
        if file_type == FileType::Pipe {
            if let Some(SpecialNodeData::Pipe(pipe_inode)) = inode.special_node() {
                inode = pipe_inode;
            }
        }

        let f = File {
            inode,
            offset: AtomicUsize::new(0),
            mode: RwLock::new(mode),
            file_type,
            readdir_subdirs_name: SpinLock::new(Vec::default()),
            private_data: SpinLock::new(FilePrivateData::default()),
        };
        f.inode.open(f.private_data.lock(), &mode)?;

        return Ok(f);
    }

    /// @brief 从文件中读取指定的字节数到buffer中
    ///
    /// @param len 要读取的字节数
    /// @param buf 目标buffer
    ///
    /// @return Ok(usize) 成功读取的字节数
    /// @return Err(SystemError) 错误码
    pub fn read(&self, len: usize, buf: &mut [u8]) -> Result<usize, SystemError> {
        self.do_read(
            self.offset.load(core::sync::atomic::Ordering::SeqCst),
            len,
            buf,
            true,
        )
    }

    /// @brief 从buffer向文件写入指定的字节数的数据
    ///
    /// @param len 要写入的字节数
    /// @param buf 源数据buffer
    ///
    /// @return Ok(usize) 成功写入的字节数
    /// @return Err(SystemError) 错误码
    pub fn write(&self, len: usize, buf: &[u8]) -> Result<usize, SystemError> {
        self.do_write(
            self.offset.load(core::sync::atomic::Ordering::SeqCst),
            len,
            buf,
            true,
        )
    }

    /// ## 从文件中指定的偏移处读取指定的字节数到buf中
    ///
    /// ### 参数
    /// - `offset`: 文件偏移量
    /// - `len`: 要读取的字节数
    /// - `buf`: 读出缓冲区
    ///
    /// ### 返回值
    /// - `Ok(usize)`: 成功读取的字节数
    pub fn pread(&self, offset: usize, len: usize, buf: &mut [u8]) -> Result<usize, SystemError> {
        self.do_read(offset, len, buf, false)
    }

    /// ## 从buf向文件中指定的偏移处写入指定的字节数的数据
    ///
    /// ### 参数
    /// - `offset`: 文件偏移量
    /// - `len`: 要写入的字节数
    /// - `buf`: 写入缓冲区
    ///
    /// ### 返回值
    /// - `Ok(usize)`: 成功写入的字节数
    pub fn pwrite(&self, offset: usize, len: usize, buf: &[u8]) -> Result<usize, SystemError> {
        self.do_write(offset, len, buf, false)
    }

    fn do_read(
        &self,
        offset: usize,
        len: usize,
        buf: &mut [u8],
        update_offset: bool,
    ) -> Result<usize, SystemError> {
        // 先检查本文件在权限等规则下，是否可读取。
        self.readable()?;
        if buf.len() < len {
            return Err(SystemError::ENOBUFS);
        }

        let len = self
            .inode
            .read_at(offset, len, buf, self.private_data.lock())?;

        if update_offset {
            self.offset
                .fetch_add(len, core::sync::atomic::Ordering::SeqCst);
        }

        Ok(len)
    }

    fn do_write(
        &self,
        offset: usize,
        len: usize,
        buf: &[u8],
        update_offset: bool,
    ) -> Result<usize, SystemError> {
        // 先检查本文件在权限等规则下，是否可写入。
        self.writeable()?;
        if buf.len() < len {
            return Err(SystemError::ENOBUFS);
        }

        // 如果文件指针已经超过了文件大小，则需要扩展文件大小
        if offset > self.inode.metadata()?.size as usize {
            self.inode.resize(offset)?;
        }
        let len = self
            .inode
            .write_at(offset, len, buf, self.private_data.lock())?;

        if update_offset {
            self.offset
                .fetch_add(len, core::sync::atomic::Ordering::SeqCst);
        }

        Ok(len)
    }

    /// @brief 获取文件的元数据
    pub fn metadata(&self) -> Result<Metadata, SystemError> {
        return self.inode.metadata();
    }

    /// @brief 根据inode号获取子目录项的名字
    #[allow(dead_code)]
    pub fn get_entry_name(&self, ino: InodeId) -> Result<String, SystemError> {
        return self.inode.get_entry_name(ino);
    }

    /// @brief 调整文件操作指针的位置
    ///
    /// @param origin 调整的起始位置
    pub fn lseek(&self, origin: SeekFrom) -> Result<usize, SystemError> {
        let file_type = self.inode.metadata()?.file_type;
        match file_type {
            FileType::Pipe | FileType::CharDevice => {
                return Err(SystemError::ESPIPE);
            }
            _ => {}
        }

        let pos: i64 = match origin {
            SeekFrom::SeekSet(offset) => offset,
            SeekFrom::SeekCurrent(offset) => self.offset.load(Ordering::SeqCst) as i64 + offset,
            SeekFrom::SeekEnd(offset) => {
                let metadata = self.metadata()?;
                metadata.size + offset
            }
            SeekFrom::Invalid => {
                return Err(SystemError::EINVAL);
            }
        };
        // 根据linux man page, lseek允许超出文件末尾，并且不改变文件大小
        // 当pos超出文件末尾时，read返回0。直到开始写入数据时，才会改变文件大小
        if pos < 0 {
            return Err(SystemError::EOVERFLOW);
        }
        self.offset.store(pos as usize, Ordering::SeqCst);
        return Ok(pos as usize);
    }

    /// @brief 判断当前文件是否可读
    #[inline]
    pub fn readable(&self) -> Result<(), SystemError> {
        // 暂时认为只要不是write only, 就可读
        if *self.mode.read() == FileMode::O_WRONLY {
            return Err(SystemError::EPERM);
        }

        return Ok(());
    }

    /// @brief 判断当前文件是否可写
    #[inline]
    pub fn writeable(&self) -> Result<(), SystemError> {
        // 暂时认为只要不是read only, 就可写
        if *self.mode.read() == FileMode::O_RDONLY {
            return Err(SystemError::EPERM);
        }

        return Ok(());
    }

    /// @biref 充填dirent结构体
    /// @return 返回dirent结构体的大小
    pub fn readdir(&self, dirent: &mut Dirent) -> Result<u64, SystemError> {
        let inode: &Arc<dyn IndexNode> = &self.inode;
        let mut readdir_subdirs_name = self.readdir_subdirs_name.lock();
        let offset = self.offset.load(Ordering::SeqCst);
        // 如果偏移量为0
        if offset == 0 {
            // 通过list更新readdir_subdirs_name
            *readdir_subdirs_name = inode.list()?;
            readdir_subdirs_name.sort();
        }
        // debug!("sub_entries={sub_entries:?}");

        // 已经读到末尾
        if offset == readdir_subdirs_name.len() {
            self.offset.store(0, Ordering::SeqCst);
            return Ok(0);
        }
        let name = &readdir_subdirs_name[offset];
        let sub_inode: Arc<dyn IndexNode> = match inode.find(name) {
            Ok(i) => i,
            Err(e) => {
                error!(
                    "Readdir error: Failed to find sub inode:{name:?}, file={self:?}, error={e:?}"
                );
                return Err(e);
            }
        };

        let name_bytes: &[u8] = name.as_bytes();

        // 根据posix的规定，dirent中的d_name是一个不定长的数组，因此需要unsafe来拷贝数据
        unsafe {
            let ptr = &mut dirent.d_name as *mut u8;

            let buf: &mut [u8] =
                ::core::slice::from_raw_parts_mut::<'static, u8>(ptr, name_bytes.len() + 1);
            buf[0..name_bytes.len()].copy_from_slice(name_bytes);
            buf[name_bytes.len()] = 0;
        }

        self.offset.fetch_add(1, Ordering::SeqCst);
        dirent.d_ino = sub_inode.metadata().unwrap().inode_id.into() as u64;
        dirent.d_type = sub_inode.metadata().unwrap().file_type.get_file_type_num() as u8;

        // 计算dirent结构体的大小
        let size = (name_bytes.len() + ::core::mem::size_of::<Dirent>()
            - ::core::mem::size_of_val(&dirent.d_name)) as u64;

        dirent.d_reclen = size as u16;
        dirent.d_off += dirent.d_reclen as i64;

        return Ok(size);
    }

    pub fn inode(&self) -> Arc<dyn IndexNode> {
        return self.inode.clone();
    }

    /// @brief 尝试克隆一个文件
    ///
    /// @return Option<File> 克隆后的文件结构体。如果克隆失败，返回None
    pub fn try_clone(&self) -> Option<File> {
        let res = Self {
            inode: self.inode.clone(),
            offset: AtomicUsize::new(self.offset.load(Ordering::SeqCst)),
            mode: RwLock::new(self.mode()),
            file_type: self.file_type,
            readdir_subdirs_name: SpinLock::new(self.readdir_subdirs_name.lock().clone()),
            private_data: SpinLock::new(self.private_data.lock().clone()),
        };
        // 调用inode的open方法，让inode知道有新的文件打开了这个inode
        if self
            .inode
            .open(res.private_data.lock(), &res.mode())
            .is_err()
        {
            return None;
        }

        return Some(res);
    }

    /// @brief 获取文件的类型
    #[inline]
    pub fn file_type(&self) -> FileType {
        return self.file_type;
    }

    /// @brief 获取文件的打开模式
    #[inline]
    pub fn mode(&self) -> FileMode {
        return *self.mode.read();
    }

    /// 获取文件是否在execve时关闭
    #[inline]
    pub fn close_on_exec(&self) -> bool {
        return self.mode().contains(FileMode::O_CLOEXEC);
    }

    /// 设置文件是否在execve时关闭
    #[inline]
    pub fn set_close_on_exec(&self, close_on_exec: bool) {
        let mut mode_guard = self.mode.write();
        if close_on_exec {
            mode_guard.insert(FileMode::O_CLOEXEC);
        } else {
            mode_guard.remove(FileMode::O_CLOEXEC);
        }
    }

    pub fn set_mode(&self, mode: FileMode) -> Result<(), SystemError> {
        // todo: 是否需要调用inode的open方法，以更新private data（假如它与mode有关的话）?
        // 也许需要加个更好的设计，让inode知晓文件的打开模式发生了变化，让它自己决定是否需要更新private data

        // 直接修改文件的打开模式
        *self.mode.write() = mode;
        self.private_data.lock().update_mode(mode);
        return Ok(());
    }

    /// @brief 重新设置文件的大小
    ///
    /// 如果文件大小增加，则文件内容不变，但是文件的空洞部分会被填充为0
    /// 如果文件大小减小，则文件内容会被截断
    ///
    /// @return 成功：Ok()
    ///         失败：Err(错误码)
    pub fn ftruncate(&self, len: usize) -> Result<(), SystemError> {
        // 如果文件不可写，返回错误
        self.writeable()?;

        // 调用inode的truncate方法
        self.inode.resize(len)?;
        return Ok(());
    }

    /// ## 向该文件添加一个EPollItem对象
    ///
    /// 在文件状态发生变化时，需要向epoll通知
    pub fn add_epoll(&self, epitem: Arc<EPollItem>) -> Result<(), SystemError> {
        match self.file_type {
            FileType::Socket => {
                let inode = self.inode.downcast_ref::<SocketInode>().unwrap();
                let mut socket = inode.inner();

                return socket.add_epoll(epitem);
            }
            FileType::Pipe => {
                let inode = self.inode.downcast_ref::<LockedPipeInode>().unwrap();
                return inode.inner().lock().add_epoll(epitem);
            }
            _ => {
                let r = self.inode.ioctl(
                    EventPoll::ADD_EPOLLITEM,
                    &epitem as *const Arc<EPollItem> as usize,
                    &self.private_data.lock(),
                );
                if r.is_err() {
                    return Err(SystemError::ENOSYS);
                }

                Ok(())
            }
        }
    }

    /// ## 删除一个绑定的epoll
    pub fn remove_epoll(&self, epoll: &Weak<SpinLock<EventPoll>>) -> Result<(), SystemError> {
        match self.file_type {
            FileType::Socket => {
                let inode = self.inode.downcast_ref::<SocketInode>().unwrap();
                let mut socket = inode.inner();

                return socket.remove_epoll(epoll);
            }
            _ => return Err(SystemError::ENOSYS),
        }
    }

    pub fn poll(&self) -> Result<usize, SystemError> {
        self.inode.poll(&self.private_data.lock())
    }
}

impl Drop for File {
    fn drop(&mut self) {
        let r: Result<(), SystemError> = self.inode.close(self.private_data.lock());
        // 打印错误信息
        if r.is_err() {
            error!(
                "pid: {:?} failed to close file: {:?}, errno={:?}",
                ProcessManager::current_pcb().pid(),
                self,
                r.as_ref().unwrap_err()
            );
        }
    }
}

/// @brief pcb里面的文件描述符数组
#[derive(Debug)]
pub struct FileDescriptorVec {
    /// 当前进程打开的文件描述符
    fds: Vec<Option<Arc<File>>>,
}

impl FileDescriptorVec {
    pub const PROCESS_MAX_FD: usize = 1024;

    #[inline(never)]
    pub fn new() -> FileDescriptorVec {
        let mut data = Vec::with_capacity(FileDescriptorVec::PROCESS_MAX_FD);
        data.resize(FileDescriptorVec::PROCESS_MAX_FD, None);

        // 初始化文件描述符数组结构体
        return FileDescriptorVec { fds: data };
    }

    /// @brief 克隆一个文件描述符数组
    ///
    /// @return FileDescriptorVec 克隆后的文件描述符数组
    pub fn clone(&self) -> FileDescriptorVec {
        let mut res = FileDescriptorVec::new();
        for i in 0..FileDescriptorVec::PROCESS_MAX_FD {
            if let Some(file) = &self.fds[i] {
                if let Some(file) = file.try_clone() {
                    res.fds[i] = Some(Arc::new(file));
                }
            }
        }
        return res;
    }

    /// @brief 判断文件描述符序号是否合法
    ///
    /// @return true 合法
    ///
    /// @return false 不合法
    #[inline]
    pub fn validate_fd(fd: i32) -> bool {
        return !(fd < 0 || fd as usize > FileDescriptorVec::PROCESS_MAX_FD);
    }

    /// 申请文件描述符，并把文件对象存入其中。
    ///
    /// ## 参数
    ///
    /// - `file` 要存放的文件对象
    /// - `fd` 如果为Some(i32)，表示指定要申请这个文件描述符，如果这个文件描述符已经被使用，那么返回EBADF
    ///
    /// ## 返回值
    ///
    /// - `Ok(i32)` 申请成功，返回申请到的文件描述符
    /// - `Err(SystemError)` 申请失败，返回错误码，并且，file对象将被drop掉
    pub fn alloc_fd(&mut self, file: File, fd: Option<i32>) -> Result<i32, SystemError> {
        if let Some(new_fd) = fd {
            let x = &mut self.fds[new_fd as usize];
            if x.is_none() {
                *x = Some(Arc::new(file));
                return Ok(new_fd);
            } else {
                return Err(SystemError::EBADF);
            }
        } else {
            // 没有指定要申请的文件描述符编号
            for i in 0..FileDescriptorVec::PROCESS_MAX_FD {
                if self.fds[i].is_none() {
                    self.fds[i] = Some(Arc::new(file));
                    return Ok(i as i32);
                }
            }
            return Err(SystemError::EMFILE);
        }
    }

    /// 根据文件描述符序号，获取文件结构体的Arc指针
    ///
    /// ## 参数
    ///
    /// - `fd` 文件描述符序号
    pub fn get_file_by_fd(&self, fd: i32) -> Option<Arc<File>> {
        if !FileDescriptorVec::validate_fd(fd) {
            return None;
        }
        self.fds[fd as usize].clone()
    }

    /// 释放文件描述符，同时关闭文件。
    ///
    /// ## 参数
    ///
    /// - `fd` 文件描述符序号
    pub fn drop_fd(&mut self, fd: i32) -> Result<(), SystemError> {
        self.get_file_by_fd(fd).ok_or(SystemError::EBADF)?;

        // 把文件描述符数组对应位置设置为空
        let file = self.fds[fd as usize].take().unwrap();

        assert!(Arc::strong_count(&file) == 1);
        return Ok(());
    }

    #[allow(dead_code)]
    pub fn iter(&self) -> FileDescriptorIterator {
        return FileDescriptorIterator::new(self);
    }

    pub fn close_on_exec(&mut self) {
        for i in 0..FileDescriptorVec::PROCESS_MAX_FD {
            if let Some(file) = &self.fds[i] {
                let to_drop = file.close_on_exec();
                if to_drop {
                    if let Err(r) = self.drop_fd(i as i32) {
                        error!(
                            "Failed to close file: pid = {:?}, fd = {}, error = {:?}",
                            ProcessManager::current_pcb().pid(),
                            i,
                            r
                        );
                    }
                }
            }
        }
    }
}

#[derive(Debug)]
pub struct FileDescriptorIterator<'a> {
    fds: &'a FileDescriptorVec,
    index: usize,
}

impl<'a> FileDescriptorIterator<'a> {
    pub fn new(fds: &'a FileDescriptorVec) -> Self {
        return Self { fds, index: 0 };
    }
}

impl<'a> Iterator for FileDescriptorIterator<'a> {
    type Item = (i32, Arc<File>);

    fn next(&mut self) -> Option<Self::Item> {
        while self.index < FileDescriptorVec::PROCESS_MAX_FD {
            let fd = self.index as i32;
            self.index += 1;
            if let Some(file) = self.fds.get_file_by_fd(fd) {
                return Some((fd, file));
            }
        }
        return None;
    }
}<|MERGE_RESOLUTION|>--- conflicted
+++ resolved
@@ -5,11 +5,8 @@
     sync::{Arc, Weak},
     vec::Vec,
 };
-<<<<<<< HEAD
+use hashbrown::HashMap;
 use log::error;
-=======
-use hashbrown::HashMap;
->>>>>>> d1d0aca4
 use system_error::SystemError;
 
 use crate::{
