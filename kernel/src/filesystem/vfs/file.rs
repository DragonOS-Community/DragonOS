use core::mem::MaybeUninit;

use alloc::{boxed::Box, string::String, sync::Arc, vec::Vec};

use crate::{
    arch::asm::current::current_pcb, driver::tty::TtyFilePrivateData,
    filesystem::procfs::ProcfsFilePrivateData, include::bindings::bindings::process_control_block,
    io::SeekFrom, kerror, syscall::SystemError,
};

use super::{Dirent, FileType, IndexNode, Metadata};

/// 文件私有信息的枚举类型
#[derive(Debug, Clone)]
pub enum FilePrivateData {
    /// procfs文件私有信息
    Procfs(ProcfsFilePrivateData),
    /// Tty设备的私有信息
    Tty(TtyFilePrivateData),
    /// 不需要文件私有信息
    Unused,
}

impl Default for FilePrivateData {
    fn default() -> Self {
        return Self::Unused;
    }
}

bitflags! {
    /// @brief 文件打开模式
    /// 其中，低2bit组合而成的数字的值，用于表示访问权限。其他的bit，才支持通过按位或的方式来表示参数
    ///
    /// 与Linux 5.19.10的uapi/asm-generic/fcntl.h相同
    /// https://opengrok.ringotek.cn/xref/linux-5.19.10/tools/include/uapi/asm-generic/fcntl.h#19
    pub struct FileMode: u32{
    /* File access modes for `open' and `fcntl'.  */
    /// Open Read-only
    const O_RDONLY = 0o0;
    /// Open Write-only
    const O_WRONLY = 0o1;
    /// Open read/write
    const O_RDWR = 0o2;
    /// Mask for file access modes
    const O_ACCMODE = 0o00000003;

    /* Bits OR'd into the second argument to open.  */
    /// Create file if it does not exist
    const O_CREAT = 0o00000100;
    /// Fail if file already exists
    const O_EXCL = 0o00000200;
    /// Do not assign controlling terminal
    const O_NOCTTY = 0o00000400;
    /// 文件存在且是普通文件，并以O_RDWR或O_WRONLY打开，则它会被清空
    const O_TRUNC = 0o00001000;
    /// 文件指针会被移动到文件末尾
    const O_APPEND = 0o00002000;
    /// 非阻塞式IO模式
    const O_NONBLOCK = 0o00004000;
    /// 每次write都等待物理I/O完成，但是如果写操作不影响读取刚写入的数据，则不等待文件属性更新
    const O_DSYNC = 0o00010000;
    /// fcntl, for BSD compatibility
    const FASYNC = 0o00020000;
    /* direct disk access hint */
    const O_DIRECT = 0o00040000;
    const O_LARGEFILE = 0o00100000;
    /// 打开的必须是一个目录
    const O_DIRECTORY = 0o00200000;
    /// Do not follow symbolic links
    const O_NOFOLLOW = 0o00400000;
    const O_NOATIME = 0o01000000;
    /// set close_on_exec
    const O_CLOEXEC = 0o02000000;
    /// 每次write都等到物理I/O完成，包括write引起的文件属性的更新
    const O_SYNC = 0o04000000;
    }
}

impl FileMode {
    /// @brief 获取文件的访问模式的值
    #[inline]
    pub fn accmode(&self) -> u32 {
        return self.bits() & FileMode::O_ACCMODE.bits();
    }
}
/// @brief 抽象文件结构体
#[derive(Debug)]
pub struct File {
    inode: Arc<dyn IndexNode>,
    /// 对于文件，表示字节偏移量；对于文件夹，表示当前操作的子目录项偏移量
    offset: usize,
    /// 文件的打开模式
    mode: FileMode,
    /// 文件类型
    file_type: FileType,
    /// readdir时候用的，暂存的本次循环中，所有子目录项的名字的数组
    readdir_subdirs_name: Vec<String>,
    pub private_data: FilePrivateData,
}

impl File {
    /// @brief 创建一个新的文件对象
    ///
    /// @param inode 文件对象对应的inode
    /// @param mode 文件的打开模式
    pub fn new(inode: Arc<dyn IndexNode>, mode: FileMode) -> Result<Self, SystemError> {
        let file_type: FileType = inode.metadata()?.file_type;
        let mut f = File {
            inode,
            offset: 0,
            mode,
            file_type,
            readdir_subdirs_name: Vec::new(),
            private_data: FilePrivateData::default(),
        };
        // kdebug!("inode:{:?}",f.inode);
        f.inode.open(&mut f.private_data, &mode)?;
        return Ok(f);
    }

    /// @brief 从文件中读取指定的字节数到buffer中
    ///
    /// @param len 要读取的字节数
    /// @param buf 目标buffer
    ///
    /// @return Ok(usize) 成功读取的字节数
    /// @return Err(SystemError) 错误码
    pub fn read(&mut self, len: usize, buf: &mut [u8]) -> Result<usize, SystemError> {
        // 先检查本文件在权限等规则下，是否可读取。
        self.readable()?;

        if buf.len() < len {
            return Err(SystemError::ENOBUFS);
        }
        let len = self
            .inode
            .read_at(self.offset, len, buf, &mut self.private_data)?;
        self.offset += len;
        return Ok(len);
    }

    /// @brief 从buffer向文件写入指定的字节数的数据
    ///
    /// @param len 要写入的字节数
    /// @param buf 源数据buffer
    ///
    /// @return Ok(usize) 成功写入的字节数
    /// @return Err(SystemError) 错误码
    pub fn write(&mut self, len: usize, buf: &[u8]) -> Result<usize, SystemError> {
        // 先检查本文件在权限等规则下，是否可写入。
        self.writeable()?;
        if buf.len() < len {
            return Err(SystemError::ENOBUFS);
        }
        let len = self
            .inode
            .write_at(self.offset, len, buf, &mut self.private_data)?;
        self.offset += len;
        return Ok(len);
    }

    /// @brief 获取文件的元数据
    pub fn metadata(&self) -> Result<Metadata, SystemError> {
        return self.inode.metadata();
    }

    /// @brief 根据inode号获取子目录项的名字
    pub fn get_entry_name(&self, ino: usize) -> Result<String, SystemError> {
        return self.inode.get_entry_name(ino);
    }

    /// @brief 调整文件操作指针的位置
    ///
    /// @param origin 调整的起始位置
    pub fn lseek(&mut self, origin: SeekFrom) -> Result<usize, SystemError> {
<<<<<<< HEAD
        if self.inode.metadata().unwrap().file_type == FileType::Pipe {
            return Err(SystemError::ESPIPE);
=======
        let file_type = self.inode.metadata().unwrap().file_type;
        match file_type {
            FileType::Pipe | FileType::CharDevice => {
                return Err(SystemError::ESPIPE);
            }
            _ => {}
>>>>>>> ab5c8ca4
        }

        let pos: i64;
        match origin {
            SeekFrom::SeekSet(offset) => {
                pos = offset;
            }
            SeekFrom::SeekCurrent(offset) => {
                pos = self.offset as i64 + offset;
            }
            SeekFrom::SeekEnd(offset) => {
                let metadata = self.metadata()?;
                pos = metadata.size + offset;
            }
            SeekFrom::Invalid => {
                return Err(SystemError::EINVAL);
            }
        }

        if pos < 0 || pos > self.metadata()?.size {
            return Err(SystemError::EOVERFLOW);
        }
        self.offset = pos as usize;
        return Ok(self.offset);
    }

    /// @brief 判断当前文件是否可读
    #[inline]
    pub fn readable(&self) -> Result<(), SystemError> {
        // 暂时认为只要不是write only, 就可读
        if self.mode == FileMode::O_WRONLY {
            return Err(SystemError::EPERM);
        }

        return Ok(());
    }

    /// @brief 判断当前文件是否可写
    #[inline]
    pub fn writeable(&self) -> Result<(), SystemError> {
        // 暂时认为只要不是read only, 就可写
        if self.mode == FileMode::O_RDONLY {
            return Err(SystemError::EPERM);
        }

        return Ok(());
    }

    /// @biref 充填dirent结构体
    /// @return 返回dirent结构体的大小
    pub fn readdir(&mut self, dirent: &mut Dirent) -> Result<u64, SystemError> {
        let inode: &Arc<dyn IndexNode> = &self.inode;

        // 如果偏移量为0
        if self.offset == 0 {
            self.readdir_subdirs_name = inode.list()?;
            self.readdir_subdirs_name.sort();
        }

        // kdebug!("sub_entries={sub_entries:?}");
        if self.readdir_subdirs_name.is_empty() {
            self.offset = 0;
            return Ok(0);
        }
        let name: String = self.readdir_subdirs_name.remove(0);
        let sub_inode: Arc<dyn IndexNode> = match inode.find(&name) {
            Ok(i) => i,
            Err(e) => {
                kerror!("Readdir error: Failed to find sub inode, file={self:?}");
                return Err(e);
            }
        };

        let name_bytes: &[u8] = name.as_bytes();

        self.offset += 1;
        dirent.d_ino = sub_inode.metadata().unwrap().inode_id as u64;
        dirent.d_off = 0;
        dirent.d_reclen = 0;
        dirent.d_type = sub_inode.metadata().unwrap().file_type.get_file_type_num() as u8;
        // 根据posix的规定，dirent中的d_name是一个不定长的数组，因此需要unsafe来拷贝数据
        unsafe {
            let ptr = &mut dirent.d_name as *mut u8;
            let buf: &mut [u8] =
                ::core::slice::from_raw_parts_mut::<'static, u8>(ptr, name_bytes.len());
            buf.copy_from_slice(name_bytes);
        }

        // 计算dirent结构体的大小
        return Ok((name_bytes.len() + ::core::mem::size_of::<Dirent>()
            - ::core::mem::size_of_val(&dirent.d_name)) as u64);
    }

    pub fn inode(&self) -> Arc<dyn IndexNode> {
        return self.inode.clone();
    }

    /// @brief 尝试克隆一个文件
    ///
    /// @return Option<Box<File>> 克隆后的文件结构体。如果克隆失败，返回None
    pub fn try_clone(&self) -> Option<Box<File>> {
        let mut res: Box<File> = Box::new(Self {
            inode: self.inode.clone(),
            offset: self.offset.clone(),
            mode: self.mode.clone(),
            file_type: self.file_type.clone(),
            readdir_subdirs_name: self.readdir_subdirs_name.clone(),
            private_data: self.private_data.clone(),
        });
        // 调用inode的open方法，让inode知道有新的文件打开了这个inode
        if self.inode.open(&mut res.private_data, &res.mode).is_err() {
            return None;
        }

        return Some(res);
    }

    /// @brief 获取文件的类型
    #[inline]
    pub fn file_type(&self) -> FileType {
        return self.file_type;
    }
}

impl Drop for File {
    fn drop(&mut self) {
        let r: Result<(), SystemError> = self.inode.close(&mut self.private_data);
        // 打印错误信息
        if r.is_err() {
            kerror!(
                "pid: {} failed to close file: {:?}, errno={:?}",
                current_pcb().pid,
                self,
                r.unwrap_err()
            );
        }
    }
}

/// @brief pcb里面的文件描述符数组
#[derive(Debug)]
pub struct FileDescriptorVec {
    /// 当前进程打开的文件描述符
    pub fds: [Option<Box<File>>; FileDescriptorVec::PROCESS_MAX_FD],
}

impl FileDescriptorVec {
    pub const PROCESS_MAX_FD: usize = 32;

    pub fn new() -> Box<FileDescriptorVec> {
        // 先声明一个未初始化的数组
        let mut data: [MaybeUninit<Option<Box<File>>>; FileDescriptorVec::PROCESS_MAX_FD] =
            unsafe { MaybeUninit::uninit().assume_init() };

        // 逐个把每个元素初始化为None
        for i in 0..FileDescriptorVec::PROCESS_MAX_FD {
            data[i] = MaybeUninit::new(None);
        }
        // 由于一切都初始化完毕，因此将未初始化的类型强制转换为已经初始化的类型
        let data: [Option<Box<File>>; FileDescriptorVec::PROCESS_MAX_FD] = unsafe {
            core::mem::transmute::<_, [Option<Box<File>>; FileDescriptorVec::PROCESS_MAX_FD]>(data)
        };

        // 初始化文件描述符数组结构体
        return Box::new(FileDescriptorVec { fds: data });
    }

    /// @brief 克隆一个文件描述符数组
    ///
    /// @return Box<FileDescriptorVec> 克隆后的文件描述符数组
    pub fn clone(&self) -> Box<FileDescriptorVec> {
        let mut res: Box<FileDescriptorVec> = FileDescriptorVec::new();
        for i in 0..FileDescriptorVec::PROCESS_MAX_FD {
            if let Some(file) = &self.fds[i] {
                res.fds[i] = file.try_clone();
            }
        }
        return res;
    }

    /// @brief 从pcb的fds字段，获取文件描述符数组的可变引用
    #[inline]
    pub fn from_pcb(pcb: &'static process_control_block) -> Option<&'static mut FileDescriptorVec> {
        return unsafe { (pcb.fds as usize as *mut FileDescriptorVec).as_mut() };
    }

    /// @brief 判断文件描述符序号是否合法
    ///
    /// @return true 合法
    ///
    /// @return false 不合法
    #[inline]
    pub fn validate_fd(fd: i32) -> bool {
        if fd < 0 || fd as usize > FileDescriptorVec::PROCESS_MAX_FD {
            return false;
        } else {
            return true;
        }
    }
}<|MERGE_RESOLUTION|>--- conflicted
+++ resolved
@@ -173,17 +173,12 @@
     ///
     /// @param origin 调整的起始位置
     pub fn lseek(&mut self, origin: SeekFrom) -> Result<usize, SystemError> {
-<<<<<<< HEAD
-        if self.inode.metadata().unwrap().file_type == FileType::Pipe {
-            return Err(SystemError::ESPIPE);
-=======
-        let file_type = self.inode.metadata().unwrap().file_type;
+        let file_type = self.inode.metadata()?.file_type;
         match file_type {
             FileType::Pipe | FileType::CharDevice => {
                 return Err(SystemError::ESPIPE);
             }
             _ => {}
->>>>>>> ab5c8ca4
         }
 
         let pos: i64;
