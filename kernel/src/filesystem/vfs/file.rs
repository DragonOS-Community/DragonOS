use core::sync::atomic::{AtomicUsize, Ordering};

use alloc::{
    string::String,
    sync::{Arc, Weak},
    vec::Vec,
};
use log::error;
use system_error::SystemError;

use super::{Dirent, FileType, IndexNode, InodeId, Metadata, SpecialNodeData};
use crate::filesystem::eventfd::EventFdInode;
use crate::perf::PerfEventInode;
use crate::{
    driver::{
        base::{block::SeekFrom, device::DevicePrivateData},
        tty::tty_device::TtyFilePrivateData,
    },
    filesystem::procfs::ProcfsFilePrivateData,
    ipc::pipe::{LockedPipeInode, PipeFsPrivateData},
    libs::{rwlock::RwLock, spinlock::SpinLock},
    net::{
        event_poll::{EPollItem, EPollPrivateData, EventPoll},
        socket::SocketInode,
    },
    process::{cred::Cred, ProcessManager},
};

/// 文件私有信息的枚举类型
#[derive(Debug, Clone)]
#[allow(dead_code)]
pub enum FilePrivateData {
    /// 管道文件私有信息
    Pipefs(PipeFsPrivateData),
    /// procfs文件私有信息
    Procfs(ProcfsFilePrivateData),
    /// 设备文件的私有信息
    DevFS(DevicePrivateData),
    /// tty设备文件的私有信息
    Tty(TtyFilePrivateData),
    /// epoll私有信息
    EPoll(EPollPrivateData),
    /// 不需要文件私有信息
    Unused,
}

impl Default for FilePrivateData {
    fn default() -> Self {
        return Self::Unused;
    }
}

impl FilePrivateData {
    pub fn update_mode(&mut self, mode: FileMode) {
        if let FilePrivateData::Pipefs(pdata) = self {
            pdata.set_mode(mode);
        }
    }
}

bitflags! {
    /// @brief 文件打开模式
    /// 其中，低2bit组合而成的数字的值，用于表示访问权限。其他的bit，才支持通过按位或的方式来表示参数
    ///
    /// 与Linux 5.19.10的uapi/asm-generic/fcntl.h相同
    /// https://code.dragonos.org.cn/xref/linux-5.19.10/tools/include/uapi/asm-generic/fcntl.h#19
    #[allow(clippy::bad_bit_mask)]
    pub struct FileMode: u32{
        /* File access modes for `open' and `fcntl'.  */
        /// Open Read-only
        const O_RDONLY = 0o0;
        /// Open Write-only
        const O_WRONLY = 0o1;
        /// Open read/write
        const O_RDWR = 0o2;
        /// Mask for file access modes
        const O_ACCMODE = 0o00000003;

        /* Bits OR'd into the second argument to open.  */
        /// Create file if it does not exist
        const O_CREAT = 0o00000100;
        /// Fail if file already exists
        const O_EXCL = 0o00000200;
        /// Do not assign controlling terminal
        const O_NOCTTY = 0o00000400;
        /// 文件存在且是普通文件，并以O_RDWR或O_WRONLY打开，则它会被清空
        const O_TRUNC = 0o00001000;
        /// 文件指针会被移动到文件末尾
        const O_APPEND = 0o00002000;
        /// 非阻塞式IO模式
        const O_NONBLOCK = 0o00004000;
        /// 每次write都等待物理I/O完成，但是如果写操作不影响读取刚写入的数据，则不等待文件属性更新
        const O_DSYNC = 0o00010000;
        /// fcntl, for BSD compatibility
        const FASYNC = 0o00020000;
        /* direct disk access hint */
        const O_DIRECT = 0o00040000;
        const O_LARGEFILE = 0o00100000;
        /// 打开的必须是一个目录
        const O_DIRECTORY = 0o00200000;
        /// Do not follow symbolic links
        const O_NOFOLLOW = 0o00400000;
        const O_NOATIME = 0o01000000;
        /// set close_on_exec
        const O_CLOEXEC = 0o02000000;
        /// 每次write都等到物理I/O完成，包括write引起的文件属性的更新
        const O_SYNC = 0o04000000;

        const O_PATH = 0o10000000;

        const O_PATH_FLAGS = Self::O_DIRECTORY.bits|Self::O_NOFOLLOW.bits|Self::O_CLOEXEC.bits|Self::O_PATH.bits;
    }
}

impl FileMode {
    /// @brief 获取文件的访问模式的值
    #[inline]
    pub fn accmode(&self) -> u32 {
        return self.bits() & FileMode::O_ACCMODE.bits();
    }
}

/// @brief 抽象文件结构体
#[derive(Debug)]
pub struct File {
    inode: Arc<dyn IndexNode>,
    /// 对于文件，表示字节偏移量；对于文件夹，表示当前操作的子目录项偏移量
    offset: AtomicUsize,
    /// 文件的打开模式
    mode: RwLock<FileMode>,
    /// 文件类型
    file_type: FileType,
    /// readdir时候用的，暂存的本次循环中，所有子目录项的名字的数组
    readdir_subdirs_name: SpinLock<Vec<String>>,
    pub private_data: SpinLock<FilePrivateData>,
    /// 文件的凭证
    cred: Cred,
}

impl File {
    /// @brief 创建一个新的文件对象
    ///
    /// @param inode 文件对象对应的inode
    /// @param mode 文件的打开模式
    pub fn new(inode: Arc<dyn IndexNode>, mode: FileMode) -> Result<Self, SystemError> {
        let mut inode = inode;
        let file_type = inode.metadata()?.file_type;
        if file_type == FileType::Pipe {
            if let Some(SpecialNodeData::Pipe(pipe_inode)) = inode.special_node() {
                inode = pipe_inode;
            }
        }

        let f = File {
            inode,
            offset: AtomicUsize::new(0),
            mode: RwLock::new(mode),
            file_type,
            readdir_subdirs_name: SpinLock::new(Vec::default()),
            private_data: SpinLock::new(FilePrivateData::default()),
            cred: ProcessManager::current_pcb().cred(),
        };
        f.inode.open(f.private_data.lock(), &mode)?;

        return Ok(f);
    }

    /// ## 从文件中读取指定的字节数到buffer中
    ///
    /// ### 参数
    /// - `len`: 要读取的字节数
    /// - `buf`: 缓冲区
    /// - `read_direct`: 忽略缓存，直接读取磁盘
    ///
    /// ### 返回值
    /// - `Ok(usize)`: 成功读取的字节数
    /// - `Err(SystemError)`: 错误码
    pub fn read(&self, len: usize, buf: &mut [u8]) -> Result<usize, SystemError> {
        self.do_read(
            self.offset.load(core::sync::atomic::Ordering::SeqCst),
            len,
            buf,
            true,
        )
    }

    /// ## 从buffer向文件写入指定的字节数的数据
    ///
    /// ### 参数
    /// - `offset`: 文件偏移量
    /// - `len`: 要写入的字节数
    /// - `buf`: 写入缓冲区
    ///
    /// ### 返回值
    /// - `Ok(usize)`: 成功写入的字节数
    /// - `Err(SystemError)`: 错误码
    pub fn write(&self, len: usize, buf: &[u8]) -> Result<usize, SystemError> {
        self.do_write(
            self.offset.load(core::sync::atomic::Ordering::SeqCst),
            len,
            buf,
            true,
        )
    }

    /// ## 从文件中指定的偏移处读取指定的字节数到buf中
    ///
    /// ### 参数
    /// - `offset`: 文件偏移量
    /// - `len`: 要读取的字节数
    /// - `buf`: 读出缓冲区
    ///
    /// ### 返回值
    /// - `Ok(usize)`: 成功读取的字节数
    pub fn pread(&self, offset: usize, len: usize, buf: &mut [u8]) -> Result<usize, SystemError> {
        self.do_read(offset, len, buf, false)
    }

    /// ## 从buf向文件中指定的偏移处写入指定的字节数的数据
    ///
    /// ### 参数
    /// - `offset`: 文件偏移量
    /// - `len`: 要写入的字节数
    /// - `buf`: 写入缓冲区
    ///
    /// ### 返回值
    /// - `Ok(usize)`: 成功写入的字节数
    pub fn pwrite(&self, offset: usize, len: usize, buf: &[u8]) -> Result<usize, SystemError> {
        self.do_write(offset, len, buf, false)
    }

    fn do_read(
        &self,
        offset: usize,
        len: usize,
        buf: &mut [u8],
        update_offset: bool,
    ) -> Result<usize, SystemError> {
        // 先检查本文件在权限等规则下，是否可读取。
        self.readable()?;
        if buf.len() < len {
            return Err(SystemError::ENOBUFS);
        }

<<<<<<< HEAD
        let r = if self.mode().contains(FileMode::O_DIRECT) {
            self.inode
                .read_direct(offset, len, buf, self.private_data.lock())
        } else {
            self.inode
                .read_at(offset, len, buf, self.private_data.lock())
        };

        let len = r.map_err(|e| {
            if e == SystemError::ERESTARTSYS {
                SystemError::EINTR
            } else {
                e
            }
        })?;
=======
        let len = self
            .inode
            .read_at(offset, len, buf, self.private_data.lock())?;
>>>>>>> 57b20d23

        if update_offset {
            self.offset
                .fetch_add(len, core::sync::atomic::Ordering::SeqCst);
        }

        Ok(len)
    }

    fn do_write(
        &self,
        offset: usize,
        len: usize,
        buf: &[u8],
        update_offset: bool,
    ) -> Result<usize, SystemError> {
        // 先检查本文件在权限等规则下，是否可写入。
        self.writeable()?;
        if buf.len() < len {
            return Err(SystemError::ENOBUFS);
        }

        // 如果文件指针已经超过了文件大小，则需要扩展文件大小
        if offset > self.inode.metadata()?.size as usize {
            self.inode.resize(offset)?;
        }
        let len = self
            .inode
            .write_at(offset, len, buf, self.private_data.lock())?;

        if update_offset {
            self.offset
                .fetch_add(len, core::sync::atomic::Ordering::SeqCst);
        }

        Ok(len)
    }

    /// @brief 获取文件的元数据
    pub fn metadata(&self) -> Result<Metadata, SystemError> {
        return self.inode.metadata();
    }

    /// @brief 根据inode号获取子目录项的名字
    #[allow(dead_code)]
    pub fn get_entry_name(&self, ino: InodeId) -> Result<String, SystemError> {
        return self.inode.get_entry_name(ino);
    }

    /// @brief 调整文件操作指针的位置
    ///
    /// @param origin 调整的起始位置
    pub fn lseek(&self, origin: SeekFrom) -> Result<usize, SystemError> {
        let file_type = self.inode.metadata()?.file_type;
        match file_type {
            FileType::Pipe | FileType::CharDevice => {
                return Err(SystemError::ESPIPE);
            }
            _ => {}
        }

        let pos: i64 = match origin {
            SeekFrom::SeekSet(offset) => offset,
            SeekFrom::SeekCurrent(offset) => self.offset.load(Ordering::SeqCst) as i64 + offset,
            SeekFrom::SeekEnd(offset) => {
                let metadata = self.metadata()?;
                metadata.size + offset
            }
            SeekFrom::Invalid => {
                return Err(SystemError::EINVAL);
            }
        };
        // 根据linux man page, lseek允许超出文件末尾，并且不改变文件大小
        // 当pos超出文件末尾时，read返回0。直到开始写入数据时，才会改变文件大小
        if pos < 0 {
            return Err(SystemError::EOVERFLOW);
        }
        self.offset.store(pos as usize, Ordering::SeqCst);
        return Ok(pos as usize);
    }

    /// @brief 判断当前文件是否可读
    #[inline]
    pub fn readable(&self) -> Result<(), SystemError> {
        // 暂时认为只要不是write only, 就可读
        if *self.mode.read() == FileMode::O_WRONLY {
            return Err(SystemError::EPERM);
        }

        return Ok(());
    }

    /// @brief 判断当前文件是否可写
    #[inline]
    pub fn writeable(&self) -> Result<(), SystemError> {
        // 暂时认为只要不是read only, 就可写
        if *self.mode.read() == FileMode::O_RDONLY {
            return Err(SystemError::EPERM);
        }

        return Ok(());
    }

    /// @biref 充填dirent结构体
    /// @return 返回dirent结构体的大小
    pub fn readdir(&self, dirent: &mut Dirent) -> Result<u64, SystemError> {
        let inode: &Arc<dyn IndexNode> = &self.inode;
        let mut readdir_subdirs_name = self.readdir_subdirs_name.lock();
        let offset = self.offset.load(Ordering::SeqCst);
        // 如果偏移量为0
        if offset == 0 {
            // 通过list更新readdir_subdirs_name
            *readdir_subdirs_name = inode.list()?;
            readdir_subdirs_name.sort();
        }
        // debug!("sub_entries={sub_entries:?}");

        // 已经读到末尾
        if offset == readdir_subdirs_name.len() {
            self.offset.store(0, Ordering::SeqCst);
            return Ok(0);
        }
        let name = &readdir_subdirs_name[offset];
        let sub_inode: Arc<dyn IndexNode> = match inode.find(name) {
            Ok(i) => i,
            Err(e) => {
                error!(
                    "Readdir error: Failed to find sub inode:{name:?}, file={self:?}, error={e:?}"
                );
                return Err(e);
            }
        };

        let name_bytes: &[u8] = name.as_bytes();

        // 根据posix的规定，dirent中的d_name是一个不定长的数组，因此需要unsafe来拷贝数据
        unsafe {
            let ptr = &mut dirent.d_name as *mut u8;

            let buf: &mut [u8] =
                ::core::slice::from_raw_parts_mut::<'static, u8>(ptr, name_bytes.len() + 1);
            buf[0..name_bytes.len()].copy_from_slice(name_bytes);
            buf[name_bytes.len()] = 0;
        }

        self.offset.fetch_add(1, Ordering::SeqCst);
        dirent.d_ino = sub_inode.metadata().unwrap().inode_id.into() as u64;
        dirent.d_type = sub_inode.metadata().unwrap().file_type.get_file_type_num() as u8;

        // 计算dirent结构体的大小
        let size = (name_bytes.len() + ::core::mem::size_of::<Dirent>()
            - ::core::mem::size_of_val(&dirent.d_name)) as u64;

        dirent.d_reclen = size as u16;
        dirent.d_off += dirent.d_reclen as i64;

        return Ok(size);
    }

    pub fn inode(&self) -> Arc<dyn IndexNode> {
        return self.inode.clone();
    }

    /// @brief 尝试克隆一个文件
    ///
    /// @return Option<File> 克隆后的文件结构体。如果克隆失败，返回None
    pub fn try_clone(&self) -> Option<File> {
        let res = Self {
            inode: self.inode.clone(),
            offset: AtomicUsize::new(self.offset.load(Ordering::SeqCst)),
            mode: RwLock::new(self.mode()),
            file_type: self.file_type,
            readdir_subdirs_name: SpinLock::new(self.readdir_subdirs_name.lock().clone()),
            private_data: SpinLock::new(self.private_data.lock().clone()),
            cred: self.cred.clone(),
        };
        // 调用inode的open方法，让inode知道有新的文件打开了这个inode
        if self
            .inode
            .open(res.private_data.lock(), &res.mode())
            .is_err()
        {
            return None;
        }

        return Some(res);
    }

    /// @brief 获取文件的类型
    #[inline]
    pub fn file_type(&self) -> FileType {
        return self.file_type;
    }

    /// @brief 获取文件的打开模式
    #[inline]
    pub fn mode(&self) -> FileMode {
        return *self.mode.read();
    }

    /// 获取文件是否在execve时关闭
    #[inline]
    pub fn close_on_exec(&self) -> bool {
        return self.mode().contains(FileMode::O_CLOEXEC);
    }

    /// 设置文件是否在execve时关闭
    #[inline]
    pub fn set_close_on_exec(&self, close_on_exec: bool) {
        let mut mode_guard = self.mode.write();
        if close_on_exec {
            mode_guard.insert(FileMode::O_CLOEXEC);
        } else {
            mode_guard.remove(FileMode::O_CLOEXEC);
        }
    }

    pub fn set_mode(&self, mode: FileMode) -> Result<(), SystemError> {
        // todo: 是否需要调用inode的open方法，以更新private data（假如它与mode有关的话）?
        // 也许需要加个更好的设计，让inode知晓文件的打开模式发生了变化，让它自己决定是否需要更新private data

        // 直接修改文件的打开模式
        *self.mode.write() = mode;
        self.private_data.lock().update_mode(mode);
        return Ok(());
    }

    /// @brief 重新设置文件的大小
    ///
    /// 如果文件大小增加，则文件内容不变，但是文件的空洞部分会被填充为0
    /// 如果文件大小减小，则文件内容会被截断
    ///
    /// @return 成功：Ok()
    ///         失败：Err(错误码)
    pub fn ftruncate(&self, len: usize) -> Result<(), SystemError> {
        // 如果文件不可写，返回错误
        self.writeable()?;

        // 调用inode的truncate方法
        self.inode.resize(len)?;
        return Ok(());
    }

    /// ## 向该文件添加一个EPollItem对象
    ///
    /// 在文件状态发生变化时，需要向epoll通知
    pub fn add_epoll(&self, epitem: Arc<EPollItem>) -> Result<(), SystemError> {
        match self.file_type {
            FileType::Socket => {
                let inode = self.inode.downcast_ref::<SocketInode>().unwrap();
                let mut socket = inode.inner();

                return socket.add_epoll(epitem);
            }
            FileType::Pipe => {
                let inode = self.inode.downcast_ref::<LockedPipeInode>().unwrap();
                return inode.inner().lock().add_epoll(epitem);
            }
            _ => {
                let r = self.inode.kernel_ioctl(epitem, &self.private_data.lock());
                if r.is_err() {
                    return Err(SystemError::ENOSYS);
                }

                Ok(())
            }
        }
    }

    /// ## 删除一个绑定的epoll
    pub fn remove_epoll(&self, epoll: &Weak<SpinLock<EventPoll>>) -> Result<(), SystemError> {
        match self.file_type {
            FileType::Socket => {
                let inode = self.inode.downcast_ref::<SocketInode>().unwrap();
                let mut socket = inode.inner();

                socket.remove_epoll(epoll)
            }
            FileType::Pipe => {
                let inode = self.inode.downcast_ref::<LockedPipeInode>().unwrap();
                inode.inner().lock().remove_epoll(epoll)
            }
            _ => {
                let inode = self.inode.downcast_ref::<EventFdInode>();
                if let Some(inode) = inode {
                    return inode.remove_epoll(epoll);
                }
                let inode = self
                    .inode
                    .downcast_ref::<PerfEventInode>()
                    .ok_or(SystemError::ENOSYS)?;
                return inode.remove_epoll(epoll);
            }
        }
    }

    pub fn poll(&self) -> Result<usize, SystemError> {
        self.inode.poll(&self.private_data.lock())
    }
}

impl Drop for File {
    fn drop(&mut self) {
        let r: Result<(), SystemError> = self.inode.close(self.private_data.lock());
        // 打印错误信息
        if r.is_err() {
            error!(
                "pid: {:?} failed to close file: {:?}, errno={:?}",
                ProcessManager::current_pcb().pid(),
                self,
                r.as_ref().unwrap_err()
            );
        }
    }
}

/// @brief pcb里面的文件描述符数组
#[derive(Debug)]
pub struct FileDescriptorVec {
    /// 当前进程打开的文件描述符
    fds: Vec<Option<Arc<File>>>,
}
impl Default for FileDescriptorVec {
    fn default() -> Self {
        Self::new()
    }
}
impl FileDescriptorVec {
    pub const PROCESS_MAX_FD: usize = 1024;

    #[inline(never)]
    pub fn new() -> FileDescriptorVec {
        let mut data = Vec::with_capacity(FileDescriptorVec::PROCESS_MAX_FD);
        data.resize(FileDescriptorVec::PROCESS_MAX_FD, None);

        // 初始化文件描述符数组结构体
        return FileDescriptorVec { fds: data };
    }

    /// @brief 克隆一个文件描述符数组
    ///
    /// @return FileDescriptorVec 克隆后的文件描述符数组
    pub fn clone(&self) -> FileDescriptorVec {
        let mut res = FileDescriptorVec::new();
        for i in 0..FileDescriptorVec::PROCESS_MAX_FD {
            if let Some(file) = &self.fds[i] {
                if let Some(file) = file.try_clone() {
                    res.fds[i] = Some(Arc::new(file));
                }
            }
        }
        return res;
    }

    /// 返回 `已经打开的` 文件描述符的数量
    pub fn fd_open_count(&self) -> usize {
        let mut size = 0;
        for fd in &self.fds {
            if fd.is_some() {
                size += 1;
            }
        }
        return size;
    }

    /// @brief 判断文件描述符序号是否合法
    ///
    /// @return true 合法
    ///
    /// @return false 不合法
    #[inline]
    pub fn validate_fd(fd: i32) -> bool {
        return !(fd < 0 || fd as usize > FileDescriptorVec::PROCESS_MAX_FD);
    }

    /// 申请文件描述符，并把文件对象存入其中。
    ///
    /// ## 参数
    ///
    /// - `file` 要存放的文件对象
    /// - `fd` 如果为Some(i32)，表示指定要申请这个文件描述符，如果这个文件描述符已经被使用，那么返回EBADF
    ///
    /// ## 返回值
    ///
    /// - `Ok(i32)` 申请成功，返回申请到的文件描述符
    /// - `Err(SystemError)` 申请失败，返回错误码，并且，file对象将被drop掉
    pub fn alloc_fd(&mut self, file: File, fd: Option<i32>) -> Result<i32, SystemError> {
        if let Some(new_fd) = fd {
            let x = &mut self.fds[new_fd as usize];
            if x.is_none() {
                *x = Some(Arc::new(file));
                return Ok(new_fd);
            } else {
                return Err(SystemError::EBADF);
            }
        } else {
            // 没有指定要申请的文件描述符编号
            for i in 0..FileDescriptorVec::PROCESS_MAX_FD {
                if self.fds[i].is_none() {
                    self.fds[i] = Some(Arc::new(file));
                    return Ok(i as i32);
                }
            }
            return Err(SystemError::EMFILE);
        }
    }

    /// 根据文件描述符序号，获取文件结构体的Arc指针
    ///
    /// ## 参数
    ///
    /// - `fd` 文件描述符序号
    pub fn get_file_by_fd(&self, fd: i32) -> Option<Arc<File>> {
        if !FileDescriptorVec::validate_fd(fd) {
            return None;
        }
        self.fds[fd as usize].clone()
    }

    /// 释放文件描述符，同时关闭文件。
    ///
    /// ## 参数
    ///
    /// - `fd` 文件描述符序号
    pub fn drop_fd(&mut self, fd: i32) -> Result<Arc<File>, SystemError> {
        self.get_file_by_fd(fd).ok_or(SystemError::EBADF)?;

        // 把文件描述符数组对应位置设置为空
        let file = self.fds[fd as usize].take().unwrap();
        return Ok(file);
    }

    #[allow(dead_code)]
    pub fn iter(&self) -> FileDescriptorIterator {
        return FileDescriptorIterator::new(self);
    }

    pub fn close_on_exec(&mut self) {
        for i in 0..FileDescriptorVec::PROCESS_MAX_FD {
            if let Some(file) = &self.fds[i] {
                let to_drop = file.close_on_exec();
                if to_drop {
                    if let Err(r) = self.drop_fd(i as i32) {
                        error!(
                            "Failed to close file: pid = {:?}, fd = {}, error = {:?}",
                            ProcessManager::current_pcb().pid(),
                            i,
                            r
                        );
                    }
                }
            }
        }
    }
}

#[derive(Debug)]
pub struct FileDescriptorIterator<'a> {
    fds: &'a FileDescriptorVec,
    index: usize,
}

impl<'a> FileDescriptorIterator<'a> {
    pub fn new(fds: &'a FileDescriptorVec) -> Self {
        return Self { fds, index: 0 };
    }
}

impl Iterator for FileDescriptorIterator<'_> {
    type Item = (i32, Arc<File>);

    fn next(&mut self) -> Option<Self::Item> {
        while self.index < FileDescriptorVec::PROCESS_MAX_FD {
            let fd = self.index as i32;
            self.index += 1;
            if let Some(file) = self.fds.get_file_by_fd(fd) {
                return Some((fd, file));
            }
        }
        return None;
    }
}<|MERGE_RESOLUTION|>--- conflicted
+++ resolved
@@ -242,27 +242,13 @@
             return Err(SystemError::ENOBUFS);
         }
 
-<<<<<<< HEAD
-        let r = if self.mode().contains(FileMode::O_DIRECT) {
+        let len = if self.mode().contains(FileMode::O_DIRECT) {
             self.inode
                 .read_direct(offset, len, buf, self.private_data.lock())
         } else {
             self.inode
                 .read_at(offset, len, buf, self.private_data.lock())
-        };
-
-        let len = r.map_err(|e| {
-            if e == SystemError::ERESTARTSYS {
-                SystemError::EINTR
-            } else {
-                e
-            }
-        })?;
-=======
-        let len = self
-            .inode
-            .read_at(offset, len, buf, self.private_data.lock())?;
->>>>>>> 57b20d23
+        }?;
 
         if update_offset {
             self.offset
