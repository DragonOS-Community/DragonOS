--- conflicted
+++ resolved
@@ -169,26 +169,7 @@
     /// @return Ok(usize) 成功读取的字节数
     /// @return Err(SystemError) 错误码
     pub fn read(&mut self, len: usize, buf: &mut [u8]) -> Result<usize, SystemError> {
-<<<<<<< HEAD
-        // 先检查本文件在权限等规则下，是否可读取。
-        self.readable()?;
-
-        if buf.len() < len {
-            return Err(SystemError::ENOBUFS);
-        }
-
-        // // 如果文件指针已经超过了文件大小，则返回0
-        // if self.offset > self.inode.metadata()?.size as usize {
-        //     return Ok(0);
-        // }
-        let len = self
-            .inode
-            .read_at(self.offset, len, buf, &mut self.private_data)?;
-        self.offset += len;
-        return Ok(len);
-=======
         self.do_read(self.offset, len, buf, true)
->>>>>>> 7d66c313
     }
 
     /// @brief 从buffer向文件写入指定的字节数的数据
