--- conflicted
+++ resolved
@@ -594,15 +594,8 @@
     pub fn remove_epoll(&self, epoll: &Weak<SpinLock<EventPoll>>) -> Result<(), SystemError> {
         match self.file_type {
             FileType::Socket => {
-<<<<<<< HEAD
                 let socket = self.inode.downcast_ref::<SocketInode>().unwrap();
                 socket.epoll_items().remove(epoll)
-=======
-                let inode = self.inode.downcast_ref::<SocketInode>().unwrap();
-                let mut socket = inode.inner();
-
-                socket.remove_epoll(epoll)
->>>>>>> 920bda59
             }
             FileType::Pipe => {
                 let inode = self.inode.downcast_ref::<LockedPipeInode>().unwrap();
@@ -752,10 +745,7 @@
         // 把文件描述符数组对应位置设置为空
         let file = self.fds[fd as usize].take().unwrap();
 
-<<<<<<< HEAD
         assert!(Arc::strong_count(&file) == 1);
-=======
->>>>>>> 920bda59
         return Ok(file);
     }
 
