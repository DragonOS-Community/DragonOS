--- conflicted
+++ resolved
@@ -71,11 +71,7 @@
     ///
     /// @param inode 文件对象对应的inode
     /// @param mode 文件的打开模式
-<<<<<<< HEAD
-    pub fn new(inode: Arc<dyn IndexNode>, mode: u32) -> Self {
-=======
     pub fn new(inode: Arc<dyn IndexNode>, mode: u32) -> Result<Self, i32> {
->>>>>>> f863e908
         let mut f =  File {
             inode,
             offset: 0,
@@ -83,14 +79,9 @@
             private_data: FilePrivateData::default(),
         };
         // kdebug!("inode:{:?}",f.inode);
-<<<<<<< HEAD
-        f.inode.open(&mut f.private_data).ok();
-        return f;
-=======
         f.inode.open(&mut f.private_data)?;
         kdebug!("File open: f.private_data={:?}", f.private_data);
         return Ok(f);
->>>>>>> f863e908
     }
 
     /// @brief 从文件中读取指定的字节数到buffer中
@@ -108,11 +99,7 @@
             return Err(-(ENOBUFS as i32));
         }
 
-<<<<<<< HEAD
-        let len = self.inode.read_at(self.offset, len, buf, &mut FilePrivateData::Unused)?;
-=======
         let len = self.inode.read_at(self.offset, len, buf, &mut self.private_data)?;
->>>>>>> f863e908
 
         return Ok(len);
     }
