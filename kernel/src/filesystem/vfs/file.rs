--- conflicted
+++ resolved
@@ -1,29 +1,15 @@
-<<<<<<< HEAD
 use core::mem::MaybeUninit;
 
 use alloc::{boxed::Box, string::String, sync::Arc};
-=======
-use core::{ffi::c_void, mem::MaybeUninit};
-
-use alloc::{boxed::Box, rc::Rc, string::String, sync::Arc, vec::Vec};
->>>>>>> a1de06f8
 
 use crate::{
     arch::asm::current::current_pcb,
     filesystem::procfs::ProcfsFilePrivateData,
     include::bindings::bindings::{
-<<<<<<< HEAD
         process_control_block, EINVAL, ENOBUFS, EOVERFLOW, EPERM, ESPIPE,
     },
     io::SeekFrom,
     kdebug, kerror,
-=======
-        process_control_block, EFAULT, EINVAL, ENOBUFS, EOVERFLOW, EPERM, ESPIPE,
-    },
-    io::SeekFrom,
-    kdebug,
-    libs::spinlock::SpinLock,
->>>>>>> a1de06f8
 };
 
 use super::{FileType, IndexNode, Metadata};
@@ -241,6 +227,7 @@
     }
 }
 
+
 /// @brief pcb里面的文件描述符数组
 #[derive(Debug, Clone)]
 pub struct FileDescriptorVec {
@@ -276,9 +263,9 @@
     }
 
     /// @brief 判断文件描述符序号是否合法
-    ///
+    /// 
     /// @return true 合法
-    ///
+    /// 
     /// @return false 不合法
     #[inline]
     pub fn validate_fd(fd: i32) -> bool {
@@ -288,53 +275,4 @@
             return true;
         }
     }
-}
-
-/// @brief pcb里面的文件描述符数组
-#[derive(Debug, Clone)]
-pub struct FileDescriptorVec {
-    /// 当前进程打开的文件描述符
-    pub fds: [Option<Box<File>>; FileDescriptorVec::PROCESS_MAX_FD],
-}
-
-impl FileDescriptorVec {
-    pub const PROCESS_MAX_FD: usize = 32;
-
-    pub fn new() -> Box<FileDescriptorVec> {
-        // 先声明一个未初始化的数组
-        let mut data: [MaybeUninit<Option<Box<File>>>; FileDescriptorVec::PROCESS_MAX_FD] =
-            unsafe { MaybeUninit::uninit().assume_init() };
-
-        // 逐个把每个元素初始化为None
-        for i in 0..FileDescriptorVec::PROCESS_MAX_FD {
-            data[i] = MaybeUninit::new(None);
-        }
-        // 由于一切都初始化完毕，因此将未初始化的类型强制转换为已经初始化的类型
-        let data: [Option<Box<File>>; FileDescriptorVec::PROCESS_MAX_FD] = unsafe {
-            core::mem::transmute::<_, [Option<Box<File>>; FileDescriptorVec::PROCESS_MAX_FD]>(data)
-        };
-
-        // 初始化文件描述符数组结构体
-        return Box::new(FileDescriptorVec { fds: data });
-    }
-
-    /// @brief 从pcb的fds字段，获取文件描述符数组的可变引用
-    #[inline]
-    pub fn from_pcb(pcb: &'static process_control_block) -> Option<&'static mut FileDescriptorVec> {
-        return unsafe { (pcb.fds as usize as *mut FileDescriptorVec).as_mut() };
-    }
-
-    /// @brief 判断文件描述符序号是否合法
-    /// 
-    /// @return true 合法
-    /// 
-    /// @return false 不合法
-    #[inline]
-    pub fn validate_fd(fd: i32) -> bool {
-        if fd < 0 || fd as usize > FileDescriptorVec::PROCESS_MAX_FD {
-            return false;
-        } else {
-            return true;
-        }
-    }
 }