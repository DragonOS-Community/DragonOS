--- conflicted
+++ resolved
@@ -6,27 +6,15 @@
 mod syscall;
 mod utils;
 
-<<<<<<< HEAD
-use ::core::{any::Any, ffi::c_char, fmt::Debug, mem};
-=======
 use ::core::{any::Any, fmt::Debug};
->>>>>>> 004e86ff
 
 use alloc::{string::String, sync::Arc, vec::Vec};
 
 use crate::{
     include::bindings::bindings::{ENOTDIR, ENOTSUP},
-<<<<<<< HEAD
-    kdebug, kerror,
     time::TimeSpec,
 };
 
-use self::file::File;
-=======
-    time::TimeSpec,
-};
-
->>>>>>> 004e86ff
 pub use self::{core::ROOT_INODE, file::FilePrivateData, mount::MountFS};
 
 /// vfs容许的最大的路径名称长度
@@ -244,8 +232,6 @@
         return Err(-(ENOTSUP as i32));
     }
 
-<<<<<<< HEAD
-=======
     /// @brief 删除文件夹
     /// 
     /// @param name 文件夹名称
@@ -256,7 +242,6 @@
         return Err(-(ENOTSUP as i32));
     }
 
->>>>>>> 004e86ff
     /// @brief 将指定名称的子目录项的文件内容，移动到target这个目录下。如果_old_name所指向的inode与_target的相同，那么则直接执行重命名的操作。
     ///
     /// @param old_name 旧的名字
@@ -505,10 +490,6 @@
     /// @brief 本函数用于实现动态转换。
     /// 具体的文件系统在实现本函数时，最简单的方式就是：直接返回self
     fn as_any_ref(&self) -> &dyn Any;
-<<<<<<< HEAD
-
-=======
->>>>>>> 004e86ff
 }
 
 #[derive(Debug)]
