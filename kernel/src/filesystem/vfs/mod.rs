--- conflicted
+++ resolved
@@ -10,19 +10,11 @@
 
 use crate::{
     include::bindings::bindings::{ENOTDIR, ENOTSUP},
-<<<<<<< HEAD
-    time::TimeSpec,
-};
-
-/// 这里pub use了其他模块的类型
-pub use self::{file::FilePrivateData, mount::MountFS};
-=======
     kdebug,
     time::TimeSpec,
 };
 
-use self::{core::ROOT_INODE, file::FilePrivateData, mount::MountFS};
->>>>>>> 989f1a29
+pub use self::{core::ROOT_INODE, file::FilePrivateData, mount::MountFS};
 
 /// vfs容许的最大的路径名称长度
 pub const MAX_PATHLEN: u32 = 1024;
@@ -108,11 +100,7 @@
         &self,
         offset: usize,
         len: usize,
-<<<<<<< HEAD
         buf: &mut [u8],
-=======
-        buf: &[u8],
->>>>>>> 989f1a29
         _data: &mut FilePrivateData,
     ) -> Result<usize, i32>;
 
