--- conflicted
+++ resolved
@@ -12,11 +12,7 @@
 
 use crate::{
     include::bindings::bindings::{ENOTDIR, ENOTSUP},
-<<<<<<< HEAD
-    time::TimeSpec, kdebug,
-=======
     time::TimeSpec,
->>>>>>> a1de06f8
 };
 
 use self::{core::ROOT_INODE, file::FilePrivateData, mount::MountFS};
@@ -279,9 +275,9 @@
     }
 
     /// @brief 截断当前inode到指定的长度。如果当前文件长度小于len,则不操作。
-    /// 
+    ///
     /// @param len 要被截断到的目标长度
-    fn truncate(&self, _len: usize) -> Result<(), i32>{
+    fn truncate(&self, _len: usize) -> Result<(), i32> {
         return Err(-(ENOTSUP as i32));
     }
 }
