--- conflicted
+++ resolved
@@ -231,16 +231,14 @@
     /// 具体的文件系统在实现本函数时，最简单的方式就是：直接返回self
     fn as_any_ref(&self) -> &dyn Any;
 
-<<<<<<< HEAD
+    /// @brief 列出当前inode下的所有目录项的名字
+    fn list(&self) -> Result<Vec<String>, i32>;
+
     /// @brief 在当前Inode下，挂载一个新的文件系统
     /// 请注意！该函数只能被MountFS实现，其他文件系统不应实现这个函数
     fn mount(&self, _fs: Arc<dyn FileSystem>) -> Result<Arc<MountFS>, i32>{
         return Err(-(ENOTSUP as i32));
     }
-=======
-    /// @brief 列出当前inode下的所有目录项的名字
-    fn list(&self) -> Result<Vec<String>, i32>;
->>>>>>> d1b32aa8
 }
 
 impl dyn IndexNode {
