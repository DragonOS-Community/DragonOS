--- conflicted
+++ resolved
@@ -12,15 +12,11 @@
 use alloc::{string::String, sync::Arc, vec::Vec};
 
 use crate::{
-<<<<<<< HEAD
-    ipc::pipe::LockedPipeInode, libs::casting::DowncastArc, syscall::SystemError, time::TimeSpec,
-=======
     driver::base::{block::block_device::BlockDevice, char::CharDevice, device::DeviceNumber},
     ipc::pipe::LockedPipeInode,
     libs::casting::DowncastArc,
     syscall::SystemError,
     time::TimeSpec,
->>>>>>> b7b843be
 };
 
 use self::{core::generate_inode_id, file::FileMode, syscall::ModeType};
@@ -362,29 +358,6 @@
     /// ## 创建一个特殊文件节点
     /// - _filename: 文件名
     /// - _mode: 权限信息
-<<<<<<< HEAD
-    fn mknod(&self, filename: &str, mode: ModeType) -> Result<(), SystemError> {
-        // TODO: 目前先用一个FILE类型的inode套壳
-        let inode = self.create(filename, FileType::File, mode)?;
-
-        if mode.contains(ModeType::S_IFIFO) {
-            inode.set_special_nod(LockedPipeInode::new())?;
-        } else {
-            return Err(SystemError::EOPNOTSUPP_OR_ENOTSUP);
-        }
-
-        return Ok(());
-    }
-
-    /// ## 获取文件节点
-    /// - 若该inode是一个特殊文件节点，则返回Some(Arc<dyn IndexNode>),否则返回None
-    fn special_nod(&self) -> Option<Arc<dyn IndexNode>>;
-
-    /// ## 设置该inode为特殊文件节点
-    /// - _nod: 指向的特殊文件节点
-    /// - 若未实现则返回错误
-    fn set_special_nod(&self, _nod: Arc<dyn IndexNode>) -> Result<(), SystemError>;
-=======
     fn mknod(
         &self,
         _filename: &str,
@@ -398,7 +371,6 @@
     fn special_node(&self) -> Option<SpecialNodeData> {
         None
     }
->>>>>>> b7b843be
 }
 
 impl DowncastArc for dyn IndexNode {
