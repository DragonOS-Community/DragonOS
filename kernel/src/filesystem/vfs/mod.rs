--- conflicted
+++ resolved
@@ -26,11 +26,8 @@
         spinlock::{SpinLock, SpinLockGuard},
     },
     mm::{fault::PageFaultMessage, VmFaultReason},
-<<<<<<< HEAD
+    net::socket::Socket,
     process::ProcessManager,
-=======
-    net::socket::Socket,
->>>>>>> f3e6f362
     time::PosixTimeSpec,
 };
 
