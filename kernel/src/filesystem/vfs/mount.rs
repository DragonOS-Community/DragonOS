use core::{
    any::Any,
    sync::atomic::{compiler_fence, Ordering},
};

use alloc::{
    collections::BTreeMap,
    string::String,
    sync::{Arc, Weak},
};
use path_base::{clean_path::Clean, Path, PathBuf};
use system_error::SystemError;

use crate::{
    driver::base::device::device_number::DeviceNumber,
<<<<<<< HEAD
    libs::{rwlock::RwLock, spinlock::SpinLock},
=======
    libs::spinlock::{SpinLock, SpinLockGuard},
>>>>>>> 06560afa
};

use super::{
    file::FileMode, syscall::ModeType, FilePrivateData, FileSystem, FileType, IndexNode, InodeId,
    Magic, SuperBlock,
};

// 维护一个挂载点的记录，以支持特定于文件系统的索引
type MountListType = Arc<RwLock<BTreeMap<MountPath, Arc<dyn FileSystem>>>>;
static mut __MOUNTS_LIST: Option<MountListType> = None;

#[derive(PartialEq, Eq, Debug)]
pub struct MountPath(PathBuf);

impl From<&str> for MountPath {
    fn from(value: &str) -> Self {
        Self(PathBuf::from(value).clean())
    }
}

impl AsRef<Path> for MountPath {
    fn as_ref(&self) -> &Path {
        &self.0
    }
}

impl PartialOrd for MountPath {
    fn partial_cmp(&self, other: &Self) -> Option<core::cmp::Ordering> {
        Some(self.cmp(other))
    }
}

impl Ord for MountPath {
    fn cmp(&self, other: &Self) -> core::cmp::Ordering {
        let self_dep = self.0.components().count();
        let othe_dep = other.0.components().count();
        if self_dep == othe_dep {
            self.0.cmp(&other.0)
        } else {
            othe_dep.cmp(&self_dep)
        }
    }
}

/// # 获取挂载点的列表
#[inline(always)]
#[allow(non_snake_case)]
pub fn MOUNT_LIST() -> MountListType {
    unsafe {
        return __MOUNTS_LIST.as_ref().unwrap().clone();
    }
}

/// # 初始化挂载点列表
///
/// 在VFS初始化时调用
#[inline(always)]
#[allow(non_snake_case)]
pub(super) fn INIT_MOUNT_LIST() {
    unsafe {
        __MOUNTS_LIST = Some(Arc::new(RwLock::new(BTreeMap::new())));
    }
}

/// # 清空挂载点列表
///
/// 用于迁移文件系统时清空挂载点列表
#[inline(always)]
#[allow(non_snake_case)]
pub(super) fn CLEAR_MOUNTS_LIST() {
    unsafe {
        __MOUNTS_LIST = Some(Arc::new(RwLock::new(BTreeMap::new())));
    }
}

const MOUNTFS_BLOCK_SIZE: u64 = 512;
const MOUNTFS_MAX_NAMELEN: u64 = 64;
/// @brief 挂载文件系统
/// 挂载文件系统的时候，套了MountFS这一层，以实现文件系统的递归挂载
#[derive(Debug)]
pub struct MountFS {
    // MountFS内部的文件系统
    inner_filesystem: Arc<dyn FileSystem>,
    /// 用来存储InodeID->挂载点的MountFS的B树
    mountpoints: SpinLock<BTreeMap<InodeId, Arc<MountFS>>>,
    /// 当前文件系统挂载到的那个挂载点的Inode
    self_mountpoint: Option<Arc<MountFSInode>>,
    /// 指向当前MountFS的弱引用
    self_ref: Weak<MountFS>,
}

/// @brief MountFS的Index Node 注意，这个IndexNode只是一个中间层。它的目的是将具体文件系统的Inode与挂载机制连接在一起。
#[derive(Debug)]
#[cast_to([sync] IndexNode)]
pub struct MountFSInode {
    /// 当前挂载点对应到具体的文件系统的Inode
    inner_inode: Arc<dyn IndexNode>,
    /// 当前Inode对应的MountFS
    mount_fs: Arc<MountFS>,
    /// 指向自身的弱引用
    self_ref: Weak<MountFSInode>,
}

impl MountFS {
    pub fn new(
        inner_fs: Arc<dyn FileSystem>,
        self_mountpoint: Option<Arc<MountFSInode>>,
    ) -> Arc<Self> {
        return MountFS {
            inner_filesystem: inner_fs,
            mountpoints: SpinLock::new(BTreeMap::new()),
            self_mountpoint,
            self_ref: Weak::default(),
        }
        .wrap();
    }

    /// @brief 用Arc指针包裹MountFS对象。
    /// 本函数的主要功能为，初始化MountFS对象中的自引用Weak指针
    /// 本函数只应在构造器中被调用
    fn wrap(self) -> Arc<Self> {
        // 创建Arc指针
        let mount_fs: Arc<MountFS> = Arc::new(self);
        // 创建weak指针
        let weak: Weak<MountFS> = Arc::downgrade(&mount_fs);

        // 将Arc指针转为Raw指针并对其内部的self_ref字段赋值
        let ptr: *mut MountFS = mount_fs.as_ref() as *const Self as *mut Self;
        unsafe {
            (*ptr).self_ref = weak;
            // 返回初始化好的MountFS对象
            return mount_fs;
        }
    }

    /// @brief 获取挂载点的文件系统的root inode
    pub fn mountpoint_root_inode(&self) -> Arc<MountFSInode> {
        return MountFSInode {
            inner_inode: self.inner_filesystem.root_inode(),
            mount_fs: self.self_ref.upgrade().unwrap(),
            self_ref: Weak::default(),
        }
        .wrap();
    }

    pub fn inner_filesystem(&self) -> Arc<dyn FileSystem> {
        return self.inner_filesystem.clone();
    }

    pub fn self_ref(&self) -> Arc<Self> {
        self.self_ref.upgrade().unwrap()
    }
}

impl MountFSInode {
    /// @brief 用Arc指针包裹MountFSInode对象。
    /// 本函数的主要功能为，初始化MountFSInode对象中的自引用Weak指针
    /// 本函数只应在构造器中被调用
    fn wrap(self) -> Arc<Self> {
        // 创建Arc指针
        let inode: Arc<MountFSInode> = Arc::new(self);
        // 创建Weak指针
        let weak: Weak<MountFSInode> = Arc::downgrade(&inode);
        // 将Arc指针转为Raw指针并对其内部的self_ref字段赋值
        compiler_fence(Ordering::SeqCst);
        let ptr: *mut MountFSInode = inode.as_ref() as *const Self as *mut Self;
        compiler_fence(Ordering::SeqCst);
        unsafe {
            (*ptr).self_ref = weak;
            compiler_fence(Ordering::SeqCst);

            // 返回初始化好的MountFSInode对象
            return inode;
        }
    }

    /// @brief 判断当前inode是否为它所在的文件系统的root inode
    fn is_mountpoint_root(&self) -> Result<bool, SystemError> {
        return Ok(self.inner_inode.fs().root_inode().metadata()?.inode_id
            == self.inner_inode.metadata()?.inode_id);
    }

    /// @brief 在挂载树上进行inode替换。
    /// 如果当前inode是父MountFS内的一个挂载点，那么，本函数将会返回挂载到这个挂载点下的文件系统的root inode.
    /// 如果当前inode在父MountFS内，但不是挂载点，那么说明在这里不需要进行inode替换，因此直接返回当前inode。
    ///
    /// @return Arc<MountFSInode>
    fn overlaid_inode(&self) -> Arc<MountFSInode> {
        let inode_id = self.metadata().unwrap().inode_id;

        if let Some(sub_mountfs) = self.mount_fs.mountpoints.lock().get(&inode_id) {
            return sub_mountfs.mountpoint_root_inode();
        } else {
            return self.self_ref.upgrade().unwrap();
        }
    }

    /// 将新的挂载点-挂载文件系统添加到父级的挂载树
    pub(super) fn do_mount(
        &self,
        inode_id: InodeId,
        new_mount_fs: Arc<MountFS>,
    ) -> Result<(), SystemError> {
        let mut guard = self.mount_fs.mountpoints.lock();
        if guard.contains_key(&inode_id) {
            return Err(SystemError::EBUSY);
        }
        guard.insert(inode_id, new_mount_fs);

        return Ok(());
    }

    pub(super) fn inode_id(&self) -> InodeId {
        self.metadata().map(|x| x.inode_id).unwrap()
    }
}

impl IndexNode for MountFSInode {
    fn open(
        &self,
        data: SpinLockGuard<FilePrivateData>,
        mode: &FileMode,
    ) -> Result<(), SystemError> {
        return self.inner_inode.open(data, mode);
    }

    fn close(&self, data: SpinLockGuard<FilePrivateData>) -> Result<(), SystemError> {
        return self.inner_inode.close(data);
    }

    fn create_with_data(
        &self,
        name: &str,
        file_type: FileType,
        mode: ModeType,
        data: usize,
    ) -> Result<Arc<dyn IndexNode>, SystemError> {
        return Ok(MountFSInode {
            inner_inode: self
                .inner_inode
                .create_with_data(name, file_type, mode, data)?,
            mount_fs: self.mount_fs.clone(),
            self_ref: Weak::default(),
        }
        .wrap());
    }

    fn truncate(&self, len: usize) -> Result<(), SystemError> {
        return self.inner_inode.truncate(len);
    }

    fn read_at(
        &self,
        offset: usize,
        len: usize,
        buf: &mut [u8],
        data: SpinLockGuard<FilePrivateData>,
    ) -> Result<usize, SystemError> {
        return self.inner_inode.read_at(offset, len, buf, data);
    }

    fn write_at(
        &self,
        offset: usize,
        len: usize,
        buf: &[u8],
        data: SpinLockGuard<FilePrivateData>,
    ) -> Result<usize, SystemError> {
        return self.inner_inode.write_at(offset, len, buf, data);
    }

    #[inline]
    fn fs(&self) -> Arc<dyn FileSystem> {
        return self.mount_fs.clone();
    }

    #[inline]
    fn as_any_ref(&self) -> &dyn core::any::Any {
        return self.inner_inode.as_any_ref();
    }

    #[inline]
    fn metadata(&self) -> Result<super::Metadata, SystemError> {
        return self.inner_inode.metadata();
    }

    #[inline]
    fn set_metadata(&self, metadata: &super::Metadata) -> Result<(), SystemError> {
        return self.inner_inode.set_metadata(metadata);
    }

    #[inline]
    fn resize(&self, len: usize) -> Result<(), SystemError> {
        return self.inner_inode.resize(len);
    }

    #[inline]
    fn create(
        &self,
        name: &str,
        file_type: FileType,
        mode: ModeType,
    ) -> Result<Arc<dyn IndexNode>, SystemError> {
        return Ok(MountFSInode {
            inner_inode: self.inner_inode.create(name, file_type, mode)?,
            mount_fs: self.mount_fs.clone(),
            self_ref: Weak::default(),
        }
        .wrap());
    }

    fn link(&self, name: &str, other: &Arc<dyn IndexNode>) -> Result<(), SystemError> {
        return self.inner_inode.link(name, other);
    }

    /// @brief 在挂载文件系统中删除文件/文件夹
    #[inline]
    fn unlink(&self, name: &str) -> Result<(), SystemError> {
        kdebug!("Call Mountfs unlink: Item {}", name);
        let inode_id = self.inner_inode.find(name)?.metadata()?.inode_id;

        // 先检查这个inode是否为一个挂载点，如果当前inode是一个挂载点，那么就不能删除这个inode
        if self.mount_fs.mountpoints.lock().contains_key(&inode_id) {
            return Err(SystemError::EBUSY);
        }
        // 调用内层的inode的方法来删除这个inode
        return self.inner_inode.unlink(name);
    }

    #[inline]
    fn rmdir(&self, name: &str) -> Result<(), SystemError> {
        let inode_id = self.inner_inode.find(name)?.metadata()?.inode_id;

        // 先检查这个inode是否为一个挂载点，如果当前inode是一个挂载点，那么就不能删除这个inode
        if self.mount_fs.mountpoints.lock().contains_key(&inode_id) {
            return Err(SystemError::EBUSY);
        }
        // 调用内层的rmdir的方法来删除这个inode
        let r = self.inner_inode.rmdir(name);

        return r;
    }

    #[inline]
    fn move_to(
        &self,
        old_name: &str,
        target: &Arc<dyn IndexNode>,
        new_name: &str,
    ) -> Result<(), SystemError> {
        return self.inner_inode.move_to(old_name, target, new_name);
    }

    fn find(&self, name: &str) -> Result<Arc<dyn IndexNode>, SystemError> {
        match name {
            // 查找的是当前目录
            "" | "." => return Ok(self.self_ref.upgrade().unwrap()),
            // 往父级查找
            ".." => {
                if self.is_mountpoint_root()? {
                    // 当前inode是它所在的文件系统的root inode
                    match &self.mount_fs.self_mountpoint {
                        Some(inode) => {
                            return inode.find(name);
                        }
                        None => {
                            return Ok(self.self_ref.upgrade().unwrap());
                        }
                    }
                } else {
                    // 向上查找时，不会跨过文件系统的边界，因此直接调用当前inode所在的文件系统的find方法进行查找
                    return Ok(MountFSInode {
                        inner_inode: self.inner_inode.find(name)?,
                        mount_fs: self.mount_fs.clone(),
                        self_ref: Weak::default(),
                    }
                    .wrap());
                }
            }
            // 在当前目录下查找
            _ => {
                // 直接调用当前inode所在的文件系统的find方法进行查找
                // 由于向下查找可能会跨越文件系统的边界，因此需要尝试替换inode
                let inner_inode = self.inner_inode.find(name)?;
                return Ok(Arc::new_cyclic(|self_ref| MountFSInode {
                    inner_inode,
                    mount_fs: self.mount_fs.clone(),
                    self_ref: self_ref.clone(),
                })
                .overlaid_inode());
            }
        }
    }

    #[inline]
    fn get_entry_name(&self, ino: InodeId) -> Result<alloc::string::String, SystemError> {
        return self.inner_inode.get_entry_name(ino);
    }

    #[inline]
    fn get_entry_name_and_metadata(
        &self,
        ino: InodeId,
    ) -> Result<(alloc::string::String, super::Metadata), SystemError> {
        return self.inner_inode.get_entry_name_and_metadata(ino);
    }

    #[inline]
    fn ioctl(
        &self,
        cmd: u32,
        data: usize,
        private_data: &FilePrivateData,
    ) -> Result<usize, SystemError> {
        return self.inner_inode.ioctl(cmd, data, private_data);
    }

    #[inline]
    fn list(&self) -> Result<alloc::vec::Vec<alloc::string::String>, SystemError> {
        return self.inner_inode.list();
    }

    /// @brief 在当前inode下，挂载一个文件系统
    ///
    /// @return Ok(Arc<MountFS>) 挂载成功，返 回指向MountFS的指针
    fn mount(&self, fs: Arc<dyn FileSystem>) -> Result<Arc<MountFS>, SystemError> {
        let metadata = self.inner_inode.metadata()?;
        if metadata.file_type != FileType::Dir {
            return Err(SystemError::ENOTDIR);
        }

        // 为新的挂载点创建挂载文件系统
        let new_mount_fs: Arc<MountFS> = MountFS::new(fs, Some(self.self_ref.upgrade().unwrap()));
<<<<<<< HEAD
        // 将新的挂载点-挂载文件系统添加到父级的挂载树
        self.mount_fs
            .mountpoints
            .lock()
            .insert(metadata.inode_id, new_mount_fs.clone());
        // kdebug!("Mount Path: {:?}", self._abs_path()?.to_str().unwrap());
        // kdebug!("Mount FS: {:?}", new_mount_fs);
        MOUNT_LIST().write().insert(
            MountPath::from(self.abs_path()?.to_str().unwrap()),
            new_mount_fs.clone(),
        );
=======
        self.do_mount(metadata.inode_id, new_mount_fs.clone())?;
>>>>>>> 06560afa
        return Ok(new_mount_fs);
    }

    #[inline]
    fn mknod(
        &self,
        filename: &str,
        mode: ModeType,
        dev_t: DeviceNumber,
    ) -> Result<Arc<dyn IndexNode>, SystemError> {
        return Ok(MountFSInode {
            inner_inode: self.inner_inode.mknod(filename, mode, dev_t)?,
            mount_fs: self.mount_fs.clone(),
            self_ref: Weak::default(),
        }
        .wrap());
    }

    #[inline]
    fn special_node(&self) -> Option<super::SpecialNodeData> {
        self.inner_inode.special_node()
    }

    #[inline]
    fn poll(&self, private_data: &FilePrivateData) -> Result<usize, SystemError> {
        self.inner_inode.poll(private_data)
    }

    #[inline]
    fn parent(&self) -> Result<Arc<dyn IndexNode>, SystemError> {
        if self.is_mountpoint_root()? {
            match &self.mount_fs.self_mountpoint {
                Some(inode) => {
                    return inode.parent();
                }
                None => {
                    return Ok(self.self_ref.upgrade().unwrap());
                }
            }
        }
        return self.inner_inode.parent();
    }

    #[inline]
    fn key(&self) -> Result<String, SystemError> {
        self.inner_inode.key()
    }
}

impl FileSystem for MountFS {
    fn root_inode(&self) -> Arc<dyn IndexNode> {
        return match &self.self_mountpoint {
            Some(inode) => {
                // kdebug!("Mount point at {:?}", inode._abs_path());
                inode.mount_fs.root_inode()
            }
            // 当前文件系统是rootfs
            None => {
                // kdebug!("Root fs");
                self.mountpoint_root_inode()
            }
        };
    }

    fn info(&self) -> super::FsInfo {
        return self.inner_filesystem.info();
    }

    /// @brief 本函数用于实现动态转换。
    /// 具体的文件系统在实现本函数时，最简单的方式就是：直接返回self
    fn as_any_ref(&self) -> &dyn Any {
        self
    }

    fn name(&self) -> &str {
        "mountfs"
    }
    fn super_block(&self) -> SuperBlock {
        SuperBlock::new(Magic::MOUNT_MAGIC, MOUNTFS_BLOCK_SIZE, MOUNTFS_MAX_NAMELEN)
    }

    fn dcache(&self) -> Result<Arc<super::cache::DefaultDCache>, SystemError> {
        self.inner_filesystem.dcache()
    }
}<|MERGE_RESOLUTION|>--- conflicted
+++ resolved
@@ -13,11 +13,10 @@
 
 use crate::{
     driver::base::device::device_number::DeviceNumber,
-<<<<<<< HEAD
-    libs::{rwlock::RwLock, spinlock::SpinLock},
-=======
-    libs::spinlock::{SpinLock, SpinLockGuard},
->>>>>>> 06560afa
+    libs::{
+        rwlock::RwLock,
+        spinlock::{SpinLock, SpinLockGuard},
+    },
 };
 
 use super::{
@@ -35,6 +34,12 @@
 impl From<&str> for MountPath {
     fn from(value: &str) -> Self {
         Self(PathBuf::from(value).clean())
+    }
+}
+
+impl From<PathBuf> for MountPath {
+    fn from(value: PathBuf) -> Self {
+        Self(value.clean())
     }
 }
 
@@ -451,21 +456,15 @@
 
         // 为新的挂载点创建挂载文件系统
         let new_mount_fs: Arc<MountFS> = MountFS::new(fs, Some(self.self_ref.upgrade().unwrap()));
-<<<<<<< HEAD
-        // 将新的挂载点-挂载文件系统添加到父级的挂载树
-        self.mount_fs
-            .mountpoints
-            .lock()
-            .insert(metadata.inode_id, new_mount_fs.clone());
-        // kdebug!("Mount Path: {:?}", self._abs_path()?.to_str().unwrap());
-        // kdebug!("Mount FS: {:?}", new_mount_fs);
-        MOUNT_LIST().write().insert(
-            MountPath::from(self.abs_path()?.to_str().unwrap()),
-            new_mount_fs.clone(),
-        );
-=======
         self.do_mount(metadata.inode_id, new_mount_fs.clone())?;
->>>>>>> 06560afa
+
+        // 挂载点记录暂时不记录不支持dcache（不支持key与parent方法）的文件系统
+        if self.fs().dcache().is_ok() {
+            MOUNT_LIST()
+                .write()
+                .insert(MountPath::from(self.abs_path()?), new_mount_fs.clone());
+        }
+
         return Ok(new_mount_fs);
     }
 
