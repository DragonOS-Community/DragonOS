use core::{
    any::Any,
    sync::atomic::{compiler_fence, Ordering},
};

use alloc::{
    collections::BTreeMap,
    string::String,
    sync::{Arc, Weak},
};
use path_base::{clean_path::Clean, Path, PathBuf};
use system_error::SystemError;

use crate::{driver::base::device::device_number::DeviceNumber, libs::spinlock::SpinLock};

use super::{
    file::FileMode, syscall::ModeType, FilePrivateData, FileSystem, FileType, IndexNode, InodeId,
    Magic, SuperBlock,
};

<<<<<<< HEAD
static mut __MOUNTS_LIST: Option<Arc<SpinLock<BTreeMap<MountPath, Arc<dyn FileSystem>>>>> = None;

#[derive(PartialEq, Eq, Debug)]
pub struct MountPath (PathBuf);

impl From<&str> for MountPath {
    fn from(value: &str) -> Self {
        Self(PathBuf::from(value).clean())
    }
}

impl AsRef<Path> for MountPath {
    fn as_ref(&self) -> &Path {
        &self.0
    }
}

impl PartialOrd for MountPath {
    fn partial_cmp(&self, other: &Self) -> Option<core::cmp::Ordering> {
        let self_dep = self.0.components().count();
        let othe_dep = other.0.components().count();
        if self_dep == othe_dep {
            Some(self.0.cmp(&other.0))
        } else {
            othe_dep.partial_cmp(&self_dep)
        }
    }
}

impl Ord for MountPath {
    fn cmp(&self, other: &Self) -> core::cmp::Ordering {
        self.partial_cmp(other).unwrap()
    }
}

/// 返回MOUNT LIST
#[inline(always)]
#[allow(non_snake_case)]
pub fn MOUNTS_LIST() -> Arc<SpinLock<BTreeMap<MountPath, Arc<dyn FileSystem>>>> {
    unsafe {
        if __MOUNTS_LIST.is_none() {
            __MOUNTS_LIST = Some(Arc::new(SpinLock::new(BTreeMap::new())));
        }
        return __MOUNTS_LIST.as_ref().unwrap().clone();
    }
}

#[inline(always)]
#[allow(non_snake_case)]
pub fn CLEAR_MOUNTS_LIST() {
    unsafe {
        __MOUNTS_LIST = None;
    }
}

=======
const MOUNTFS_BLOCK_SIZE: u64 = 512;
const MOUNTFS_MAX_NAMELEN: u64 = 64;
>>>>>>> 597ecc08
/// @brief 挂载文件系统
/// 挂载文件系统的时候，套了MountFS这一层，以实现文件系统的递归挂载
#[derive(Debug)]
pub struct MountFS {
    // MountFS内部的文件系统
    inner_filesystem: Arc<dyn FileSystem>,
    /// 用来存储InodeID->挂载点的MountFS的B树
    mountpoints: SpinLock<BTreeMap<InodeId, Arc<MountFS>>>,
    /// 当前文件系统挂载到的那个挂载点的Inode
    self_mountpoint: Option<Arc<MountFSInode>>,
    /// 指向当前MountFS的弱引用
    self_ref: Weak<MountFS>,
}

/// @brief MountFS的Index Node 注意，这个IndexNode只是一个中间层。它的目的是将具体文件系统的Inode与挂载机制连接在一起。
#[derive(Debug)]
pub struct MountFSInode {
    /// 当前挂载点对应到具体的文件系统的Inode
    inner_inode: Arc<dyn IndexNode>,
    /// 当前Inode对应的MountFS
    mount_fs: Arc<MountFS>,
    /// 指向自身的弱引用
    self_ref: Weak<MountFSInode>,
}

impl MountFS {
    pub fn new(
        inner_fs: Arc<dyn FileSystem>,
        self_mountpoint: Option<Arc<MountFSInode>>,
    ) -> Arc<Self> {
        return MountFS {
            inner_filesystem: inner_fs,
            mountpoints: SpinLock::new(BTreeMap::new()),
            self_mountpoint,
            self_ref: Weak::default(),
        }
        .wrap();
    }

    /// @brief 用Arc指针包裹MountFS对象。
    /// 本函数的主要功能为，初始化MountFS对象中的自引用Weak指针
    /// 本函数只应在构造器中被调用
    fn wrap(self) -> Arc<Self> {
        // 创建Arc指针
        let mount_fs: Arc<MountFS> = Arc::new(self);
        // 创建weak指针
        let weak: Weak<MountFS> = Arc::downgrade(&mount_fs);

        // 将Arc指针转为Raw指针并对其内部的self_ref字段赋值
        let ptr: *mut MountFS = mount_fs.as_ref() as *const Self as *mut Self;
        unsafe {
            (*ptr).self_ref = weak;
            // 返回初始化好的MountFS对象
            return mount_fs;
        }
    }

    /// @brief 获取挂载点的文件系统的root inode
    pub fn mountpoint_root_inode(&self) -> Arc<MountFSInode> {
        return MountFSInode {
            inner_inode: self.inner_filesystem.root_inode(),
            mount_fs: self.self_ref.upgrade().unwrap(),
            self_ref: Weak::default(),
        }
        .wrap();
    }

    pub fn inner_filesystem(&self) -> Arc<dyn FileSystem> {
        return self.inner_filesystem.clone();
    }
}

impl MountFSInode {
    /// @brief 用Arc指针包裹MountFSInode对象。
    /// 本函数的主要功能为，初始化MountFSInode对象中的自引用Weak指针
    /// 本函数只应在构造器中被调用
    fn wrap(self) -> Arc<Self> {
        // 创建Arc指针
        let inode: Arc<MountFSInode> = Arc::new(self);
        // 创建Weak指针
        let weak: Weak<MountFSInode> = Arc::downgrade(&inode);
        // 将Arc指针转为Raw指针并对其内部的self_ref字段赋值
        compiler_fence(Ordering::SeqCst);
        let ptr: *mut MountFSInode = inode.as_ref() as *const Self as *mut Self;
        compiler_fence(Ordering::SeqCst);
        unsafe {
            (*ptr).self_ref = weak;
            compiler_fence(Ordering::SeqCst);

            // 返回初始化好的MountFSInode对象
            return inode;
        }
    }

    /// @brief 判断当前inode是否为它所在的文件系统的root inode
    fn is_mountpoint_root(&self) -> Result<bool, SystemError> {
        return Ok(self.inner_inode.fs().root_inode().metadata()?.inode_id
            == self.inner_inode.metadata()?.inode_id);
    }

    /// @brief 在挂载树上进行inode替换。
    /// 如果当前inode是父MountFS内的一个挂载点，那么，本函数将会返回挂载到这个挂载点下的文件系统的root inode.
    /// 如果当前inode在父MountFS内，但不是挂载点，那么说明在这里不需要进行inode替换，因此直接返回当前inode。
    ///
    /// @return Arc<MountFSInode>
    pub fn overlaid_inode(&self) -> Arc<MountFSInode> {
        let inode_id = self.metadata().unwrap().inode_id;

        if let Some(sub_mountfs) = self.mount_fs.mountpoints.lock().get(&inode_id) {
            return sub_mountfs.mountpoint_root_inode();
        } else {
            return self.self_ref.upgrade().unwrap();
        }
    }
}

impl IndexNode for MountFSInode {
    fn open(&self, data: &mut FilePrivateData, mode: &FileMode) -> Result<(), SystemError> {
        return self.inner_inode.open(data, mode);
    }

    fn close(&self, data: &mut FilePrivateData) -> Result<(), SystemError> {
        return self.inner_inode.close(data);
    }

    fn create_with_data(
        &self,
        name: &str,
        file_type: FileType,
        mode: ModeType,
        data: usize,
    ) -> Result<Arc<dyn IndexNode>, SystemError> {
        return Ok(MountFSInode {
            inner_inode: self
                .inner_inode
                .create_with_data(name, file_type, mode, data)?,
            mount_fs: self.mount_fs.clone(),
            self_ref: Weak::default(),
        }
        .wrap());
    }

    fn truncate(&self, len: usize) -> Result<(), SystemError> {
        return self.inner_inode.truncate(len);
    }

    fn read_at(
        &self,
        offset: usize,
        len: usize,
        buf: &mut [u8],
        data: &mut FilePrivateData,
    ) -> Result<usize, SystemError> {
        return self.inner_inode.read_at(offset, len, buf, data);
    }

    fn write_at(
        &self,
        offset: usize,
        len: usize,
        buf: &[u8],
        data: &mut FilePrivateData,
    ) -> Result<usize, SystemError> {
        return self.inner_inode.write_at(offset, len, buf, data);
    }

    #[inline]
    fn fs(&self) -> Arc<dyn FileSystem> {
        return self.mount_fs.clone();
    }

    #[inline]
    fn as_any_ref(&self) -> &dyn core::any::Any {
        return self.inner_inode.as_any_ref();
    }

    #[inline]
    fn metadata(&self) -> Result<super::Metadata, SystemError> {
        return self.inner_inode.metadata();
    }

    #[inline]
    fn set_metadata(&self, metadata: &super::Metadata) -> Result<(), SystemError> {
        return self.inner_inode.set_metadata(metadata);
    }

    #[inline]
    fn resize(&self, len: usize) -> Result<(), SystemError> {
        return self.inner_inode.resize(len);
    }

    #[inline]
    fn create(
        &self,
        name: &str,
        file_type: FileType,
        mode: ModeType,
    ) -> Result<Arc<dyn IndexNode>, SystemError> {
        return Ok(MountFSInode {
            inner_inode: self.inner_inode.create(name, file_type, mode)?,
            mount_fs: self.mount_fs.clone(),
            self_ref: Weak::default(),
        }
        .wrap());
    }

    fn link(&self, name: &str, other: &Arc<dyn IndexNode>) -> Result<(), SystemError> {
        return self.inner_inode.link(name, other);
    }

    /// @brief 在挂载文件系统中删除文件/文件夹
    #[inline]
    fn unlink(&self, name: &str) -> Result<(), SystemError> {
        kdebug!("Call Mountfs unlink: Item {}", name);
        let inode_id = self.inner_inode.find(name)?.metadata()?.inode_id;

        // 先检查这个inode是否为一个挂载点，如果当前inode是一个挂载点，那么就不能删除这个inode
        if self.mount_fs.mountpoints.lock().contains_key(&inode_id) {
            return Err(SystemError::EBUSY);
        }
        // 调用内层的inode的方法来删除这个inode
        return self.inner_inode.unlink(name);
    }

    #[inline]
    fn rmdir(&self, name: &str) -> Result<(), SystemError> {
        let inode_id = self.inner_inode.find(name)?.metadata()?.inode_id;

        // 先检查这个inode是否为一个挂载点，如果当前inode是一个挂载点，那么就不能删除这个inode
        if self.mount_fs.mountpoints.lock().contains_key(&inode_id) {
            return Err(SystemError::EBUSY);
        }
        // 调用内层的rmdir的方法来删除这个inode
        let r = self.inner_inode.rmdir(name);

        return r;
    }

    #[inline]
    fn move_to(
        &self,
        old_name: &str,
        target: &Arc<dyn IndexNode>,
        new_name: &str,
    ) -> Result<(), SystemError> {
        return self.inner_inode.move_to(old_name, target, new_name);
    }

    fn find(&self, name: &str) -> Result<Arc<dyn IndexNode>, SystemError> {
        match name {
            // 查找的是当前目录
            "" | "." => return Ok(self.self_ref.upgrade().unwrap()),
            // 往父级查找
            ".." => {
                if self.is_mountpoint_root()? {
                    // 当前inode是它所在的文件系统的root inode
                    match &self.mount_fs.self_mountpoint {
                        Some(inode) => {
                            return inode.find(name);
                        }
                        None => {
                            return Ok(self.self_ref.upgrade().unwrap());
                        }
                    }
                } else {
                    // 向上查找时，不会跨过文件系统的边界，因此直接调用当前inode所在的文件系统的find方法进行查找
                    return Ok(MountFSInode {
                        inner_inode: self.inner_inode.find(name)?,
                        mount_fs: self.mount_fs.clone(),
                        self_ref: Weak::default(),
                    }
                    .wrap());
                }
            }
            // 在当前目录下查找
            _ => {
                // 直接调用当前inode所在的文件系统的find方法进行查找
                // 由于向下查找可能会跨越文件系统的边界，因此需要尝试替换inode
                return Ok(MountFSInode {
                    inner_inode: self.inner_inode.find(name)?,
                    mount_fs: self.mount_fs.clone(),
                    self_ref: Weak::default(),
                }
                .wrap()
                .overlaid_inode());
            }
        }
    }

    #[inline]
    fn get_entry_name(&self, ino: InodeId) -> Result<alloc::string::String, SystemError> {
        return self.inner_inode.get_entry_name(ino);
    }

    #[inline]
    fn get_entry_name_and_metadata(
        &self,
        ino: InodeId,
    ) -> Result<(alloc::string::String, super::Metadata), SystemError> {
        return self.inner_inode.get_entry_name_and_metadata(ino);
    }

    #[inline]
    fn ioctl(
        &self,
        cmd: u32,
        data: usize,
        private_data: &FilePrivateData,
    ) -> Result<usize, SystemError> {
        return self.inner_inode.ioctl(cmd, data, private_data);
    }

    #[inline]
    fn list(&self) -> Result<alloc::vec::Vec<alloc::string::String>, SystemError> {
        return self.inner_inode.list();
    }

    /// @brief 在当前inode下，挂载一个文件系统
    ///
    /// @return Ok(Arc<MountFS>) 挂载成功，返 回指向MountFS的指针
    fn mount(&self, fs: Arc<dyn FileSystem>) -> Result<Arc<MountFS>, SystemError> {
        let metadata = self.inner_inode.metadata()?;
        if metadata.file_type != FileType::Dir {
            return Err(SystemError::ENOTDIR);
        }

        // 为新的挂载点创建挂载文件系统
        let new_mount_fs: Arc<MountFS> = MountFS::new(fs, Some(self.self_ref.upgrade().unwrap()));
        // 将新的挂载点-挂载文件系统添加到父级的挂载树
        self.mount_fs
            .mountpoints
            .lock()
            .insert(metadata.inode_id, new_mount_fs.clone());
        // kdebug!("Mount Path: {:?}", self._abs_path()?.to_str().unwrap());
        // kdebug!("Mount FS: {:?}", new_mount_fs);
        MOUNTS_LIST().lock().insert(
            MountPath::from(self._abs_path()?.to_str().unwrap()),
            new_mount_fs.clone(),
        );
        return Ok(new_mount_fs);
    }

    #[inline]
    fn mknod(
        &self,
        filename: &str,
        mode: ModeType,
        dev_t: DeviceNumber,
    ) -> Result<Arc<dyn IndexNode>, SystemError> {
        return Ok(MountFSInode {
            inner_inode: self.inner_inode.mknod(filename, mode, dev_t)?,
            mount_fs: self.mount_fs.clone(),
            self_ref: Weak::default(),
        }
        .wrap());
    }

    #[inline]
    fn special_node(&self) -> Option<super::SpecialNodeData> {
        self.inner_inode.special_node()
    }

    #[inline]
    fn poll(&self, private_data: &FilePrivateData) -> Result<usize, SystemError> {
        self.inner_inode.poll(private_data)
    }

    #[inline]
    fn parent(&self) -> Result<Arc<dyn IndexNode>, SystemError> {
        if self.is_mountpoint_root()? {
            match &self.mount_fs.self_mountpoint {
                Some(inode) => {
                    return inode.parent();
                }
                None => {
                    return Ok(self.self_ref.upgrade().unwrap());
                }
            }
        }
        return self.inner_inode.parent();
    }

    #[inline]
    fn key(&self) -> Result<String, SystemError> {
        self.inner_inode.key()
    }
}

impl FileSystem for MountFS {
    fn root_inode(&self) -> Arc<dyn IndexNode> {
        return match &self.self_mountpoint {
            Some(inode) => {
                // kdebug!("Mount point at {:?}", inode._abs_path());
                inode.mount_fs.root_inode()
            },
            // 当前文件系统是rootfs
            None => {
                // kdebug!("Root fs");
                self.mountpoint_root_inode()
            },
        };
    }

    fn info(&self) -> super::FsInfo {
        return self.inner_filesystem.info();
    }

    /// @brief 本函数用于实现动态转换。
    /// 具体的文件系统在实现本函数时，最简单的方式就是：直接返回self
    fn as_any_ref(&self) -> &dyn Any {
        self
    }

    fn name(&self) -> &str {
        "mountfs"
    }
<<<<<<< HEAD

    fn cache(&self) -> Result<Arc<super::cache::DefaultCache>, SystemError> {
        self.inner_filesystem.cache()
=======
    fn super_block(&self) -> SuperBlock {
        SuperBlock::new(Magic::MOUNT_MAGIC, MOUNTFS_BLOCK_SIZE, MOUNTFS_MAX_NAMELEN)
>>>>>>> 597ecc08
    }
}<|MERGE_RESOLUTION|>--- conflicted
+++ resolved
@@ -18,7 +18,6 @@
     Magic, SuperBlock,
 };
 
-<<<<<<< HEAD
 static mut __MOUNTS_LIST: Option<Arc<SpinLock<BTreeMap<MountPath, Arc<dyn FileSystem>>>>> = None;
 
 #[derive(PartialEq, Eq, Debug)]
@@ -74,10 +73,8 @@
     }
 }
 
-=======
 const MOUNTFS_BLOCK_SIZE: u64 = 512;
 const MOUNTFS_MAX_NAMELEN: u64 = 64;
->>>>>>> 597ecc08
 /// @brief 挂载文件系统
 /// 挂载文件系统的时候，套了MountFS这一层，以实现文件系统的递归挂载
 #[derive(Debug)]
@@ -494,13 +491,11 @@
     fn name(&self) -> &str {
         "mountfs"
     }
-<<<<<<< HEAD
+    fn super_block(&self) -> SuperBlock {
+        SuperBlock::new(Magic::MOUNT_MAGIC, MOUNTFS_BLOCK_SIZE, MOUNTFS_MAX_NAMELEN)
+    }
 
     fn cache(&self) -> Result<Arc<super::cache::DefaultCache>, SystemError> {
         self.inner_filesystem.cache()
-=======
-    fn super_block(&self) -> SuperBlock {
-        SuperBlock::new(Magic::MOUNT_MAGIC, MOUNTFS_BLOCK_SIZE, MOUNTFS_MAX_NAMELEN)
->>>>>>> 597ecc08
     }
 }