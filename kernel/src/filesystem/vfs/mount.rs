--- conflicted
+++ resolved
@@ -482,12 +482,11 @@
         self
     }
 
-<<<<<<< HEAD
+    fn name(&self) -> &str {
+        "mountfs"
+    }
+
     fn cache(&self) -> Result<Arc<super::cache::DefaultCache>, SystemError> {
         self.inner_filesystem.cache()
-=======
-    fn name(&self) -> &str {
-        "mountfs"
->>>>>>> 1d37ca6d
     }
 }