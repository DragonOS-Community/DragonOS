use core::{
    any::Any,
    sync::atomic::{compiler_fence, Ordering},
};

use alloc::{
    collections::BTreeMap,
    sync::{Arc, Weak},
};

use crate::{driver::base::device::DeviceNumber, libs::spinlock::SpinLock, syscall::SystemError};

use super::{
    file::FileMode, syscall::ModeType, FilePrivateData, FileSystem, FileType, IndexNode, InodeId,
};

/// @brief 挂载文件系统
/// 挂载文件系统的时候，套了MountFS这一层，以实现文件系统的递归挂载
#[derive(Debug)]
pub struct MountFS {
    // MountFS内部的文件系统
    inner_filesystem: Arc<dyn FileSystem>,
    /// 用来存储InodeID->挂载点的MountFS的B树
    mountpoints: SpinLock<BTreeMap<InodeId, Arc<MountFS>>>,
    /// 当前文件系统挂载到的那个挂载点的Inode
    self_mountpoint: Option<Arc<MountFSInode>>,
    /// 指向当前MountFS的弱引用
    self_ref: Weak<MountFS>,
}

/// @brief MountFS的Index Node 注意，这个IndexNode只是一个中间层。它的目的是将具体文件系统的Inode与挂载机制连接在一起。
#[derive(Debug)]
pub struct MountFSInode {
    /// 当前挂载点对应到具体的文件系统的Inode
    inner_inode: Arc<dyn IndexNode>,
    /// 当前Inode对应的MountFS
    mount_fs: Arc<MountFS>,
    /// 指向自身的弱引用
    self_ref: Weak<MountFSInode>,
}

impl MountFS {
    pub fn new(
        inner_fs: Arc<dyn FileSystem>,
        self_mountpoint: Option<Arc<MountFSInode>>,
    ) -> Arc<Self> {
        return MountFS {
            inner_filesystem: inner_fs,
            mountpoints: SpinLock::new(BTreeMap::new()),
            self_mountpoint: self_mountpoint,
            self_ref: Weak::default(),
        }
        .wrap();
    }

    /// @brief 用Arc指针包裹MountFS对象。
    /// 本函数的主要功能为，初始化MountFS对象中的自引用Weak指针
    /// 本函数只应在构造器中被调用
    fn wrap(self) -> Arc<Self> {
        // 创建Arc指针
        let mount_fs: Arc<MountFS> = Arc::new(self);
        // 创建weak指针
        let weak: Weak<MountFS> = Arc::downgrade(&mount_fs);

        // 将Arc指针转为Raw指针并对其内部的self_ref字段赋值
        let ptr: *mut MountFS = mount_fs.as_ref() as *const Self as *mut Self;
        unsafe {
            (*ptr).self_ref = weak;
            // 返回初始化好的MountFS对象
            return mount_fs;
        }
    }

    /// @brief 获取挂载点的文件系统的root inode
    pub fn mountpoint_root_inode(&self) -> Arc<MountFSInode> {
        return MountFSInode {
            inner_inode: self.inner_filesystem.root_inode(),
            mount_fs: self.self_ref.upgrade().unwrap(),
            self_ref: Weak::default(),
        }
        .wrap();
    }

    pub fn inner_filesystem(&self) -> Arc<dyn FileSystem> {
        return self.inner_filesystem.clone();
    }
}

impl MountFSInode {
    /// @brief 用Arc指针包裹MountFSInode对象。
    /// 本函数的主要功能为，初始化MountFSInode对象中的自引用Weak指针
    /// 本函数只应在构造器中被调用
    fn wrap(self) -> Arc<Self> {
        // 创建Arc指针
        let inode: Arc<MountFSInode> = Arc::new(self);
        // 创建Weak指针
        let weak: Weak<MountFSInode> = Arc::downgrade(&inode);
        // 将Arc指针转为Raw指针并对其内部的self_ref字段赋值
        compiler_fence(Ordering::SeqCst);
        let ptr: *mut MountFSInode = inode.as_ref() as *const Self as *mut Self;
        compiler_fence(Ordering::SeqCst);
        unsafe {
            (*ptr).self_ref = weak;
            compiler_fence(Ordering::SeqCst);

            // 返回初始化好的MountFSInode对象
            return inode;
        }
    }

    /// @brief 判断当前inode是否为它所在的文件系统的root inode
    fn is_mountpoint_root(&self) -> Result<bool, SystemError> {
        return Ok(self.inner_inode.fs().root_inode().metadata()?.inode_id
            == self.inner_inode.metadata()?.inode_id);
    }

    /// @brief 在挂载树上进行inode替换。
    /// 如果当前inode是父MountFS内的一个挂载点，那么，本函数将会返回挂载到这个挂载点下的文件系统的root inode.
    /// 如果当前inode在父MountFS内，但不是挂载点，那么说明在这里不需要进行inode替换，因此直接返回当前inode。
    ///
    /// @return Arc<MountFSInode>
    fn overlaid_inode(&self) -> Arc<MountFSInode> {
        let inode_id = self.metadata().unwrap().inode_id;

        if let Some(sub_mountfs) = self.mount_fs.mountpoints.lock().get(&inode_id) {
            return sub_mountfs.mountpoint_root_inode();
        } else {
            return self.self_ref.upgrade().unwrap();
        }
    }
}

impl IndexNode for MountFSInode {
    fn open(&self, data: &mut FilePrivateData, mode: &FileMode) -> Result<(), SystemError> {
        return self.inner_inode.open(data, mode);
    }

    fn close(&self, data: &mut FilePrivateData) -> Result<(), SystemError> {
        return self.inner_inode.close(data);
    }

    fn create_with_data(
        &self,
        name: &str,
        file_type: FileType,
        mode: ModeType,
        data: usize,
    ) -> Result<Arc<dyn IndexNode>, SystemError> {
        return Ok(MountFSInode {
            inner_inode: self
                .inner_inode
                .create_with_data(name, file_type, mode, data)?,
            mount_fs: self.mount_fs.clone(),
            self_ref: Weak::default(),
        }
        .wrap());
    }

    fn truncate(&self, len: usize) -> Result<(), SystemError> {
        return self.inner_inode.truncate(len);
    }

    fn read_at(
        &self,
        offset: usize,
        len: usize,
        buf: &mut [u8],
        data: &mut FilePrivateData,
    ) -> Result<usize, SystemError> {
        return self.inner_inode.read_at(offset, len, buf, data);
    }

    fn write_at(
        &self,
        offset: usize,
        len: usize,
        buf: &[u8],
        data: &mut FilePrivateData,
    ) -> Result<usize, SystemError> {
        return self.inner_inode.write_at(offset, len, buf, data);
    }

    #[inline]
    fn poll(&self) -> Result<super::PollStatus, SystemError> {
        return self.inner_inode.poll();
    }

    #[inline]
    fn fs(&self) -> Arc<dyn FileSystem> {
        return self.mount_fs.clone();
    }

    #[inline]
    fn as_any_ref(&self) -> &dyn core::any::Any {
        return self.inner_inode.as_any_ref();
    }

    #[inline]
    fn metadata(&self) -> Result<super::Metadata, SystemError> {
        return self.inner_inode.metadata();
    }

    #[inline]
    fn set_metadata(&self, metadata: &super::Metadata) -> Result<(), SystemError> {
        return self.inner_inode.set_metadata(metadata);
    }

    #[inline]
    fn resize(&self, len: usize) -> Result<(), SystemError> {
        return self.inner_inode.resize(len);
    }

    #[inline]
    fn create(
        &self,
        name: &str,
        file_type: FileType,
        mode: ModeType,
    ) -> Result<Arc<dyn IndexNode>, SystemError> {
        return Ok(MountFSInode {
            inner_inode: self.inner_inode.create(name, file_type, mode)?,
            mount_fs: self.mount_fs.clone(),
            self_ref: Weak::default(),
        }
        .wrap());
    }

    fn link(&self, name: &str, other: &Arc<dyn IndexNode>) -> Result<(), SystemError> {
        return self.inner_inode.link(name, other);
    }

    /// @brief 在挂载文件系统中删除文件/文件夹
    #[inline]
    fn unlink(&self, name: &str) -> Result<(), SystemError> {
        let inode_id = self.inner_inode.find(name)?.metadata()?.inode_id;

        // 先检查这个inode是否为一个挂载点，如果当前inode是一个挂载点，那么就不能删除这个inode
        if self.mount_fs.mountpoints.lock().contains_key(&inode_id) {
            return Err(SystemError::EBUSY);
        }
        // 调用内层的inode的方法来删除这个inode
        return self.inner_inode.unlink(name);
    }

    #[inline]
    fn rmdir(&self, name: &str) -> Result<(), SystemError> {
        let inode_id = self.inner_inode.find(name)?.metadata()?.inode_id;

        // 先检查这个inode是否为一个挂载点，如果当前inode是一个挂载点，那么就不能删除这个inode
        if self.mount_fs.mountpoints.lock().contains_key(&inode_id) {
            return Err(SystemError::EBUSY);
        }
        // 调用内层的rmdir的方法来删除这个inode
        let r = self.inner_inode.rmdir(name);

        return r;
    }

    #[inline]
    fn move_(
        &self,
        old_name: &str,
        target: &Arc<dyn IndexNode>,
        new_name: &str,
    ) -> Result<(), SystemError> {
        return self.inner_inode.move_(old_name, target, new_name);
    }

    fn find(&self, name: &str) -> Result<Arc<dyn IndexNode>, SystemError> {
        match name {
            // 查找的是当前目录
            "" | "." => return Ok(self.self_ref.upgrade().unwrap()),
            // 往父级查找
            ".." => {
                if self.is_mountpoint_root()? {
                    // 当前inode是它所在的文件系统的root inode
                    match &self.mount_fs.self_mountpoint {
                        Some(inode) => {
                            return inode.find(name);
                        }
                        None => {
                            return Ok(self.self_ref.upgrade().unwrap());
                        }
                    }
                } else {
                    // 向上查找时，不会跨过文件系统的边界，因此直接调用当前inode所在的文件系统的find方法进行查找
                    return Ok(MountFSInode {
                        inner_inode: self.inner_inode.find(name)?,
                        mount_fs: self.mount_fs.clone(),
                        self_ref: Weak::default(),
                    }
                    .wrap());
                }
            }
            // 在当前目录下查找
            _ => {
                // 直接调用当前inode所在的文件系统的find方法进行查找
                // 由于向下查找可能会跨越文件系统的边界，因此需要尝试替换inode
                return Ok(MountFSInode {
                    inner_inode: self.inner_inode.find(name)?,
                    mount_fs: self.mount_fs.clone(),
                    self_ref: Weak::default(),
                }
                .wrap()
                .overlaid_inode());
            }
        }
    }

    #[inline]
    fn get_entry_name(&self, ino: InodeId) -> Result<alloc::string::String, SystemError> {
        return self.inner_inode.get_entry_name(ino);
    }

    #[inline]
    fn get_entry_name_and_metadata(
        &self,
        ino: InodeId,
    ) -> Result<(alloc::string::String, super::Metadata), SystemError> {
        return self.inner_inode.get_entry_name_and_metadata(ino);
    }

    #[inline]
    fn ioctl(&self, cmd: u32, data: usize) -> Result<usize, SystemError> {
        return self.inner_inode.ioctl(cmd, data);
    }

    #[inline]
    fn list(&self) -> Result<alloc::vec::Vec<alloc::string::String>, SystemError> {
        return self.inner_inode.list();
    }

    /// @brief 在当前inode下，挂载一个文件系统
    ///
    /// @return Ok(Arc<MountFS>) 挂载成功，返回指向MountFS的指针
    fn mount(&self, fs: Arc<dyn FileSystem>) -> Result<Arc<MountFS>, SystemError> {
        let metadata = self.inner_inode.metadata()?;
        if metadata.file_type != FileType::Dir {
            return Err(SystemError::ENOTDIR);
        }

        // 为新的挂载点创建挂载文件系统
        let new_mount_fs: Arc<MountFS> = MountFS::new(fs, Some(self.self_ref.upgrade().unwrap()));
        // 将新的挂载点-挂载文件系统添加到父级的挂载树
        self.mount_fs
            .mountpoints
            .lock()
            .insert(metadata.inode_id, new_mount_fs.clone());
        return Ok(new_mount_fs);
    }

    #[inline]
<<<<<<< HEAD
    fn mknod(&self, filename: &str, mode: ModeType) -> Result<(), SystemError> {
        self.inner_inode.mknod(filename, mode)
    }

    #[inline]
    fn special_nod(&self) -> Option<Arc<dyn IndexNode>> {
        self.inner_inode.special_nod()
    }

    #[inline]
    fn set_special_nod(&self, nod: Arc<dyn IndexNode>) -> Result<(), SystemError> {
        self.inner_inode.set_special_nod(nod)
=======
    fn mknod(
        &self,
        filename: &str,
        mode: ModeType,
        dev_t: DeviceNumber,
    ) -> Result<Arc<dyn IndexNode>, SystemError> {
        return Ok(MountFSInode {
            inner_inode: self.inner_inode.mknod(filename, mode, dev_t)?,
            mount_fs: self.mount_fs.clone(),
            self_ref: Weak::default(),
        }
        .wrap());
    }

    #[inline]
    fn special_node(&self) -> Option<super::SpecialNodeData> {
        self.inner_inode.special_node()
>>>>>>> 2dbef785
    }
}

impl FileSystem for MountFS {
    fn root_inode(&self) -> Arc<dyn IndexNode> {
        match &self.self_mountpoint {
            Some(inode) => return inode.mount_fs.root_inode(),
            // 当前文件系统是rootfs
            None => self.mountpoint_root_inode(),
        }
    }

    fn info(&self) -> super::FsInfo {
        return self.inner_filesystem.info();
    }

    /// @brief 本函数用于实现动态转换。
    /// 具体的文件系统在实现本函数时，最简单的方式就是：直接返回self
    fn as_any_ref(&self) -> &dyn Any {
        self
    }
}<|MERGE_RESOLUTION|>--- conflicted
+++ resolved
@@ -350,20 +350,6 @@
     }
 
     #[inline]
-<<<<<<< HEAD
-    fn mknod(&self, filename: &str, mode: ModeType) -> Result<(), SystemError> {
-        self.inner_inode.mknod(filename, mode)
-    }
-
-    #[inline]
-    fn special_nod(&self) -> Option<Arc<dyn IndexNode>> {
-        self.inner_inode.special_nod()
-    }
-
-    #[inline]
-    fn set_special_nod(&self, nod: Arc<dyn IndexNode>) -> Result<(), SystemError> {
-        self.inner_inode.set_special_nod(nod)
-=======
     fn mknod(
         &self,
         filename: &str,
@@ -381,7 +367,6 @@
     #[inline]
     fn special_node(&self) -> Option<super::SpecialNodeData> {
         self.inner_inode.special_node()
->>>>>>> 2dbef785
     }
 }
 
