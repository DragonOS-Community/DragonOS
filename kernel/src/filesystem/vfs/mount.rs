use core::{
    any::Any,
    fmt::Debug,
    sync::atomic::{compiler_fence, Ordering},
};

use alloc::{
    collections::BTreeMap,
    string::{String, ToString},
    sync::{Arc, Weak},
    vec::Vec,
};
use hashbrown::HashMap;
use ida::IdAllocator;
use system_error::SystemError;

use crate::{
    driver::base::device::device_number::DeviceNumber,
    filesystem::{
        page_cache::PageCache,
        vfs::{fcntl::AtFlags, vcore::do_mkdir_at},
    },
    libs::{
        casting::DowncastArc,
        lazy_init::Lazy,
        rwlock::RwLock,
        spinlock::{SpinLock, SpinLockGuard},
    },
    mm::{fault::PageFaultMessage, VmFaultReason},
    process::{
        namespace::mnt::{MntNamespace, MountPropagation},
        ProcessManager,
    },
};

use super::{
    file::FileMode, syscall::ModeType, utils::DName, FilePrivateData, FileSystem, FileType,
    IndexNode, InodeId, Magic, PollableInode, SuperBlock,
};

bitflags! {
    /// Mount flags for filesystem independent mount options
    /// These flags correspond to the MS_* constants in Linux
    ///
    /// Reference: https://code.dragonos.org.cn/xref/linux-6.6.21/include/uapi/linux/mount.h#13
    pub struct MountFlags: u32 {
        /// Mount read-only (MS_RDONLY)
        const RDONLY = 1;
        /// Ignore suid and sgid bits (MS_NOSUID)
        const NOSUID = 2;
        /// Disallow access to device special files (MS_NODEV)
        const NODEV = 4;
        /// Disallow program execution (MS_NOEXEC)
        const NOEXEC = 8;
        /// Writes are synced at once (MS_SYNCHRONOUS)
        const SYNCHRONOUS = 16;
        /// Alter flags of a mounted FS (MS_REMOUNT)
        const REMOUNT = 32;
        /// Allow mandatory locks on an FS (MS_MANDLOCK)
        const MANDLOCK = 64;
        /// Directory modifications are synchronous (MS_DIRSYNC)
        const DIRSYNC = 128;
        /// Do not follow symlinks (MS_NOSYMFOLLOW)
        const NOSYMFOLLOW = 256;
        /// Do not update access times (MS_NOATIME)
        const NOATIME = 1024;
        /// Do not update directory access times (MS_NODIRATIME)
        const NODIRATIME = 2048;
        /// Bind mount (MS_BIND)
        const BIND = 4096;
        /// Move mount (MS_MOVE)
        const MOVE = 8192;
        /// Recursive mount (MS_REC)
        const REC = 16384;
        /// Silent mount (MS_SILENT, deprecated MS_VERBOSE)
        const SILENT = 32768;
        /// VFS does not apply the umask (MS_POSIXACL)
        const POSIXACL = 1 << 16;
        /// Change to unbindable (MS_UNBINDABLE)
        const UNBINDABLE = 1 << 17;
        /// Change to private (MS_PRIVATE)
        const PRIVATE = 1 << 18;
        /// Change to slave (MS_SLAVE)
        const SLAVE = 1 << 19;
        /// Change to shared (MS_SHARED)
        const SHARED = 1 << 20;
        /// Update atime relative to mtime/ctime (MS_RELATIME)
        const RELATIME = 1 << 21;
        /// This is a kern_mount call (MS_KERNMOUNT)
        const KERNMOUNT = 1 << 22;
        /// Update inode I_version field (MS_I_VERSION)
        const I_VERSION = 1 << 23;
        /// Always perform atime updates (MS_STRICTATIME)
        const STRICTATIME = 1 << 24;
        /// Update the on-disk [acm]times lazily (MS_LAZYTIME)
        const LAZYTIME = 1 << 25;
        /// This is a submount (MS_SUBMOUNT)
        const SUBMOUNT = 1 << 26;
        /// Do not allow remote locking (MS_NOREMOTELOCK)
        const NOREMOTELOCK = 1 << 27;
        /// Do not perform security checks (MS_NOSEC)
        const NOSEC = 1 << 28;
        /// This mount has been created by the kernel (MS_BORN)
        const BORN = 1 << 29;
        /// This mount is active (MS_ACTIVE)
        const ACTIVE = 1 << 30;
        /// Mount flags not allowed from userspace (MS_NOUSER)
        const NOUSER = 1 << 31;

        /// Superblock flags that can be altered by MS_REMOUNT
        const RMT_MASK = MountFlags::RDONLY.bits() |
            MountFlags::SYNCHRONOUS.bits() |
            MountFlags::MANDLOCK.bits() |
            MountFlags::I_VERSION.bits() |
            MountFlags::LAZYTIME.bits();
    }
}

impl MountFlags {
    /// Convert mount flags to a comma-separated string representation
    ///
    /// This function converts MountFlags to a string format similar to /proc/mounts,
    /// such as "rw,nosuid,nodev,noexec,relatime".
    ///
    /// # Returns
    ///
    /// A String containing the mount options in comma-separated format.
    #[inline(never)]
    pub fn options_string(&self) -> String {
        let mut options = Vec::new();

        // Check read/write flag
        if self.contains(MountFlags::RDONLY) {
            options.push("ro");
        } else {
            options.push("rw");
        }

        // Check other flags
        if self.contains(MountFlags::NOSUID) {
            options.push("nosuid");
        }
        if self.contains(MountFlags::NODEV) {
            options.push("nodev");
        }
        if self.contains(MountFlags::NOEXEC) {
            options.push("noexec");
        }
        if self.contains(MountFlags::SYNCHRONOUS) {
            options.push("sync");
        }
        if self.contains(MountFlags::MANDLOCK) {
            options.push("mand");
        }
        if self.contains(MountFlags::DIRSYNC) {
            options.push("dirsync");
        }
        if self.contains(MountFlags::NOSYMFOLLOW) {
            options.push("nosymfollow");
        }
        if self.contains(MountFlags::NOATIME) {
            options.push("noatime");
        }
        if self.contains(MountFlags::NODIRATIME) {
            options.push("nodiratime");
        }
        if self.contains(MountFlags::RELATIME) {
            options.push("relatime");
        }
        if self.contains(MountFlags::STRICTATIME) {
            options.push("strictatime");
        }
        if self.contains(MountFlags::LAZYTIME) {
            options.push("lazytime");
        }

        // Mount propagation flags
        if self.contains(MountFlags::UNBINDABLE) {
            options.push("unbindable");
        }
        if self.contains(MountFlags::PRIVATE) {
            options.push("private");
        }
        if self.contains(MountFlags::SLAVE) {
            options.push("slave");
        }
        if self.contains(MountFlags::SHARED) {
            options.push("shared");
        }

        // Internal flags (typically not shown in /proc/mounts)
        // We'll skip flags like BIND, MOVE, REC, REMOUNT, etc. as they're
        // not typically displayed in mount options

        options.join(",")
    }
}

// MountId类型
int_like!(MountId, usize);

static MOUNT_ID_ALLOCATOR: SpinLock<IdAllocator> =
    SpinLock::new(IdAllocator::new(0, usize::MAX).unwrap());

impl MountId {
    fn alloc() -> Self {
        let id = MOUNT_ID_ALLOCATOR.lock().alloc().unwrap();

        MountId(id)
    }

    unsafe fn free(&mut self) {
        MOUNT_ID_ALLOCATOR.lock().free(self.0);
    }
}

const MOUNTFS_BLOCK_SIZE: u64 = 512;
const MOUNTFS_MAX_NAMELEN: u64 = 64;
/// @brief 挂载文件系统
/// 挂载文件系统的时候，套了MountFS这一层，以实现文件系统的递归挂载
pub struct MountFS {
    // MountFS内部的文件系统
    inner_filesystem: Arc<dyn FileSystem>,
    /// 用来存储InodeID->挂载点的MountFS的B树
    mountpoints: SpinLock<BTreeMap<InodeId, Arc<MountFS>>>,
    /// 当前文件系统挂载到的那个挂载点的Inode
    self_mountpoint: RwLock<Option<Arc<MountFSInode>>>,
    /// 指向当前MountFS的弱引用
    self_ref: Weak<MountFS>,

    namespace: Lazy<Weak<MntNamespace>>,
    propagation: Arc<MountPropagation>,
    mount_id: MountId,

    mount_flags: MountFlags,
}

impl Debug for MountFS {
    fn fmt(&self, f: &mut core::fmt::Formatter<'_>) -> core::fmt::Result {
        f.debug_struct("MountFS")
            .field("mount_id", &self.mount_id)
            .finish()
    }
}

/// @brief MountFS的Index Node 注意，这个IndexNode只是一个中间层。它的目的是将具体文件系统的Inode与挂载机制连接在一起。
#[derive(Debug)]
#[cast_to([sync] IndexNode)]
pub struct MountFSInode {
    /// 当前挂载点对应到具体的文件系统的Inode
    inner_inode: Arc<dyn IndexNode>,
    /// 当前Inode对应的MountFS
    mount_fs: Arc<MountFS>,
    /// 指向自身的弱引用
    self_ref: Weak<MountFSInode>,
}

impl MountFS {
    pub fn new(
        inner_filesystem: Arc<dyn FileSystem>,
        self_mountpoint: Option<Arc<MountFSInode>>,
        propagation: Arc<MountPropagation>,
        mnt_ns: Option<&Arc<MntNamespace>>,
        mount_flags: MountFlags,
    ) -> Arc<Self> {
        let result = Arc::new_cyclic(|self_ref| MountFS {
            inner_filesystem,
            mountpoints: SpinLock::new(BTreeMap::new()),
            self_mountpoint: RwLock::new(self_mountpoint),
            self_ref: self_ref.clone(),
            namespace: Lazy::new(),
            propagation,
            mount_id: MountId::alloc(),
            mount_flags,
        });

        if let Some(mnt_ns) = mnt_ns {
            result.set_namespace(Arc::downgrade(mnt_ns));
        }

        result
    }

    pub fn mount_flags(&self) -> MountFlags {
        self.mount_flags
    }

    pub fn propagation(&self) -> Arc<MountPropagation> {
        self.propagation.clone()
    }

    pub fn set_namespace(&self, namespace: Weak<MntNamespace>) {
        self.namespace.init(namespace);
    }

<<<<<<< HEAD
    pub fn fs_type(&self) -> &str {
        self.inner_filesystem.name()
    }

=======
>>>>>>> 80a57392
    #[inline(never)]
    pub fn self_mountpoint(&self) -> Option<Arc<MountFSInode>> {
        self.self_mountpoint.read().as_ref().cloned()
    }

    /// @brief 用Arc指针包裹MountFS对象。
    /// 本函数的主要功能为，初始化MountFS对象中的自引用Weak指针
    /// 本函数只应在构造器中被调用
    #[allow(dead_code)]
    #[deprecated]
    fn wrap(self) -> Arc<Self> {
        // 创建Arc指针
        let mount_fs: Arc<MountFS> = Arc::new(self);
        // 创建weak指针
        let weak: Weak<MountFS> = Arc::downgrade(&mount_fs);

        // 将Arc指针转为Raw指针并对其内部的self_ref字段赋值
        let ptr: *mut MountFS = mount_fs.as_ref() as *const Self as *mut Self;
        unsafe {
            (*ptr).self_ref = weak;
            // 返回初始化好的MountFS对象
            return mount_fs;
        }
    }

    /// @brief 获取挂载点的文件系统的root inode
    pub fn mountpoint_root_inode(&self) -> Arc<MountFSInode> {
        return Arc::new_cyclic(|self_ref| MountFSInode {
            inner_inode: self.inner_filesystem.root_inode(),
            mount_fs: self.self_ref.upgrade().unwrap(),
            self_ref: self_ref.clone(),
        });
    }

    pub fn inner_filesystem(&self) -> Arc<dyn FileSystem> {
        return self.inner_filesystem.clone();
    }

    pub fn self_ref(&self) -> Arc<Self> {
        self.self_ref.upgrade().unwrap()
    }

    /// 卸载文件系统
    /// # Errors
    /// 如果当前文件系统是根文件系统，那么将会返回`EINVAL`
    pub fn umount(&self) -> Result<Arc<MountFS>, SystemError> {
        let r = self
            .self_mountpoint()
            .ok_or(SystemError::EINVAL)?
            .do_umount();

        self.self_mountpoint.write().take();

        return r;
    }
}

impl Drop for MountFS {
    fn drop(&mut self) {
        // 释放MountId
        unsafe {
            self.mount_id.free();
        }
    }
}

impl MountFSInode {
    /// @brief 用Arc指针包裹MountFSInode对象。
    /// 本函数的主要功能为，初始化MountFSInode对象中的自引用Weak指针
    /// 本函数只应在构造器中被调用
    #[allow(dead_code)]
    #[deprecated]
    fn wrap(self) -> Arc<Self> {
        // 创建Arc指针
        let inode: Arc<MountFSInode> = Arc::new(self);
        // 创建Weak指针
        let weak: Weak<MountFSInode> = Arc::downgrade(&inode);
        // 将Arc指针转为Raw指针并对其内部的self_ref字段赋值
        compiler_fence(Ordering::SeqCst);
        let ptr: *mut MountFSInode = inode.as_ref() as *const Self as *mut Self;
        compiler_fence(Ordering::SeqCst);
        unsafe {
            (*ptr).self_ref = weak;
            compiler_fence(Ordering::SeqCst);

            // 返回初始化好的MountFSInode对象
            return inode;
        }
    }

    /// @brief 判断当前inode是否为它所在的文件系统的root inode
    fn is_mountpoint_root(&self) -> Result<bool, SystemError> {
        return Ok(self.inner_inode.fs().root_inode().metadata()?.inode_id
            == self.inner_inode.metadata()?.inode_id);
    }

    /// @brief 在挂载树上进行inode替换。
    /// 如果当前inode是父MountFS内的一个挂载点，那么，本函数将会返回挂载到这个挂载点下的文件系统的root inode.
    /// 如果当前inode在父MountFS内，但不是挂载点，那么说明在这里不需要进行inode替换，因此直接返回当前inode。
    ///
    /// @return Arc<MountFSInode>
    fn overlaid_inode(&self) -> Arc<MountFSInode> {
        let inode_id = self.metadata().unwrap().inode_id;

        if let Some(sub_mountfs) = self.mount_fs.mountpoints.lock().get(&inode_id) {
            return sub_mountfs.mountpoint_root_inode();
        } else {
            return self.self_ref.upgrade().unwrap();
        }
    }

    fn do_find(&self, name: &str) -> Result<Arc<MountFSInode>, SystemError> {
        // 直接调用当前inode所在的文件系统的find方法进行查找
        // 由于向下查找可能会跨越文件系统的边界，因此需要尝试替换inode
        let inner_inode = self.inner_inode.find(name)?;
        return Ok(Arc::new_cyclic(|self_ref| MountFSInode {
            inner_inode,
            mount_fs: self.mount_fs.clone(),
            self_ref: self_ref.clone(),
        })
        .overlaid_inode());
    }

    pub(super) fn do_parent(&self) -> Result<Arc<MountFSInode>, SystemError> {
        if self.is_mountpoint_root()? {
            // 当前inode是它所在的文件系统的root inode
            match self.mount_fs.self_mountpoint() {
                Some(inode) => {
                    let inner_inode = inode.parent()?;
                    return Ok(Arc::new_cyclic(|self_ref| MountFSInode {
                        inner_inode,
                        mount_fs: self.mount_fs.clone(),
                        self_ref: self_ref.clone(),
                    }));
                }
                None => {
                    return Ok(self.self_ref.upgrade().unwrap());
                }
            }
        } else {
            let inner_inode = self.inner_inode.parent()?;
            // 向上查找时，不会跨过文件系统的边界，因此直接调用当前inode所在的文件系统的find方法进行查找
            return Ok(Arc::new_cyclic(|self_ref| MountFSInode {
                inner_inode,
                mount_fs: self.mount_fs.clone(),
                self_ref: self_ref.clone(),
            }));
        }
    }

    /// 移除挂载点下的文件系统
    fn do_umount(&self) -> Result<Arc<MountFS>, SystemError> {
        if self.metadata()?.file_type != FileType::Dir {
            return Err(SystemError::ENOTDIR);
        }
        return self
            .mount_fs
            .mountpoints
            .lock()
            .remove(&self.inner_inode.metadata()?.inode_id)
            .ok_or(SystemError::ENOENT);
    }

    #[inline(never)]
    fn do_absolute_path(&self) -> Result<String, SystemError> {
        let mut current = self.self_ref.upgrade().unwrap();

        // For special inode, we can directly get the absolute path
        if let Ok(p) = current.inner_inode.absolute_path() {
            return Ok(p);
        }

        let mut path_parts = Vec::new();
        let root_inode = ProcessManager::current_mntns().root_inode();
        let inode_id = root_inode.metadata()?.inode_id;
        while current.metadata()?.inode_id != inode_id {
            let name = current.dname()?;
            path_parts.push(name.0);

            // 防循环检查：如果路径深度超过1024，抛出警告
            if path_parts.len() > 1024 {
                #[inline(never)]
                fn __log_warn(root: usize, cur: usize) {
                    log::warn!(
                        "Path depth exceeds 1024, possible infinite loop. root: {}, cur: {}",
                        root,
                        cur
                    );
                }
                __log_warn(inode_id.data(), current.metadata().unwrap().inode_id.data());
                return Err(SystemError::ELOOP);
            }

            current = current.do_parent()?;
        }

        // 由于我们从叶子节点向上遍历到根节点，所以需要反转路径部分
        path_parts.reverse();

        // 构建最终的绝对路径字符串
        let mut absolute_path = String::with_capacity(
            path_parts.iter().map(|s| s.len()).sum::<usize>() + path_parts.len(),
        );
        for part in path_parts {
            absolute_path.push('/');
            absolute_path.push_str(&part);
        }

        Ok(absolute_path)
    }
}

impl IndexNode for MountFSInode {
    fn open(
        &self,
        data: SpinLockGuard<FilePrivateData>,
        mode: &FileMode,
    ) -> Result<(), SystemError> {
        return self.inner_inode.open(data, mode);
    }

    fn close(&self, data: SpinLockGuard<FilePrivateData>) -> Result<(), SystemError> {
        self.inner_inode.close(data)
    }

    fn create_with_data(
        &self,
        name: &str,
        file_type: FileType,
        mode: ModeType,
        data: usize,
    ) -> Result<Arc<dyn IndexNode>, SystemError> {
        let inner_inode = self
            .inner_inode
            .create_with_data(name, file_type, mode, data)?;
        return Ok(Arc::new_cyclic(|self_ref| MountFSInode {
            inner_inode,
            mount_fs: self.mount_fs.clone(),
            self_ref: self_ref.clone(),
        }));
    }

    fn truncate(&self, len: usize) -> Result<(), SystemError> {
        return self.inner_inode.truncate(len);
    }

    fn read_at(
        &self,
        offset: usize,
        len: usize,
        buf: &mut [u8],
        data: SpinLockGuard<FilePrivateData>,
    ) -> Result<usize, SystemError> {
        return self.inner_inode.read_at(offset, len, buf, data);
    }

    fn write_at(
        &self,
        offset: usize,
        len: usize,
        buf: &[u8],
        data: SpinLockGuard<FilePrivateData>,
    ) -> Result<usize, SystemError> {
        return self.inner_inode.write_at(offset, len, buf, data);
    }

    fn read_direct(
        &self,
        offset: usize,
        len: usize,
        buf: &mut [u8],
        data: SpinLockGuard<FilePrivateData>,
    ) -> Result<usize, SystemError> {
        self.inner_inode.read_direct(offset, len, buf, data)
    }

    fn write_direct(
        &self,
        offset: usize,
        len: usize,
        buf: &[u8],
        data: SpinLockGuard<FilePrivateData>,
    ) -> Result<usize, SystemError> {
        self.inner_inode.write_direct(offset, len, buf, data)
    }

    #[inline]
    fn fs(&self) -> Arc<dyn FileSystem> {
        return self.mount_fs.clone();
    }

    #[inline]
    fn as_any_ref(&self) -> &dyn core::any::Any {
        return self.inner_inode.as_any_ref();
    }

    #[inline]
    fn metadata(&self) -> Result<super::Metadata, SystemError> {
        return self.inner_inode.metadata();
    }

    #[inline]
    fn set_metadata(&self, metadata: &super::Metadata) -> Result<(), SystemError> {
        return self.inner_inode.set_metadata(metadata);
    }

    #[inline]
    fn resize(&self, len: usize) -> Result<(), SystemError> {
        return self.inner_inode.resize(len);
    }

    #[inline]
    fn create(
        &self,
        name: &str,
        file_type: FileType,
        mode: ModeType,
    ) -> Result<Arc<dyn IndexNode>, SystemError> {
        let inner_inode = self.inner_inode.create(name, file_type, mode)?;
        return Ok(Arc::new_cyclic(|self_ref| MountFSInode {
            inner_inode,
            mount_fs: self.mount_fs.clone(),
            self_ref: self_ref.clone(),
        }));
    }

    fn link(&self, name: &str, other: &Arc<dyn IndexNode>) -> Result<(), SystemError> {
        return self.inner_inode.link(name, other);
    }

    /// @brief 在挂载文件系统中删除文件/文件夹
    #[inline]
    fn unlink(&self, name: &str) -> Result<(), SystemError> {
        let inode_id = self.inner_inode.find(name)?.metadata()?.inode_id;

        // 先检查这个inode是否为一个挂载点，如果当前inode是一个挂载点，那么就不能删除这个inode
        if self.mount_fs.mountpoints.lock().contains_key(&inode_id) {
            return Err(SystemError::EBUSY);
        }
        // 调用内层的inode的方法来删除这个inode
        return self.inner_inode.unlink(name);
    }

    #[inline]
    fn rmdir(&self, name: &str) -> Result<(), SystemError> {
        let inode_id = self.inner_inode.find(name)?.metadata()?.inode_id;

        // 先检查这个inode是否为一个挂载点，如果当前inode是一个挂载点，那么就不能删除这个inode
        if self.mount_fs.mountpoints.lock().contains_key(&inode_id) {
            return Err(SystemError::EBUSY);
        }
        // 调用内层的rmdir的方法来删除这个inode
        let r = self.inner_inode.rmdir(name);

        return r;
    }

    #[inline]
    fn move_to(
        &self,
        old_name: &str,
        target: &Arc<dyn IndexNode>,
        new_name: &str,
    ) -> Result<(), SystemError> {
        return self.inner_inode.move_to(old_name, target, new_name);
    }

    fn find(&self, name: &str) -> Result<Arc<dyn IndexNode>, SystemError> {
        match name {
            // 查找的是当前目录
            "" | "." => self
                .self_ref
                .upgrade()
                .map(|inode| inode as Arc<dyn IndexNode>)
                .ok_or(SystemError::ENOENT),
            // 往父级查找
            ".." => self.parent(),
            // 在当前目录下查找
            // 直接调用当前inode所在的文件系统的find方法进行查找
            // 由于向下查找可能会跨越文件系统的边界，因此需要尝试替换inode
            _ => self.do_find(name).map(|inode| inode as Arc<dyn IndexNode>),
        }
    }

    #[inline]
    fn get_entry_name(&self, ino: InodeId) -> Result<alloc::string::String, SystemError> {
        return self.inner_inode.get_entry_name(ino);
    }

    #[inline]
    fn get_entry_name_and_metadata(
        &self,
        ino: InodeId,
    ) -> Result<(alloc::string::String, super::Metadata), SystemError> {
        return self.inner_inode.get_entry_name_and_metadata(ino);
    }

    #[inline]
    fn ioctl(
        &self,
        cmd: u32,
        data: usize,
        private_data: &FilePrivateData,
    ) -> Result<usize, SystemError> {
        return self.inner_inode.ioctl(cmd, data, private_data);
    }

    #[inline]
    fn list(&self) -> Result<alloc::vec::Vec<alloc::string::String>, SystemError> {
        return self.inner_inode.list();
    }

    fn mount(
        &self,
        fs: Arc<dyn FileSystem>,
        mount_flags: MountFlags,
    ) -> Result<Arc<MountFS>, SystemError> {
        let metadata = self.inner_inode.metadata()?;
        if metadata.file_type != FileType::Dir {
            return Err(SystemError::ENOTDIR);
        }

        if self.is_mountpoint_root()? {
            return Err(SystemError::EBUSY);
        }

        // 若已有挂载系统，保证MountFS只包一层
        let to_mount_fs = fs
            .clone()
            .downcast_arc::<MountFS>()
            .map(|it| it.inner_filesystem())
            .unwrap_or(fs);

        let new_mount_fs = MountFS::new(
            to_mount_fs,
            Some(self.self_ref.upgrade().unwrap()),
            MountPropagation::new_private(), // 暂时不支持传播，后续会补充完善挂载传播性
            Some(&ProcessManager::current_mntns()),
            mount_flags,
        );

        self.mount_fs
            .mountpoints
            .lock()
            .insert(metadata.inode_id, new_mount_fs.clone());

        // todo: 这里也许不应该存储路径到MountList，而是应该存储inode的引用。因为同一个inner inode的路径在不同的mntns中可能是不一样的。
        let mount_path = self.absolute_path();
        let mount_path = Arc::new(MountPath::from(mount_path?));
        ProcessManager::current_mntns().add_mount(mount_path, new_mount_fs.clone())?;

        return Ok(new_mount_fs);
    }

    fn mount_from(&self, from: Arc<dyn IndexNode>) -> Result<Arc<MountFS>, SystemError> {
        let metadata = self.metadata()?;
        if from.metadata()?.file_type != FileType::Dir || metadata.file_type != FileType::Dir {
            return Err(SystemError::ENOTDIR);
        }
        if self.is_mountpoint_root()? {
            return Err(SystemError::EBUSY);
        }
        // debug!("from {:?}, to {:?}", from, self);
        let new_mount_fs = from.umount()?;
        self.mount_fs
            .mountpoints
            .lock()
            .insert(metadata.inode_id, new_mount_fs.clone());
        // 更新当前挂载点的self_mountpoint
        new_mount_fs
            .self_mountpoint
            .write()
            .replace(self.self_ref.upgrade().unwrap());
        return Ok(new_mount_fs);
    }

    fn umount(&self) -> Result<Arc<MountFS>, SystemError> {
        if !self.is_mountpoint_root()? {
            return Err(SystemError::EINVAL);
        }
        return self.mount_fs.umount();
    }

    fn absolute_path(&self) -> Result<String, SystemError> {
        self.do_absolute_path()
    }

    #[inline]
    fn mknod(
        &self,
        filename: &str,
        mode: ModeType,
        dev_t: DeviceNumber,
    ) -> Result<Arc<dyn IndexNode>, SystemError> {
        let inner_inode = self.inner_inode.mknod(filename, mode, dev_t)?;
        return Ok(Arc::new_cyclic(|self_ref| MountFSInode {
            inner_inode,
            mount_fs: self.mount_fs.clone(),
            self_ref: self_ref.clone(),
        }));
    }

    #[inline]
    fn special_node(&self) -> Option<super::SpecialNodeData> {
        self.inner_inode.special_node()
    }

    /// 若不支持，则调用第二种情况来从父目录获取文件名
    /// # Performance
    /// 应尽可能引入DName，
    /// 在默认情况下，性能非常差！！！
    fn dname(&self) -> Result<DName, SystemError> {
        if self.is_mountpoint_root()? {
            if let Some(inode) = self.mount_fs.self_mountpoint() {
                return inode.inner_inode.dname();
            }
        }
        return self.inner_inode.dname();
    }

    fn parent(&self) -> Result<Arc<dyn IndexNode>, SystemError> {
        return self.do_parent().map(|inode| inode as Arc<dyn IndexNode>);
    }

    fn page_cache(&self) -> Option<Arc<PageCache>> {
        self.inner_inode.page_cache()
    }

    fn as_pollable_inode(&self) -> Result<&dyn PollableInode, SystemError> {
        self.inner_inode.as_pollable_inode()
    }

    fn read_sync(&self, offset: usize, buf: &mut [u8]) -> Result<usize, SystemError> {
        self.inner_inode.read_sync(offset, buf)
    }

    fn write_sync(&self, offset: usize, buf: &[u8]) -> Result<usize, SystemError> {
        self.inner_inode.write_sync(offset, buf)
    }
}

impl FileSystem for MountFS {
    fn root_inode(&self) -> Arc<dyn IndexNode> {
        match self.self_mountpoint() {
            Some(inode) => return inode.mount_fs.root_inode(),
            // 当前文件系统是rootfs
            None => self.mountpoint_root_inode(),
        }
    }

    fn info(&self) -> super::FsInfo {
        return self.inner_filesystem.info();
    }

    /// @brief 本函数用于实现动态转换。
    /// 具体的文件系统在实现本函数时，最简单的方式就是：直接返回self
    fn as_any_ref(&self) -> &dyn Any {
        self
    }

    fn name(&self) -> &str {
        "mountfs"
    }
    fn super_block(&self) -> SuperBlock {
        SuperBlock::new(Magic::MOUNT_MAGIC, MOUNTFS_BLOCK_SIZE, MOUNTFS_MAX_NAMELEN)
    }

    unsafe fn fault(&self, pfm: &mut PageFaultMessage) -> VmFaultReason {
        self.inner_filesystem.fault(pfm)
    }

    unsafe fn map_pages(
        &self,
        pfm: &mut PageFaultMessage,
        start_pgoff: usize,
        end_pgoff: usize,
    ) -> VmFaultReason {
        self.inner_filesystem.map_pages(pfm, start_pgoff, end_pgoff)
    }
}

/// MountList
/// ```rust
/// use alloc::collection::BTreeSet;
/// let map = BTreeSet::from([
///     "/sys", "/dev", "/", "/bin", "/proc"
/// ]);
/// assert_eq!(format!("{:?}", map), "{\"/\", \"/bin\", \"/dev\", \"/proc\", \"/sys\"}");
/// // {"/", "/bin", "/dev", "/proc", "/sys"}
/// ```
#[derive(PartialEq, Eq, Debug, Hash)]
pub struct MountPath(String);

impl From<&str> for MountPath {
    fn from(value: &str) -> Self {
        Self(String::from(value))
    }
}

impl From<String> for MountPath {
    fn from(value: String) -> Self {
        Self(value)
    }
}

impl AsRef<str> for MountPath {
    fn as_ref(&self) -> &str {
        &self.0
    }
}

impl PartialOrd for MountPath {
    fn partial_cmp(&self, other: &Self) -> Option<core::cmp::Ordering> {
        Some(self.cmp(other))
    }
}

impl Ord for MountPath {
    fn cmp(&self, other: &Self) -> core::cmp::Ordering {
        let self_dep = self.0.chars().filter(|c| *c == '/').count();
        let othe_dep = other.0.chars().filter(|c| *c == '/').count();
        if self_dep == othe_dep {
            // 深度一样时反序来排
            // 根目录和根目录下的文件的绝对路径都只有一个'/'
            other.0.cmp(&self.0)
        } else {
            // 根据深度，深度
            othe_dep.cmp(&self_dep)
        }
    }
}

impl MountPath {
    pub fn as_str(&self) -> &str {
        &self.0
    }
}

// 维护一个挂载点的记录，以支持特定于文件系统的索引
pub struct MountList {
    mounts: RwLock<HashMap<Arc<MountPath>, Arc<MountFS>>>,
}

impl MountList {
    /// # new - 创建新的MountList实例
    ///
    /// 创建一个空的挂载点列表。
    ///
    /// ## 返回值
    ///
    /// - `MountList`: 新的挂载点列表实例
    pub fn new() -> Arc<Self> {
        Arc::new(MountList {
            mounts: RwLock::new(HashMap::new()),
        })
    }

    /// Inserts a filesystem mount point into the mount list.
    ///
    /// This function adds a new filesystem mount point to the mount list. If a mount point
    /// already exists at the specified path, it will be updated with the new filesystem.
    ///
    /// # Thread Safety
    /// This function is thread-safe as it uses a RwLock to ensure safe concurrent access.
    ///
    /// # Arguments
    /// * `path` - The mount path where the filesystem will be mounted
    /// * `fs` - The filesystem instance to be mounted at the specified path
    #[inline]
    pub fn insert(&self, path: Arc<MountPath>, fs: Arc<MountFS>) {
        self.mounts.write().insert(path, fs);
    }

    /// # get_mount_point - 获取挂载点的路径
    ///
    /// 这个函数用于查找给定路径的挂载点。它搜索一个内部映射，找到与路径匹配的挂载点。
    ///
    /// ## 参数
    ///
    /// - `path: T`: 这是一个可转换为字符串的引用，表示要查找其挂载点的路径。
    ///
    /// ## 返回值
    ///
    /// - `Option<(String, String, Arc<MountFS>)>`:
    ///   - `Some((mount_point, rest_path, fs))`: 如果找到了匹配的挂载点，返回一个包含挂载点路径、剩余路径和挂载文件系统的元组。
    ///   - `None`: 如果没有找到匹配的挂载点，返回 None。
    #[inline]
    #[allow(dead_code)]
    pub fn get_mount_point<T: AsRef<str>>(
        &self,
        path: T,
    ) -> Option<(Arc<MountPath>, String, Arc<MountFS>)> {
        self.mounts
            .upgradeable_read()
            .iter()
            .filter_map(|(key, fs)| {
                let strkey = key.as_str();
                if let Some(rest) = path.as_ref().strip_prefix(strkey) {
                    return Some((key.clone(), rest.to_string(), fs.clone()));
                }
                None
            })
            .next()
    }

    /// # remove - 移除挂载点
    ///
    /// 从挂载点管理器中移除一个挂载点。
    ///
    /// 此函数用于从挂载点管理器中移除一个已经存在的挂载点。如果挂载点不存在，则不进行任何操作。
    ///
    /// ## 参数
    ///
    /// - `path: T`: `T` 实现了 `Into<MountPath>`  trait，代表要移除的挂载点的路径。
    ///
    /// ## 返回值
    ///
    /// - `Option<Arc<MountFS>>`: 返回一个 `Arc<MountFS>` 类型的可选值，表示被移除的挂载点，如果挂载点不存在则返回 `None`。
    #[inline]
    pub fn remove<T: Into<MountPath>>(&self, path: T) -> Option<Arc<MountFS>> {
        self.mounts.write().remove(&path.into())
    }

    /// # clone_inner - 克隆内部挂载点列表
    pub fn clone_inner(&self) -> HashMap<Arc<MountPath>, Arc<MountFS>> {
        self.mounts.read().clone()
    }
}

impl Debug for MountList {
    fn fmt(&self, f: &mut core::fmt::Formatter<'_>) -> core::fmt::Result {
        f.debug_map().entries(self.mounts.read().iter()).finish()
    }
}

/// 判断给定的inode是否为其所在文件系统的根inode
///
/// ## 返回值
///
/// - `true`: 是根inode
/// - `false`: 不是根inode或者传入的inode不是MountFSInode类型，或者调用inode的metadata方法时报错了。
pub fn is_mountpoint_root(inode: &Arc<dyn IndexNode>) -> bool {
    let mnt_inode = inode.as_any_ref().downcast_ref::<MountFSInode>();
    if let Some(mnt) = mnt_inode {
        return mnt.is_mountpoint_root().unwrap_or(false);
    }

    return false;
}

/// # do_mount_mkdir - 在指定挂载点创建目录并挂载文件系统
///
/// 在指定的挂载点创建一个目录，并将其挂载到文件系统中。如果挂载点已经存在，并且不是空的，
/// 则会返回错误。成功时，会返回一个新的挂载文件系统的引用。
///
/// ## 参数
///
/// - `fs`: FileSystem - 文件系统的引用，用于创建和挂载目录。
/// - `mount_point`: &str - 挂载点路径，用于创建和挂载目录。
///
/// ## 返回值
///
/// - `Ok(Arc<MountFS>)`: 成功挂载文件系统后，返回挂载文件系统的共享引用。
/// - `Err(SystemError)`: 挂载失败时，返回系统错误。
pub fn do_mount_mkdir(
    fs: Arc<dyn FileSystem>,
    mount_point: &str,
    mount_flags: MountFlags,
) -> Result<Arc<MountFS>, SystemError> {
    let inode = do_mkdir_at(
        AtFlags::AT_FDCWD.bits(),
        mount_point,
        FileMode::from_bits_truncate(0o755),
    )?;
    let result = ProcessManager::current_mntns().get_mount_point(mount_point);
    if let Some((_, rest, _fs)) = result {
        if rest.is_empty() {
            return Err(SystemError::EBUSY);
        }
    }
    return inode.mount(fs, mount_flags);
}<|MERGE_RESOLUTION|>--- conflicted
+++ resolved
@@ -293,13 +293,10 @@
         self.namespace.init(namespace);
     }
 
-<<<<<<< HEAD
     pub fn fs_type(&self) -> &str {
         self.inner_filesystem.name()
     }
 
-=======
->>>>>>> 80a57392
     #[inline(never)]
     pub fn self_mountpoint(&self) -> Option<Arc<MountFSInode>> {
         self.self_mountpoint.read().as_ref().cloned()
