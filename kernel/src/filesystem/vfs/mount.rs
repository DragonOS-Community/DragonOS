--- conflicted
+++ resolved
@@ -66,7 +66,7 @@
     /// 用来存储InodeID->挂载点的MountFS的B树
     mountpoints: SpinLock<BTreeMap<InodeId, Arc<MountFS>>>,
     /// 当前文件系统挂载到的那个挂载点的Inode
-    self_mountpoint: Option<Arc<MountFSInode>>,
+    self_mountpoint: RwLock<Option<Arc<MountFSInode>>>,
     /// 指向当前MountFS的弱引用
     self_ref: Weak<MountFS>,
 
@@ -105,7 +105,7 @@
         let result = Arc::new_cyclic(|self_ref| MountFS {
             inner_filesystem,
             mountpoints: SpinLock::new(BTreeMap::new()),
-            self_mountpoint,
+            self_mountpoint: RwLock::new(self_mountpoint),
             self_ref: self_ref.clone(),
             namespace: Lazy::new(),
             propagation,
@@ -125,6 +125,11 @@
 
     pub fn set_namespace(&self, namespace: Weak<MntNamespace>) {
         self.namespace.init(namespace);
+    }
+
+    #[inline(never)]
+    pub fn self_mountpoint(&self) -> Option<Arc<MountFSInode>> {
+        self.self_mountpoint.read().as_ref().cloned()
     }
 
     /// @brief 用Arc指针包裹MountFS对象。
@@ -168,10 +173,14 @@
     /// # Errors
     /// 如果当前文件系统是根文件系统，那么将会返回`EINVAL`
     pub fn umount(&self) -> Result<Arc<MountFS>, SystemError> {
-        self.self_mountpoint
-            .as_ref()
+        let r = self
+            .self_mountpoint()
             .ok_or(SystemError::EINVAL)?
-            .do_umount()
+            .do_umount();
+
+        self.self_mountpoint.write().take();
+
+        return r;
     }
 }
 
@@ -244,7 +253,7 @@
     pub(super) fn do_parent(&self) -> Result<Arc<MountFSInode>, SystemError> {
         if self.is_mountpoint_root()? {
             // 当前inode是它所在的文件系统的root inode
-            match &self.mount_fs.self_mountpoint {
+            match self.mount_fs.self_mountpoint() {
                 Some(inode) => {
                     let inner_inode = inode.parent()?;
                     return Ok(Arc::new_cyclic(|self_ref| MountFSInode {
@@ -283,7 +292,6 @@
 
     fn do_absolute_path(&self) -> Result<String, SystemError> {
         let mut current = self.self_ref.upgrade().unwrap();
-<<<<<<< HEAD
 
         // For special inode, we can directly get the absolute path
         if let Ok(p) = current.inner_inode.absolute_path() {
@@ -291,12 +299,9 @@
         }
 
         let mut path_parts = Vec::new();
-        while current.metadata()?.inode_id != ROOT_INODE().metadata()?.inode_id {
-=======
         let root_inode = ProcessManager::current_mntns().root_inode();
         let inode_id = root_inode.metadata()?.inode_id;
         while current.metadata()?.inode_id != inode_id {
->>>>>>> 91827fc0
             let name = current.dname()?;
             path_parts.push(name.0);
             current = current.do_parent()?;
@@ -563,30 +568,17 @@
         if self.is_mountpoint_root()? {
             return Err(SystemError::EBUSY);
         }
-        // WARNING: we can't get absolute_path from self,
-        // because new ROOT has not been set yet.
-        let path = from.absolute_path()?;
-
         // debug!("from {:?}, to {:?}", from, self);
-        let old_mount_fs = from.umount()?;
-
-        // WARNING: We need to recreate the MountFS with the new mount point
-        let new_mount_fs = MountFS::new(
-            old_mount_fs.inner_filesystem.clone(),
-            Some(self.self_ref.upgrade().unwrap()),
-        );
-
-        // remember the mount point infomation
-        // replace current mountpoints with a new BTreeMap
-        // *new_mount_fs.mountpoints.lock() = old_mount_fs.mountpoints.lock().clone();
-
+        let new_mount_fs = from.umount()?;
         self.mount_fs
             .mountpoints
             .lock()
             .insert(metadata.inode_id, new_mount_fs.clone());
-
-        // update MOUNT_LIST
-        MOUNT_LIST().insert(path, new_mount_fs.clone());
+        // 更新当前挂载点的self_mountpoint
+        new_mount_fs
+            .self_mountpoint
+            .write()
+            .replace(self.self_ref.upgrade().unwrap());
         return Ok(new_mount_fs);
     }
 
@@ -627,7 +619,7 @@
     /// 在默认情况下，性能非常差！！！
     fn dname(&self) -> Result<DName, SystemError> {
         if self.is_mountpoint_root()? {
-            if let Some(inode) = &self.mount_fs.self_mountpoint {
+            if let Some(inode) = self.mount_fs.self_mountpoint() {
                 return inode.inner_inode.dname();
             }
         }
@@ -649,7 +641,7 @@
 
 impl FileSystem for MountFS {
     fn root_inode(&self) -> Arc<dyn IndexNode> {
-        match &self.self_mountpoint {
+        match self.self_mountpoint() {
             Some(inode) => return inode.mount_fs.root_inode(),
             // 当前文件系统是rootfs
             None => self.mountpoint_root_inode(),
