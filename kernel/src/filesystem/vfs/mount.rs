use core::{
    any::Any,
    fmt::Debug,
    sync::atomic::{compiler_fence, Ordering},
};

use alloc::{
    collections::BTreeMap,
    string::{String, ToString},
    sync::{Arc, Weak},
    vec::Vec,
};
use hashbrown::HashMap;
use ida::IdAllocator;
use system_error::SystemError;

use crate::{
    driver::base::device::device_number::DeviceNumber,
    filesystem::{
        page_cache::PageCache,
        vfs::{fcntl::AtFlags, vcore::do_mkdir_at},
    },
    libs::{
        casting::DowncastArc,
        lazy_init::Lazy,
        rwlock::RwLock,
        spinlock::{SpinLock, SpinLockGuard},
    },
    mm::{fault::PageFaultMessage, VmFaultReason},
    process::{
        namespace::mnt::{MntNamespace, MountPropagation},
        ProcessManager,
    },
};

use super::{
    file::FileMode, syscall::ModeType, utils::DName, FilePrivateData, FileSystem, FileType,
    IndexNode, InodeId, Magic, PollableInode, SuperBlock,
};

bitflags! {
    /// Mount flags for filesystem independent mount options
    /// These flags correspond to the MS_* constants in Linux
    ///
    /// Reference: https://code.dragonos.org.cn/xref/linux-6.6.21/include/uapi/linux/mount.h#13
    pub struct MountFlags: u32 {
        /// Mount read-only (MS_RDONLY)
        const RDONLY = 1;
        /// Ignore suid and sgid bits (MS_NOSUID)
        const NOSUID = 2;
        /// Disallow access to device special files (MS_NODEV)
        const NODEV = 4;
        /// Disallow program execution (MS_NOEXEC)
        const NOEXEC = 8;
        /// Writes are synced at once (MS_SYNCHRONOUS)
        const SYNCHRONOUS = 16;
        /// Alter flags of a mounted FS (MS_REMOUNT)
        const REMOUNT = 32;
        /// Allow mandatory locks on an FS (MS_MANDLOCK)
        const MANDLOCK = 64;
        /// Directory modifications are synchronous (MS_DIRSYNC)
        const DIRSYNC = 128;
        /// Do not follow symlinks (MS_NOSYMFOLLOW)
        const NOSYMFOLLOW = 256;
        /// Do not update access times (MS_NOATIME)
        const NOATIME = 1024;
        /// Do not update directory access times (MS_NODIRATIME)
        const NODIRATIME = 2048;
        /// Bind mount (MS_BIND)
        const BIND = 4096;
        /// Move mount (MS_MOVE)
        const MOVE = 8192;
        /// Recursive mount (MS_REC)
        const REC = 16384;
        /// Silent mount (MS_SILENT, deprecated MS_VERBOSE)
        const SILENT = 32768;
        /// VFS does not apply the umask (MS_POSIXACL)
        const POSIXACL = 1 << 16;
        /// Change to unbindable (MS_UNBINDABLE)
        const UNBINDABLE = 1 << 17;
        /// Change to private (MS_PRIVATE)
        const PRIVATE = 1 << 18;
        /// Change to slave (MS_SLAVE)
        const SLAVE = 1 << 19;
        /// Change to shared (MS_SHARED)
        const SHARED = 1 << 20;
        /// Update atime relative to mtime/ctime (MS_RELATIME)
        const RELATIME = 1 << 21;
        /// This is a kern_mount call (MS_KERNMOUNT)
        const KERNMOUNT = 1 << 22;
        /// Update inode I_version field (MS_I_VERSION)
        const I_VERSION = 1 << 23;
        /// Always perform atime updates (MS_STRICTATIME)
        const STRICTATIME = 1 << 24;
        /// Update the on-disk [acm]times lazily (MS_LAZYTIME)
        const LAZYTIME = 1 << 25;
        /// This is a submount (MS_SUBMOUNT)
        const SUBMOUNT = 1 << 26;
        /// Do not allow remote locking (MS_NOREMOTELOCK)
        const NOREMOTELOCK = 1 << 27;
        /// Do not perform security checks (MS_NOSEC)
        const NOSEC = 1 << 28;
        /// This mount has been created by the kernel (MS_BORN)
        const BORN = 1 << 29;
        /// This mount is active (MS_ACTIVE)
        const ACTIVE = 1 << 30;
        /// Mount flags not allowed from userspace (MS_NOUSER)
        const NOUSER = 1 << 31;

        /// Superblock flags that can be altered by MS_REMOUNT
        const RMT_MASK = MountFlags::RDONLY.bits() |
            MountFlags::SYNCHRONOUS.bits() |
            MountFlags::MANDLOCK.bits() |
            MountFlags::I_VERSION.bits() |
            MountFlags::LAZYTIME.bits();
    }
}

impl MountFlags {
    /// Convert mount flags to a comma-separated string representation
    ///
    /// This function converts MountFlags to a string format similar to /proc/mounts,
    /// such as "rw,nosuid,nodev,noexec,relatime".
    ///
    /// # Returns
    ///
    /// A String containing the mount options in comma-separated format.
    #[inline(never)]
    pub fn options_string(&self) -> String {
        let mut options = Vec::new();

        // Check read/write flag
        if self.contains(MountFlags::RDONLY) {
            options.push("ro");
        } else {
            options.push("rw");
        }

        // Check other flags
        if self.contains(MountFlags::NOSUID) {
            options.push("nosuid");
        }
        if self.contains(MountFlags::NODEV) {
            options.push("nodev");
        }
        if self.contains(MountFlags::NOEXEC) {
            options.push("noexec");
        }
        if self.contains(MountFlags::SYNCHRONOUS) {
            options.push("sync");
        }
        if self.contains(MountFlags::MANDLOCK) {
            options.push("mand");
        }
        if self.contains(MountFlags::DIRSYNC) {
            options.push("dirsync");
        }
        if self.contains(MountFlags::NOSYMFOLLOW) {
            options.push("nosymfollow");
        }
        if self.contains(MountFlags::NOATIME) {
            options.push("noatime");
        }
        if self.contains(MountFlags::NODIRATIME) {
            options.push("nodiratime");
        }
        if self.contains(MountFlags::RELATIME) {
            options.push("relatime");
        }
        if self.contains(MountFlags::STRICTATIME) {
            options.push("strictatime");
        }
        if self.contains(MountFlags::LAZYTIME) {
            options.push("lazytime");
        }

        // Mount propagation flags
        if self.contains(MountFlags::UNBINDABLE) {
            options.push("unbindable");
        }
        if self.contains(MountFlags::PRIVATE) {
            options.push("private");
        }
        if self.contains(MountFlags::SLAVE) {
            options.push("slave");
        }
        if self.contains(MountFlags::SHARED) {
            options.push("shared");
        }

        // Internal flags (typically not shown in /proc/mounts)
        // We'll skip flags like BIND, MOVE, REC, REMOUNT, etc. as they're
        // not typically displayed in mount options

        options.join(",")
    }
}

// MountId类型
int_like!(MountId, usize);

static MOUNT_ID_ALLOCATOR: SpinLock<IdAllocator> =
    SpinLock::new(IdAllocator::new(0, usize::MAX).unwrap());

impl MountId {
    fn alloc() -> Self {
        let id = MOUNT_ID_ALLOCATOR.lock().alloc().unwrap();

        MountId(id)
    }

    unsafe fn free(&mut self) {
        MOUNT_ID_ALLOCATOR.lock().free(self.0);
    }
}

const MOUNTFS_BLOCK_SIZE: u64 = 512;
const MOUNTFS_MAX_NAMELEN: u64 = 64;
/// @brief 挂载文件系统
/// 挂载文件系统的时候，套了MountFS这一层，以实现文件系统的递归挂载
pub struct MountFS {
    // MountFS内部的文件系统
    inner_filesystem: Arc<dyn FileSystem>,
    /// 用来存储InodeID->挂载点的MountFS的B树
    mountpoints: SpinLock<BTreeMap<InodeId, Arc<MountFS>>>,
    /// 当前文件系统挂载到的那个挂载点的Inode
    self_mountpoint: RwLock<Option<Arc<MountFSInode>>>,
    /// 指向当前MountFS的弱引用
    self_ref: Weak<MountFS>,

    namespace: Lazy<Weak<MntNamespace>>,
    propagation: Arc<MountPropagation>,
    mount_id: MountId,

    mount_flags: MountFlags,
}

impl Debug for MountFS {
    fn fmt(&self, f: &mut core::fmt::Formatter<'_>) -> core::fmt::Result {
        f.debug_struct("MountFS")
            .field("mount_id", &self.mount_id)
            .finish()
    }
}

/// @brief MountFS的Index Node 注意，这个IndexNode只是一个中间层。它的目的是将具体文件系统的Inode与挂载机制连接在一起。
#[derive(Debug)]
#[cast_to([sync] IndexNode)]
pub struct MountFSInode {
    /// 当前挂载点对应到具体的文件系统的Inode
    inner_inode: Arc<dyn IndexNode>,
    /// 当前Inode对应的MountFS
    mount_fs: Arc<MountFS>,
    /// 指向自身的弱引用
    self_ref: Weak<MountFSInode>,
}

impl MountFS {
    pub fn new(
        inner_filesystem: Arc<dyn FileSystem>,
        self_mountpoint: Option<Arc<MountFSInode>>,
        propagation: Arc<MountPropagation>,
        mnt_ns: Option<&Arc<MntNamespace>>,
        mount_flags: MountFlags,
    ) -> Arc<Self> {
        let result = Arc::new_cyclic(|self_ref| MountFS {
            inner_filesystem,
            mountpoints: SpinLock::new(BTreeMap::new()),
            self_mountpoint: RwLock::new(self_mountpoint),
            self_ref: self_ref.clone(),
            namespace: Lazy::new(),
            propagation,
            mount_id: MountId::alloc(),
            mount_flags,
        });

        if let Some(mnt_ns) = mnt_ns {
            result.set_namespace(Arc::downgrade(mnt_ns));
        }

        result
    }

    pub fn mount_flags(&self) -> MountFlags {
        self.mount_flags
    }

    pub fn propagation(&self) -> Arc<MountPropagation> {
        self.propagation.clone()
    }

    pub fn set_namespace(&self, namespace: Weak<MntNamespace>) {
        self.namespace.init(namespace);
    }

    pub fn fs_type(&self) -> &str {
        self.inner_filesystem.name()
    }

    #[inline(never)]
    pub fn self_mountpoint(&self) -> Option<Arc<MountFSInode>> {
        self.self_mountpoint.read().as_ref().cloned()
    }

    /// @brief 用Arc指针包裹MountFS对象。
    /// 本函数的主要功能为，初始化MountFS对象中的自引用Weak指针
    /// 本函数只应在构造器中被调用
    #[allow(dead_code)]
    #[deprecated]
    fn wrap(self) -> Arc<Self> {
        // 创建Arc指针
        let mount_fs: Arc<MountFS> = Arc::new(self);
        // 创建weak指针
        let weak: Weak<MountFS> = Arc::downgrade(&mount_fs);

        // 将Arc指针转为Raw指针并对其内部的self_ref字段赋值
        let ptr: *mut MountFS = mount_fs.as_ref() as *const Self as *mut Self;
        unsafe {
            (*ptr).self_ref = weak;
            // 返回初始化好的MountFS对象
            return mount_fs;
        }
    }

    /// @brief 获取挂载点的文件系统的root inode
    pub fn mountpoint_root_inode(&self) -> Arc<MountFSInode> {
        return Arc::new_cyclic(|self_ref| MountFSInode {
            inner_inode: self.inner_filesystem.root_inode(),
            mount_fs: self.self_ref.upgrade().unwrap(),
            self_ref: self_ref.clone(),
        });
    }

    pub fn inner_filesystem(&self) -> Arc<dyn FileSystem> {
        return self.inner_filesystem.clone();
    }

    pub fn self_ref(&self) -> Arc<Self> {
        self.self_ref.upgrade().unwrap()
    }

    /// 卸载文件系统
    /// # Errors
    /// 如果当前文件系统是根文件系统，那么将会返回`EINVAL`
    pub fn umount(&self) -> Result<Arc<MountFS>, SystemError> {
        let r = self
            .self_mountpoint()
            .ok_or(SystemError::EINVAL)?
            .do_umount();

        self.self_mountpoint.write().take();

        return r;
    }
}

impl Drop for MountFS {
    fn drop(&mut self) {
        // 释放MountId
        unsafe {
            self.mount_id.free();
        }
    }
}

impl MountFSInode {
    /// @brief 用Arc指针包裹MountFSInode对象。
    /// 本函数的主要功能为，初始化MountFSInode对象中的自引用Weak指针
    /// 本函数只应在构造器中被调用
    #[allow(dead_code)]
    #[deprecated]
    fn wrap(self) -> Arc<Self> {
        // 创建Arc指针
        let inode: Arc<MountFSInode> = Arc::new(self);
        // 创建Weak指针
        let weak: Weak<MountFSInode> = Arc::downgrade(&inode);
        // 将Arc指针转为Raw指针并对其内部的self_ref字段赋值
        compiler_fence(Ordering::SeqCst);
        let ptr: *mut MountFSInode = inode.as_ref() as *const Self as *mut Self;
        compiler_fence(Ordering::SeqCst);
        unsafe {
            (*ptr).self_ref = weak;
            compiler_fence(Ordering::SeqCst);

            // 返回初始化好的MountFSInode对象
            return inode;
        }
    }

    /// @brief 判断当前inode是否为它所在的文件系统的root inode
    fn is_mountpoint_root(&self) -> Result<bool, SystemError> {
        return Ok(self.inner_inode.fs().root_inode().metadata()?.inode_id
            == self.inner_inode.metadata()?.inode_id);
    }

    /// @brief 在挂载树上进行inode替换。
    /// 如果当前inode是父MountFS内的一个挂载点，那么，本函数将会返回挂载到这个挂载点下的文件系统的root inode.
    /// 如果当前inode在父MountFS内，但不是挂载点，那么说明在这里不需要进行inode替换，因此直接返回当前inode。
    ///
    /// @return Arc<MountFSInode>
    fn overlaid_inode(&self) -> Arc<MountFSInode> {
        // 某些情况下，底层 inode 可能已被删除或失效，此时 metadata() 可能返回错误
        // 为避免因 unwrap 导致内核 panic，这里将错误视作“非挂载点”，直接返回自身
        let inode_id = match self.metadata() {
            Ok(md) => md.inode_id,
            Err(e) => {
                log::warn!(
                    "MountFSInode::overlaid_inode: metadata() failed: {:?}; treat as non-mountpoint",
                    e
                );
                return self.self_ref.upgrade().unwrap();
            }
        };

        if let Some(sub_mountfs) = self.mount_fs.mountpoints.lock().get(&inode_id) {
            return sub_mountfs.mountpoint_root_inode();
        } else {
            return self.self_ref.upgrade().unwrap();
        }
    }

    fn do_find(&self, name: &str) -> Result<Arc<MountFSInode>, SystemError> {
        // 直接调用当前inode所在的文件系统的find方法进行查找
        // 由于向下查找可能会跨越文件系统的边界，因此需要尝试替换inode
        let inner_inode = self.inner_inode.find(name)?;
        return Ok(Arc::new_cyclic(|self_ref| MountFSInode {
            inner_inode,
            mount_fs: self.mount_fs.clone(),
            self_ref: self_ref.clone(),
        })
        .overlaid_inode());
    }

    pub(super) fn do_parent(&self) -> Result<Arc<MountFSInode>, SystemError> {
        if self.is_mountpoint_root()? {
            // 当前inode是它所在的文件系统的root inode
            match self.mount_fs.self_mountpoint() {
                Some(inode) => {
                    let inner_inode = inode.parent()?;
                    return Ok(Arc::new_cyclic(|self_ref| MountFSInode {
                        inner_inode,
                        mount_fs: self.mount_fs.clone(),
                        self_ref: self_ref.clone(),
                    }));
                }
                None => {
                    return Ok(self.self_ref.upgrade().unwrap());
                }
            }
        } else {
            let inner_inode = self.inner_inode.parent()?;
            // 向上查找时，不会跨过文件系统的边界，因此直接调用当前inode所在的文件系统的find方法进行查找
            return Ok(Arc::new_cyclic(|self_ref| MountFSInode {
                inner_inode,
                mount_fs: self.mount_fs.clone(),
                self_ref: self_ref.clone(),
            }));
        }
    }

    /// 移除挂载点下的文件系统
    fn do_umount(&self) -> Result<Arc<MountFS>, SystemError> {
        if self.metadata()?.file_type != FileType::Dir {
            return Err(SystemError::ENOTDIR);
        }
        return self
            .mount_fs
            .mountpoints
            .lock()
            .remove(&self.inner_inode.metadata()?.inode_id)
            .ok_or(SystemError::ENOENT);
    }

    #[inline(never)]
    fn do_absolute_path(&self) -> Result<String, SystemError> {
        let mut current = self.self_ref.upgrade().unwrap();

        // For special inode, we can directly get the absolute path
        if let Ok(p) = current.inner_inode.absolute_path() {
            return Ok(p);
        }

        let mut path_parts = Vec::new();
        let root_inode = ProcessManager::current_mntns().root_inode();
        let inode_id = root_inode.metadata()?.inode_id;
        while current.metadata()?.inode_id != inode_id {
            let name = current.dname()?;
            path_parts.push(name.0);

            // 防循环检查：如果路径深度超过1024，抛出警告
            if path_parts.len() > 1024 {
                #[inline(never)]
                fn __log_warn(root: usize, cur: usize) {
                    log::warn!(
                        "Path depth exceeds 1024, possible infinite loop. root: {}, cur: {}",
                        root,
                        cur
                    );
                }
                __log_warn(inode_id.data(), current.metadata().unwrap().inode_id.data());
                return Err(SystemError::ELOOP);
            }

            current = current.do_parent()?;
        }

        // 由于我们从叶子节点向上遍历到根节点，所以需要反转路径部分
        path_parts.reverse();

        // 构建最终的绝对路径字符串
        let mut absolute_path = String::with_capacity(
            path_parts.iter().map(|s| s.len()).sum::<usize>() + path_parts.len(),
        );
        for part in path_parts {
            absolute_path.push('/');
            absolute_path.push_str(&part);
        }

        Ok(absolute_path)
    }
}

impl IndexNode for MountFSInode {
    fn open(
        &self,
        data: SpinLockGuard<FilePrivateData>,
        mode: &FileMode,
    ) -> Result<(), SystemError> {
        return self.inner_inode.open(data, mode);
    }

    fn close(&self, data: SpinLockGuard<FilePrivateData>) -> Result<(), SystemError> {
        self.inner_inode.close(data)
    }

    fn create_with_data(
        &self,
        name: &str,
        file_type: FileType,
        mode: ModeType,
        data: usize,
    ) -> Result<Arc<dyn IndexNode>, SystemError> {
        let inner_inode = self
            .inner_inode
            .create_with_data(name, file_type, mode, data)?;
        return Ok(Arc::new_cyclic(|self_ref| MountFSInode {
            inner_inode,
            mount_fs: self.mount_fs.clone(),
            self_ref: self_ref.clone(),
        }));
    }

    fn truncate(&self, len: usize) -> Result<(), SystemError> {
        return self.inner_inode.truncate(len);
    }

    fn read_at(
        &self,
        offset: usize,
        len: usize,
        buf: &mut [u8],
        data: SpinLockGuard<FilePrivateData>,
    ) -> Result<usize, SystemError> {
        return self.inner_inode.read_at(offset, len, buf, data);
    }

    fn write_at(
        &self,
        offset: usize,
        len: usize,
        buf: &[u8],
        data: SpinLockGuard<FilePrivateData>,
    ) -> Result<usize, SystemError> {
        return self.inner_inode.write_at(offset, len, buf, data);
    }

    fn read_direct(
        &self,
        offset: usize,
        len: usize,
        buf: &mut [u8],
        data: SpinLockGuard<FilePrivateData>,
    ) -> Result<usize, SystemError> {
        self.inner_inode.read_direct(offset, len, buf, data)
    }

    fn write_direct(
        &self,
        offset: usize,
        len: usize,
        buf: &[u8],
        data: SpinLockGuard<FilePrivateData>,
    ) -> Result<usize, SystemError> {
        self.inner_inode.write_direct(offset, len, buf, data)
    }

    #[inline]
    fn fs(&self) -> Arc<dyn FileSystem> {
        return self.mount_fs.clone();
    }

    #[inline]
    fn as_any_ref(&self) -> &dyn core::any::Any {
        return self.inner_inode.as_any_ref();
    }

    #[inline]
    fn metadata(&self) -> Result<super::Metadata, SystemError> {
        return self.inner_inode.metadata();
    }

    #[inline]
    fn set_metadata(&self, metadata: &super::Metadata) -> Result<(), SystemError> {
        return self.inner_inode.set_metadata(metadata);
    }

    #[inline]
    fn resize(&self, len: usize) -> Result<(), SystemError> {
        return self.inner_inode.resize(len);
    }

    #[inline]
    fn create(
        &self,
        name: &str,
        file_type: FileType,
        mode: ModeType,
    ) -> Result<Arc<dyn IndexNode>, SystemError> {
        let inner_inode = self.inner_inode.create(name, file_type, mode)?;
        return Ok(Arc::new_cyclic(|self_ref| MountFSInode {
            inner_inode,
            mount_fs: self.mount_fs.clone(),
            self_ref: self_ref.clone(),
        }));
    }

    fn link(&self, name: &str, other: &Arc<dyn IndexNode>) -> Result<(), SystemError> {
        return self.inner_inode.link(name, other);
    }

    /// @brief 在挂载文件系统中删除文件/文件夹
    #[inline]
    fn unlink(&self, name: &str) -> Result<(), SystemError> {
        let inode_id = self.inner_inode.find(name)?.metadata()?.inode_id;

        // 先检查这个inode是否为一个挂载点，如果当前inode是一个挂载点，那么就不能删除这个inode
        if self.mount_fs.mountpoints.lock().contains_key(&inode_id) {
            return Err(SystemError::EBUSY);
        }
        // 调用内层的inode的方法来删除这个inode
        return self.inner_inode.unlink(name);
    }

    #[inline]
    fn rmdir(&self, name: &str) -> Result<(), SystemError> {
        let inode_id = self.inner_inode.find(name)?.metadata()?.inode_id;

        // 先检查这个inode是否为一个挂载点，如果当前inode是一个挂载点，那么就不能删除这个inode
        if self.mount_fs.mountpoints.lock().contains_key(&inode_id) {
            return Err(SystemError::EBUSY);
        }
        // 调用内层的rmdir的方法来删除这个inode
        let r = self.inner_inode.rmdir(name);

        return r;
    }

    #[inline]
    fn move_to(
        &self,
        old_name: &str,
        target: &Arc<dyn IndexNode>,
        new_name: &str,
    ) -> Result<(), SystemError> {
        return self.inner_inode.move_to(old_name, target, new_name);
    }

    fn find(&self, name: &str) -> Result<Arc<dyn IndexNode>, SystemError> {
        match name {
            // 查找的是当前目录
            "" | "." => self
                .self_ref
                .upgrade()
                .map(|inode| inode as Arc<dyn IndexNode>)
                .ok_or(SystemError::ENOENT),
            // 往父级查找
            ".." => self.parent(),
            // 在当前目录下查找
            // 直接调用当前inode所在的文件系统的find方法进行查找
            // 由于向下查找可能会跨越文件系统的边界，因此需要尝试替换inode
            _ => self.do_find(name).map(|inode| inode as Arc<dyn IndexNode>),
        }
    }

    #[inline]
    fn get_entry_name(&self, ino: InodeId) -> Result<alloc::string::String, SystemError> {
        return self.inner_inode.get_entry_name(ino);
    }

    #[inline]
    fn get_entry_name_and_metadata(
        &self,
        ino: InodeId,
    ) -> Result<(alloc::string::String, super::Metadata), SystemError> {
        return self.inner_inode.get_entry_name_and_metadata(ino);
    }

    #[inline]
    fn ioctl(
        &self,
        cmd: u32,
        data: usize,
        private_data: &FilePrivateData,
    ) -> Result<usize, SystemError> {
        return self.inner_inode.ioctl(cmd, data, private_data);
    }

    #[inline]
    fn list(&self) -> Result<alloc::vec::Vec<alloc::string::String>, SystemError> {
        return self.inner_inode.list();
    }

    fn mount(
        &self,
        fs: Arc<dyn FileSystem>,
        mount_flags: MountFlags,
    ) -> Result<Arc<MountFS>, SystemError> {
        let metadata = self.inner_inode.metadata()?;
        if metadata.file_type != FileType::Dir {
            return Err(SystemError::ENOTDIR);
        }

        if self.is_mountpoint_root()? {
            return Err(SystemError::EBUSY);
        }

        // 若已有挂载系统，保证MountFS只包一层
        let to_mount_fs = fs
            .clone()
            .downcast_arc::<MountFS>()
            .map(|it| it.inner_filesystem())
            .unwrap_or(fs);

        let new_mount_fs = MountFS::new(
            to_mount_fs,
            Some(self.self_ref.upgrade().unwrap()),
            MountPropagation::new_private(), // 暂时不支持传播，后续会补充完善挂载传播性
            Some(&ProcessManager::current_mntns()),
            mount_flags,
        );

        self.mount_fs
            .mountpoints
            .lock()
            .insert(metadata.inode_id, new_mount_fs.clone());

        // todo: 这里也许不应该存储路径到MountList，而是应该存储inode的引用。因为同一个inner inode的路径在不同的mntns中可能是不一样的。
        let mount_path = self.absolute_path();
        let mount_path = Arc::new(MountPath::from(mount_path?));
        ProcessManager::current_mntns().add_mount(mount_path, new_mount_fs.clone())?;

        return Ok(new_mount_fs);
    }

    fn mount_from(&self, from: Arc<dyn IndexNode>) -> Result<Arc<MountFS>, SystemError> {
        let metadata = self.metadata()?;
        if from.metadata()?.file_type != FileType::Dir || metadata.file_type != FileType::Dir {
            return Err(SystemError::ENOTDIR);
        }
        if self.is_mountpoint_root()? {
            return Err(SystemError::EBUSY);
        }
        // debug!("from {:?}, to {:?}", from, self);
        let new_mount_fs = from.umount()?;
        self.mount_fs
            .mountpoints
            .lock()
            .insert(metadata.inode_id, new_mount_fs.clone());
        // 更新当前挂载点的self_mountpoint
        new_mount_fs
            .self_mountpoint
            .write()
            .replace(self.self_ref.upgrade().unwrap());
        return Ok(new_mount_fs);
    }

    fn umount(&self) -> Result<Arc<MountFS>, SystemError> {
        if !self.is_mountpoint_root()? {
            return Err(SystemError::EINVAL);
        }
        return self.mount_fs.umount();
    }

    fn absolute_path(&self) -> Result<String, SystemError> {
        self.do_absolute_path()
    }

    #[inline]
    fn mknod(
        &self,
        filename: &str,
        mode: ModeType,
        dev_t: DeviceNumber,
    ) -> Result<Arc<dyn IndexNode>, SystemError> {
        let inner_inode = self.inner_inode.mknod(filename, mode, dev_t)?;
        return Ok(Arc::new_cyclic(|self_ref| MountFSInode {
            inner_inode,
            mount_fs: self.mount_fs.clone(),
            self_ref: self_ref.clone(),
        }));
    }

    #[inline]
    fn special_node(&self) -> Option<super::SpecialNodeData> {
        self.inner_inode.special_node()
    }

    /// 若不支持，则调用第二种情况来从父目录获取文件名
    /// # Performance
    /// 应尽可能引入DName，
    /// 在默认情况下，性能非常差！！！
    fn dname(&self) -> Result<DName, SystemError> {
        if self.is_mountpoint_root()? {
            if let Some(inode) = self.mount_fs.self_mountpoint() {
                return inode.inner_inode.dname();
            }
        }
        return self.inner_inode.dname();
    }

    fn parent(&self) -> Result<Arc<dyn IndexNode>, SystemError> {
        return self.do_parent().map(|inode| inode as Arc<dyn IndexNode>);
    }

    fn page_cache(&self) -> Option<Arc<PageCache>> {
        self.inner_inode.page_cache()
    }

    fn as_pollable_inode(&self) -> Result<&dyn PollableInode, SystemError> {
        self.inner_inode.as_pollable_inode()
    }

<<<<<<< HEAD
    fn getxattr(&self, name: &str, buf: &mut [u8]) -> Result<usize, SystemError> {
        self.inner_inode.getxattr(name, buf)
    }

    fn setxattr(&self, name: &str, value: &[u8]) -> Result<usize, SystemError> {
        self.inner_inode.setxattr(name, value)
=======
    fn read_sync(&self, offset: usize, buf: &mut [u8]) -> Result<usize, SystemError> {
        self.inner_inode.read_sync(offset, buf)
    }

    fn write_sync(&self, offset: usize, buf: &[u8]) -> Result<usize, SystemError> {
        self.inner_inode.write_sync(offset, buf)
>>>>>>> 9d8f287d
    }
}

impl FileSystem for MountFS {
    fn root_inode(&self) -> Arc<dyn IndexNode> {
        match self.self_mountpoint() {
            Some(inode) => return inode.mount_fs.root_inode(),
            // 当前文件系统是rootfs
            None => self.mountpoint_root_inode(),
        }
    }

    fn info(&self) -> super::FsInfo {
        return self.inner_filesystem.info();
    }

    /// @brief 本函数用于实现动态转换。
    /// 具体的文件系统在实现本函数时，最简单的方式就是：直接返回self
    fn as_any_ref(&self) -> &dyn Any {
        self
    }

    fn name(&self) -> &str {
        "mountfs"
    }
    fn super_block(&self) -> SuperBlock {
        SuperBlock::new(Magic::MOUNT_MAGIC, MOUNTFS_BLOCK_SIZE, MOUNTFS_MAX_NAMELEN)
    }

    unsafe fn fault(&self, pfm: &mut PageFaultMessage) -> VmFaultReason {
        self.inner_filesystem.fault(pfm)
    }

    unsafe fn map_pages(
        &self,
        pfm: &mut PageFaultMessage,
        start_pgoff: usize,
        end_pgoff: usize,
    ) -> VmFaultReason {
        self.inner_filesystem.map_pages(pfm, start_pgoff, end_pgoff)
    }
}

/// MountList
/// ```rust
/// use alloc::collection::BTreeSet;
/// let map = BTreeSet::from([
///     "/sys", "/dev", "/", "/bin", "/proc"
/// ]);
/// assert_eq!(format!("{:?}", map), "{\"/\", \"/bin\", \"/dev\", \"/proc\", \"/sys\"}");
/// // {"/", "/bin", "/dev", "/proc", "/sys"}
/// ```
#[derive(PartialEq, Eq, Debug, Hash)]
pub struct MountPath(String);

impl From<&str> for MountPath {
    fn from(value: &str) -> Self {
        Self(String::from(value))
    }
}

impl From<String> for MountPath {
    fn from(value: String) -> Self {
        Self(value)
    }
}

impl AsRef<str> for MountPath {
    fn as_ref(&self) -> &str {
        &self.0
    }
}

impl PartialOrd for MountPath {
    fn partial_cmp(&self, other: &Self) -> Option<core::cmp::Ordering> {
        Some(self.cmp(other))
    }
}

impl Ord for MountPath {
    fn cmp(&self, other: &Self) -> core::cmp::Ordering {
        let self_dep = self.0.chars().filter(|c| *c == '/').count();
        let othe_dep = other.0.chars().filter(|c| *c == '/').count();
        if self_dep == othe_dep {
            // 深度一样时反序来排
            // 根目录和根目录下的文件的绝对路径都只有一个'/'
            other.0.cmp(&self.0)
        } else {
            // 根据深度，深度
            othe_dep.cmp(&self_dep)
        }
    }
}

impl MountPath {
    pub fn as_str(&self) -> &str {
        &self.0
    }
}

// 维护一个挂载点的记录，以支持特定于文件系统的索引
pub struct MountList {
    mounts: RwLock<HashMap<Arc<MountPath>, Arc<MountFS>>>,
}

impl MountList {
    /// # new - 创建新的MountList实例
    ///
    /// 创建一个空的挂载点列表。
    ///
    /// ## 返回值
    ///
    /// - `MountList`: 新的挂载点列表实例
    pub fn new() -> Arc<Self> {
        Arc::new(MountList {
            mounts: RwLock::new(HashMap::new()),
        })
    }

    /// Inserts a filesystem mount point into the mount list.
    ///
    /// This function adds a new filesystem mount point to the mount list. If a mount point
    /// already exists at the specified path, it will be updated with the new filesystem.
    ///
    /// # Thread Safety
    /// This function is thread-safe as it uses a RwLock to ensure safe concurrent access.
    ///
    /// # Arguments
    /// * `path` - The mount path where the filesystem will be mounted
    /// * `fs` - The filesystem instance to be mounted at the specified path
    #[inline]
    pub fn insert(&self, path: Arc<MountPath>, fs: Arc<MountFS>) {
        self.mounts.write().insert(path, fs);
    }

    /// # get_mount_point - 获取挂载点的路径
    ///
    /// 这个函数用于查找给定路径的挂载点。它搜索一个内部映射，找到与路径匹配的挂载点。
    ///
    /// ## 参数
    ///
    /// - `path: T`: 这是一个可转换为字符串的引用，表示要查找其挂载点的路径。
    ///
    /// ## 返回值
    ///
    /// - `Option<(String, String, Arc<MountFS>)>`:
    ///   - `Some((mount_point, rest_path, fs))`: 如果找到了匹配的挂载点，返回一个包含挂载点路径、剩余路径和挂载文件系统的元组。
    ///   - `None`: 如果没有找到匹配的挂载点，返回 None。
    #[inline]
    #[allow(dead_code)]
    pub fn get_mount_point<T: AsRef<str>>(
        &self,
        path: T,
    ) -> Option<(Arc<MountPath>, String, Arc<MountFS>)> {
        self.mounts
            .upgradeable_read()
            .iter()
            .filter_map(|(key, fs)| {
                let strkey = key.as_str();
                if let Some(rest) = path.as_ref().strip_prefix(strkey) {
                    return Some((key.clone(), rest.to_string(), fs.clone()));
                }
                None
            })
            .next()
    }

    /// # remove - 移除挂载点
    ///
    /// 从挂载点管理器中移除一个挂载点。
    ///
    /// 此函数用于从挂载点管理器中移除一个已经存在的挂载点。如果挂载点不存在，则不进行任何操作。
    ///
    /// ## 参数
    ///
    /// - `path: T`: `T` 实现了 `Into<MountPath>`  trait，代表要移除的挂载点的路径。
    ///
    /// ## 返回值
    ///
    /// - `Option<Arc<MountFS>>`: 返回一个 `Arc<MountFS>` 类型的可选值，表示被移除的挂载点，如果挂载点不存在则返回 `None`。
    #[inline]
    pub fn remove<T: Into<MountPath>>(&self, path: T) -> Option<Arc<MountFS>> {
        self.mounts.write().remove(&path.into())
    }

    /// # clone_inner - 克隆内部挂载点列表
    pub fn clone_inner(&self) -> HashMap<Arc<MountPath>, Arc<MountFS>> {
        self.mounts.read().clone()
    }
}

impl Debug for MountList {
    fn fmt(&self, f: &mut core::fmt::Formatter<'_>) -> core::fmt::Result {
        f.debug_map().entries(self.mounts.read().iter()).finish()
    }
}

/// 判断给定的inode是否为其所在文件系统的根inode
///
/// ## 返回值
///
/// - `true`: 是根inode
/// - `false`: 不是根inode或者传入的inode不是MountFSInode类型，或者调用inode的metadata方法时报错了。
pub fn is_mountpoint_root(inode: &Arc<dyn IndexNode>) -> bool {
    let mnt_inode = inode.as_any_ref().downcast_ref::<MountFSInode>();
    if let Some(mnt) = mnt_inode {
        return mnt.is_mountpoint_root().unwrap_or(false);
    }

    return false;
}

/// # do_mount_mkdir - 在指定挂载点创建目录并挂载文件系统
///
/// 在指定的挂载点创建一个目录，并将其挂载到文件系统中。如果挂载点已经存在，并且不是空的，
/// 则会返回错误。成功时，会返回一个新的挂载文件系统的引用。
///
/// ## 参数
///
/// - `fs`: FileSystem - 文件系统的引用，用于创建和挂载目录。
/// - `mount_point`: &str - 挂载点路径，用于创建和挂载目录。
///
/// ## 返回值
///
/// - `Ok(Arc<MountFS>)`: 成功挂载文件系统后，返回挂载文件系统的共享引用。
/// - `Err(SystemError)`: 挂载失败时，返回系统错误。
pub fn do_mount_mkdir(
    fs: Arc<dyn FileSystem>,
    mount_point: &str,
    mount_flags: MountFlags,
) -> Result<Arc<MountFS>, SystemError> {
    let inode = do_mkdir_at(
        AtFlags::AT_FDCWD.bits(),
        mount_point,
        FileMode::from_bits_truncate(0o755),
    )?;
    let result = ProcessManager::current_mntns().get_mount_point(mount_point);
    if let Some((_, rest, _fs)) = result {
        if rest.is_empty() {
            return Err(SystemError::EBUSY);
        }
    }
    return inode.mount(fs, mount_flags);
}<|MERGE_RESOLUTION|>--- conflicted
+++ resolved
@@ -840,21 +840,20 @@
         self.inner_inode.as_pollable_inode()
     }
 
-<<<<<<< HEAD
+    fn read_sync(&self, offset: usize, buf: &mut [u8]) -> Result<usize, SystemError> {
+        self.inner_inode.read_sync(offset, buf)
+    }
+
+    fn write_sync(&self, offset: usize, buf: &[u8]) -> Result<usize, SystemError> {
+        self.inner_inode.write_sync(offset, buf)
+    }
+
     fn getxattr(&self, name: &str, buf: &mut [u8]) -> Result<usize, SystemError> {
         self.inner_inode.getxattr(name, buf)
     }
 
     fn setxattr(&self, name: &str, value: &[u8]) -> Result<usize, SystemError> {
         self.inner_inode.setxattr(name, value)
-=======
-    fn read_sync(&self, offset: usize, buf: &mut [u8]) -> Result<usize, SystemError> {
-        self.inner_inode.read_sync(offset, buf)
-    }
-
-    fn write_sync(&self, offset: usize, buf: &[u8]) -> Result<usize, SystemError> {
-        self.inner_inode.write_sync(offset, buf)
->>>>>>> 9d8f287d
     }
 }
 
