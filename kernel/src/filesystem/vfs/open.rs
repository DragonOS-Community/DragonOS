use alloc::sync::Arc;
use path_base::{Path, PathBuf};
use system_error::SystemError;

use crate::{
    driver::base::block::SeekFrom, process::ProcessManager,
    syscall::user_access::check_and_clone_cstr,
};

use super::{
    fcntl::AtFlags,
    file::{File, FileMode},
    syscall::{ModeType, OpenHow, OpenHowResolve},
    utils::user_path_at,
    FileType, IndexNode, MAX_PATHLEN, ROOT_INODE, VFS_MAX_FOLLOW_SYMLINK_TIMES,
};

pub(super) fn do_faccessat(
    dirfd: i32,
    path: *const u8,
    mode: ModeType,
    flags: u32,
) -> Result<usize, SystemError> {
    if (mode.bits() & (!ModeType::S_IRWXO.bits())) != 0 {
        return Err(SystemError::EINVAL);
    }

    if (flags
        & (!((AtFlags::AT_EACCESS | AtFlags::AT_SYMLINK_NOFOLLOW | AtFlags::AT_EMPTY_PATH).bits()
            as u32)))
        != 0
    {
        return Err(SystemError::EINVAL);
    }

    // let follow_symlink = flags & AtFlags::AT_SYMLINK_NOFOLLOW.bits() as u32 == 0;

    let path = PathBuf::from(check_and_clone_cstr(path, Some(MAX_PATHLEN))?);

    let (inode, path) = user_path_at(&ProcessManager::current_pcb(), dirfd, &path)?;

    // 如果找不到文件，则返回错误码ENOENT
    let _inode = inode.lookup_follow_symlink(&path, VFS_MAX_FOLLOW_SYMLINK_TIMES)?;

    // todo: 接着完善（可以借鉴linux 6.1.9的do_faccessat）
    return Ok(0);
}

pub fn do_fchmodat(dirfd: i32, path: *const u8, _mode: ModeType) -> Result<usize, SystemError> {
    let path = PathBuf::from(check_and_clone_cstr(path, Some(MAX_PATHLEN))?);

    let (inode, path) = user_path_at(&ProcessManager::current_pcb(), dirfd, &path)?;

    // 如果找不到文件，则返回错误码ENOENT
    let _inode = inode.lookup_follow_symlink(&path, VFS_MAX_FOLLOW_SYMLINK_TIMES)?;

    kwarn!("do_fchmodat: not implemented yet\n");
    // todo: 真正去改变文件的权限

    return Ok(0);
}

pub(super) fn do_sys_open(
    dfd: i32,
    path: &Path,
    o_flags: FileMode,
    mode: ModeType,
    follow_symlink: bool,
) -> Result<usize, SystemError> {
    let how = OpenHow::new(o_flags, mode, OpenHowResolve::empty());
    return do_sys_openat2(dfd, path, how, follow_symlink);
}

fn do_sys_openat2(
    dirfd: i32,
    path: &Path,
    how: OpenHow,
    follow_symlink: bool,
) -> Result<usize, SystemError> {
<<<<<<< HEAD
    // kdebug!("open: path: {}, mode: {:?}", path, mode);
    // let path = path.trim();
=======
    // kdebug!("open path: {}, how: {:?}", path, how);
    let path = path.trim();
>>>>>>> 597ecc08

    let (inode_begin, path) = user_path_at(&ProcessManager::current_pcb(), dirfd, path)?;
    let inode: Result<Arc<dyn IndexNode>, SystemError> = inode_begin.lookup_follow_symlink(
        &path,
        if follow_symlink {
            VFS_MAX_FOLLOW_SYMLINK_TIMES
        } else {
            0
        },
    );

    let inode: Arc<dyn IndexNode> = match inode {
        Ok(inode) => inode,
        Err(errno) => {
            // 文件不存在，且需要创建
            if how.o_flags.contains(FileMode::O_CREAT)
                && !how.o_flags.contains(FileMode::O_DIRECTORY)
                && errno == SystemError::ENOENT
            {
                // let (filename, parent_path) = rsplit_path(&path);
                // 查找父目录
                let parent_inode: Arc<dyn IndexNode> =
                    ROOT_INODE().lookup(path.parent().unwrap_or(Path::new("/")))?;
                // 创建文件
                let inode: Arc<dyn IndexNode> = parent_inode.create(
                    path.file_name().unwrap(),
                    FileType::File,
                    ModeType::from_bits_truncate(0o755),
                )?;
                inode
            } else {
                // 不需要创建文件，因此返回错误码
                return Err(errno);
            }
        }
    };

    let file_type: FileType = inode.metadata()?.file_type;
    // 如果要打开的是文件夹，而目标不是文件夹
    if how.o_flags.contains(FileMode::O_DIRECTORY) && file_type != FileType::Dir {
        return Err(SystemError::ENOTDIR);
    }

    // 创建文件对象

    let mut file: File = File::new(inode, how.o_flags)?;

    // 打开模式为“追加”
    if how.o_flags.contains(FileMode::O_APPEND) {
        file.lseek(SeekFrom::SeekEnd(0))?;
    }

    // 如果O_TRUNC，并且，打开模式包含O_RDWR或O_WRONLY，清空文件
    if how.o_flags.contains(FileMode::O_TRUNC)
        && (how.o_flags.contains(FileMode::O_RDWR) || how.o_flags.contains(FileMode::O_WRONLY))
        && file_type == FileType::File
    {
        file.ftruncate(0)?;
    }
    // 把文件对象存入pcb
    let r = ProcessManager::current_pcb()
        .fd_table()
        .write()
        .alloc_fd(file, None)
        .map(|fd| fd as usize);

    return r;
}<|MERGE_RESOLUTION|>--- conflicted
+++ resolved
@@ -77,14 +77,6 @@
     how: OpenHow,
     follow_symlink: bool,
 ) -> Result<usize, SystemError> {
-<<<<<<< HEAD
-    // kdebug!("open: path: {}, mode: {:?}", path, mode);
-    // let path = path.trim();
-=======
-    // kdebug!("open path: {}, how: {:?}", path, how);
-    let path = path.trim();
->>>>>>> 597ecc08
-
     let (inode_begin, path) = user_path_at(&ProcessManager::current_pcb(), dirfd, path)?;
     let inode: Result<Arc<dyn IndexNode>, SystemError> = inode_begin.lookup_follow_symlink(
         &path,
