use alloc::sync::Arc;
use system_error::SystemError;

use crate::{
    driver::base::block::SeekFrom, process::ProcessManager,
    syscall::user_access::check_and_clone_cstr,
};

use super::{
    fcntl::AtFlags,
    file::{File, FileMode},
    syscall::{ModeType, OpenHow, OpenHowResolve},
    utils::{rsplit_path, user_path_at},
    FileType, IndexNode, MAX_PATHLEN, ROOT_INODE, VFS_MAX_FOLLOW_SYMLINK_TIMES,
};

pub(super) fn do_faccessat(
    dirfd: i32,
    path: *const u8,
    mode: ModeType,
    flags: u32,
) -> Result<usize, SystemError> {
    if (mode.bits() & (!ModeType::S_IRWXO.bits())) != 0 {
        return Err(SystemError::EINVAL);
    }

    if (flags
        & (!((AtFlags::AT_EACCESS | AtFlags::AT_SYMLINK_NOFOLLOW | AtFlags::AT_EMPTY_PATH).bits()
            as u32)))
        != 0
    {
        return Err(SystemError::EINVAL);
    }

    // let follow_symlink = flags & AtFlags::AT_SYMLINK_NOFOLLOW.bits() as u32 == 0;

    let path = check_and_clone_cstr(path, Some(MAX_PATHLEN))?;

    let (inode, path) = user_path_at(&ProcessManager::current_pcb(), dirfd, &path)?;

    // 如果找不到文件，则返回错误码ENOENT
    let _inode = inode.lookup_follow_symlink(path.as_str(), VFS_MAX_FOLLOW_SYMLINK_TIMES)?;

    // todo: 接着完善（可以借鉴linux 6.1.9的do_faccessat）
    return Ok(0);
}

pub fn do_fchmodat(dirfd: i32, path: *const u8, _mode: ModeType) -> Result<usize, SystemError> {
    let path = check_and_clone_cstr(path, Some(MAX_PATHLEN))?;

    let (inode, path) = user_path_at(&ProcessManager::current_pcb(), dirfd, &path)?;

    // 如果找不到文件，则返回错误码ENOENT
    let _inode = inode.lookup_follow_symlink(path.as_str(), VFS_MAX_FOLLOW_SYMLINK_TIMES)?;

    kwarn!("do_fchmodat: not implemented yet\n");
    // todo: 真正去改变文件的权限

    return Ok(0);
}

pub(super) fn do_sys_open(
    dfd: i32,
    path: &str,
    o_flags: FileMode,
    mode: ModeType,
    follow_symlink: bool,
) -> Result<usize, SystemError> {
    let how = OpenHow::new(o_flags, mode, OpenHowResolve::empty());
    return do_sys_openat2(dfd, path, how, follow_symlink);
}

fn do_sys_openat2(
    dirfd: i32,
    path: &str,
    how: OpenHow,
    follow_symlink: bool,
) -> Result<usize, SystemError> {
<<<<<<< HEAD
    // kdebug!("open path: {}, how: {:?}", path, how);
    // 文件名过长
    if path.len() > MAX_PATHLEN as usize {
        return Err(SystemError::ENAMETOOLONG);
    }
=======
    // kdebug!("open: path: {}, mode: {:?}", path, mode);
    let path = path.trim();

>>>>>>> 82df0a13
    let (inode_begin, path) = user_path_at(&ProcessManager::current_pcb(), dirfd, path)?;
    let inode: Result<Arc<dyn IndexNode>, SystemError> = inode_begin.lookup_follow_symlink(
        &path,
        if follow_symlink {
            VFS_MAX_FOLLOW_SYMLINK_TIMES
        } else {
            0
        },
    );

    let inode: Arc<dyn IndexNode> = if inode.is_err() {
        let errno = inode.unwrap_err();
        // 文件不存在，且需要创建
        if how.o_flags.contains(FileMode::O_CREAT)
            && !how.o_flags.contains(FileMode::O_DIRECTORY)
            && errno == SystemError::ENOENT
        {
            let (filename, parent_path) = rsplit_path(&path);
            // 查找父目录
            let parent_inode: Arc<dyn IndexNode> =
                ROOT_INODE().lookup(parent_path.unwrap_or("/"))?;
            // 创建文件
            let inode: Arc<dyn IndexNode> =
                parent_inode.create(filename, FileType::File, how.mode)?;
            inode
        } else {
            // 不需要创建文件，因此返回错误码
            return Err(errno);
        }
    } else {
        inode.unwrap()
    };

    let file_type: FileType = inode.metadata()?.file_type;
    // 如果要打开的是文件夹，而目标不是文件夹
    if how.o_flags.contains(FileMode::O_DIRECTORY) && file_type != FileType::Dir {
        return Err(SystemError::ENOTDIR);
    }

    // 创建文件对象

    let mut file: File = File::new(inode, how.o_flags)?;

    // 打开模式为“追加”
    if how.o_flags.contains(FileMode::O_APPEND) {
        file.lseek(SeekFrom::SeekEnd(0))?;
    }

    // 如果O_TRUNC，并且，打开模式包含O_RDWR或O_WRONLY，清空文件
    if how.o_flags.contains(FileMode::O_TRUNC)
        && (how.o_flags.contains(FileMode::O_RDWR) || how.o_flags.contains(FileMode::O_WRONLY))
        && file_type == FileType::File
    {
        file.ftruncate(0)?;
    }
    // 把文件对象存入pcb
    let r = ProcessManager::current_pcb()
        .fd_table()
        .write()
        .alloc_fd(file, None)
        .map(|fd| fd as usize);

    return r;
}<|MERGE_RESOLUTION|>--- conflicted
+++ resolved
@@ -76,17 +76,9 @@
     how: OpenHow,
     follow_symlink: bool,
 ) -> Result<usize, SystemError> {
-<<<<<<< HEAD
     // kdebug!("open path: {}, how: {:?}", path, how);
-    // 文件名过长
-    if path.len() > MAX_PATHLEN as usize {
-        return Err(SystemError::ENAMETOOLONG);
-    }
-=======
-    // kdebug!("open: path: {}, mode: {:?}", path, mode);
     let path = path.trim();
 
->>>>>>> 82df0a13
     let (inode_begin, path) = user_path_at(&ProcessManager::current_pcb(), dirfd, path)?;
     let inode: Result<Arc<dyn IndexNode>, SystemError> = inode_begin.lookup_follow_symlink(
         &path,
