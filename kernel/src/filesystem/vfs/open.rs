use alloc::sync::Arc;
use system_error::SystemError;

use crate::{
    driver::base::block::SeekFrom, process::ProcessManager,
    syscall::user_access::check_and_clone_cstr,
};

use super::{
    fcntl::AtFlags,
    file::{File, FileMode},
    syscall::{ModeType, OpenHow, OpenHowResolve},
    utils::{rsplit_path, user_path_at},
    FileType, IndexNode, MAX_PATHLEN, ROOT_INODE, VFS_MAX_FOLLOW_SYMLINK_TIMES,
};

pub(super) fn do_faccessat(
    dirfd: i32,
    path: *const u8,
    mode: ModeType,
    flags: u32,
) -> Result<usize, SystemError> {
    if (mode.bits() & (!ModeType::S_IRWXO.bits())) != 0 {
        return Err(SystemError::EINVAL);
    }

    if (flags
        & (!((AtFlags::AT_EACCESS | AtFlags::AT_SYMLINK_NOFOLLOW | AtFlags::AT_EMPTY_PATH).bits()
            as u32)))
        != 0
    {
        return Err(SystemError::EINVAL);
    }

    // let follow_symlink = flags & AtFlags::AT_SYMLINK_NOFOLLOW.bits() as u32 == 0;

    let path = check_and_clone_cstr(path, Some(MAX_PATHLEN))?;

    let (inode, path) = user_path_at(&ProcessManager::current_pcb(), dirfd, &path)?;

    // 如果找不到文件，则返回错误码ENOENT
    let _inode = inode.lookup_follow_symlink(path.as_str(), VFS_MAX_FOLLOW_SYMLINK_TIMES)?;

    // todo: 接着完善（可以借鉴linux 6.1.9的do_faccessat）
    return Ok(0);
}

pub fn do_fchmodat(dirfd: i32, path: *const u8, _mode: ModeType) -> Result<usize, SystemError> {
    let path = check_and_clone_cstr(path, Some(MAX_PATHLEN))?;

    let (inode, path) = user_path_at(&ProcessManager::current_pcb(), dirfd, &path)?;

    // 如果找不到文件，则返回错误码ENOENT
    let _inode = inode.lookup_follow_symlink(path.as_str(), VFS_MAX_FOLLOW_SYMLINK_TIMES)?;

    kwarn!("do_fchmodat: not implemented yet\n");
    // todo: 真正去改变文件的权限

    return Ok(0);
}

pub(super) fn do_sys_open(
    dfd: i32,
    path: &str,
    o_flags: FileMode,
    mode: ModeType,
    follow_symlink: bool,
) -> Result<usize, SystemError> {
    let how = OpenHow::new(o_flags, mode, OpenHowResolve::empty());
    return do_sys_openat2(dfd, path, how, follow_symlink);
}

fn do_sys_openat2(
    dirfd: i32,
    path: &str,
    how: OpenHow,
    follow_symlink: bool,
) -> Result<usize, SystemError> {
    // kdebug!("open path: {}, how: {:?}", path, how);
    let path = path.trim();

    let (inode_begin, path) = user_path_at(&ProcessManager::current_pcb(), dirfd, path)?;
    let inode: Result<Arc<dyn IndexNode>, SystemError> = inode_begin.lookup_follow_symlink(
        &path,
        if follow_symlink {
            VFS_MAX_FOLLOW_SYMLINK_TIMES
        } else {
            0
        },
    );

<<<<<<< HEAD
    let inode: Arc<dyn IndexNode> = if inode.is_err() {
        let errno = inode.unwrap_err();
        // 文件不存在，且需要创建
        if how.o_flags.contains(FileMode::O_CREAT)
            && !how.o_flags.contains(FileMode::O_DIRECTORY)
            && errno == SystemError::ENOENT
        {
            let (filename, parent_path) = rsplit_path(&path);
            // 查找父目录
            let parent_inode: Arc<dyn IndexNode> =
                ROOT_INODE().lookup(parent_path.unwrap_or("/"))?;
            // 创建文件
            let inode: Arc<dyn IndexNode> =
                parent_inode.create(filename, FileType::File, how.mode)?;
            inode
        } else {
            // 不需要创建文件，因此返回错误码
            return Err(errno);
=======
    let inode: Arc<dyn IndexNode> = match inode {
        Ok(inode) => inode,
        Err(errno) => {
            // 文件不存在，且需要创建
            if how.o_flags.contains(FileMode::O_CREAT)
                && !how.o_flags.contains(FileMode::O_DIRECTORY)
                && errno == SystemError::ENOENT
            {
                let (filename, parent_path) = rsplit_path(&path);
                // 查找父目录
                let parent_inode: Arc<dyn IndexNode> =
                    ROOT_INODE().lookup(parent_path.unwrap_or("/"))?;
                // 创建文件
                let inode: Arc<dyn IndexNode> = parent_inode.create(
                    filename,
                    FileType::File,
                    ModeType::from_bits_truncate(0o755),
                )?;
                inode
            } else {
                // 不需要创建文件，因此返回错误码
                return Err(errno);
            }
>>>>>>> 4e4c8c41
        }
    };

    let file_type: FileType = inode.metadata()?.file_type;
    // 如果要打开的是文件夹，而目标不是文件夹
    if how.o_flags.contains(FileMode::O_DIRECTORY) && file_type != FileType::Dir {
        return Err(SystemError::ENOTDIR);
    }

    // 创建文件对象

    let mut file: File = File::new(inode, how.o_flags)?;

    // 打开模式为“追加”
    if how.o_flags.contains(FileMode::O_APPEND) {
        file.lseek(SeekFrom::SeekEnd(0))?;
    }

    // 如果O_TRUNC，并且，打开模式包含O_RDWR或O_WRONLY，清空文件
    if how.o_flags.contains(FileMode::O_TRUNC)
        && (how.o_flags.contains(FileMode::O_RDWR) || how.o_flags.contains(FileMode::O_WRONLY))
        && file_type == FileType::File
    {
        file.ftruncate(0)?;
    }
    // 把文件对象存入pcb
    let r = ProcessManager::current_pcb()
        .fd_table()
        .write()
        .alloc_fd(file, None)
        .map(|fd| fd as usize);

    return r;
}<|MERGE_RESOLUTION|>--- conflicted
+++ resolved
@@ -89,26 +89,6 @@
         },
     );
 
-<<<<<<< HEAD
-    let inode: Arc<dyn IndexNode> = if inode.is_err() {
-        let errno = inode.unwrap_err();
-        // 文件不存在，且需要创建
-        if how.o_flags.contains(FileMode::O_CREAT)
-            && !how.o_flags.contains(FileMode::O_DIRECTORY)
-            && errno == SystemError::ENOENT
-        {
-            let (filename, parent_path) = rsplit_path(&path);
-            // 查找父目录
-            let parent_inode: Arc<dyn IndexNode> =
-                ROOT_INODE().lookup(parent_path.unwrap_or("/"))?;
-            // 创建文件
-            let inode: Arc<dyn IndexNode> =
-                parent_inode.create(filename, FileType::File, how.mode)?;
-            inode
-        } else {
-            // 不需要创建文件，因此返回错误码
-            return Err(errno);
-=======
     let inode: Arc<dyn IndexNode> = match inode {
         Ok(inode) => inode,
         Err(errno) => {
@@ -132,7 +112,6 @@
                 // 不需要创建文件，因此返回错误码
                 return Err(errno);
             }
->>>>>>> 4e4c8c41
         }
     };
 
