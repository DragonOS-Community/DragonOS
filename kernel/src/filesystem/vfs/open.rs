--- conflicted
+++ resolved
@@ -4,6 +4,7 @@
 use super::{
     fcntl::AtFlags,
     file::{File, FileFlags},
+    permission::PermissionMask,
     syscall::{OpenHow, OpenHowResolve},
     utils::{rsplit_path, user_path_at},
     vcore::resolve_parent_inode,
@@ -155,19 +156,13 @@
 pub fn do_sys_open(
     dfd: i32,
     path: &str,
-<<<<<<< HEAD
-    o_flags: FileMode,
-    mode: ModeType,
-    _follow_symlink: bool,
-=======
     o_flags: FileFlags,
     mode: InodeMode,
     follow_symlink: bool,
->>>>>>> 2d48f12b
 ) -> Result<usize, SystemError> {
     let how = OpenHow::new(o_flags, mode, OpenHowResolve::empty());
     // O_NOFOLLOW 标志应该决定是否跟随符号链接
-    let follow_symlink = !o_flags.contains(FileMode::O_NOFOLLOW);
+    let follow_symlink = !o_flags.contains(FileFlags::O_NOFOLLOW);
     return do_sys_openat2(dfd, path, how, follow_symlink);
 }
 
@@ -191,7 +186,7 @@
     let (inode_begin, path) = user_path_at(&ProcessManager::current_pcb(), dirfd, path)?;
     let inode =
         inode_begin.lookup_follow_symlink2(&path, VFS_MAX_FOLLOW_SYMLINK_TIMES, follow_symlink);
-    
+    let mut created = false;
     let inode: Arc<dyn IndexNode> = match inode {
         Ok(inode) => inode,
         Err(errno) => {
@@ -215,6 +210,7 @@
                     FileType::File,
                     InodeMode::from_bits_truncate(0o755),
                 )?;
+                created = true;
                 inode
             } else {
                 // 不需要创建文件，因此返回错误码
@@ -222,36 +218,66 @@
             }
         }
     };
-    let file_type: FileType = inode.metadata()?.file_type;
-<<<<<<< HEAD
-    if how.o_flags.contains(FileMode::O_CREAT) && how.o_flags.contains(FileMode::O_EXCL) {
-        return Err(SystemError::EEXIST);
-    }
-    if file_type == FileType::Dir {
-        if how.o_flags.contains(FileMode::O_CREAT) {
-            return Err(SystemError::EISDIR);
-        }
-        if how.o_flags.contains(FileMode::O_TRUNC) {
-            return Err(SystemError::EISDIR);
-        }
-        let access_mode = how.o_flags.accmode();
-        if access_mode == FileMode::O_WRONLY.accmode()
-            || access_mode == FileMode::O_RDWR.accmode()
-        {
-            return Err(SystemError::EISDIR);
-        }
-        if how.o_flags.contains(FileMode::O_DIRECT) {
-            return Err(SystemError::EINVAL);
-        }
-    }
+    let metadata = inode.metadata()?;
+    let file_type: FileType = metadata.file_type;
+    // 如果路径以斜杠结尾，而目标不是目录，返回 ENOTDIR
     if path_ends_with_slash && file_type != FileType::Dir {
         return Err(SystemError::ENOTDIR);
     }
-    if how.o_flags.contains(FileMode::O_DIRECTORY) && file_type != FileType::Dir {
-=======
+    // 已存在的文件且指定了 O_CREAT|O_EXCL
+    if how.o_flags.contains(FileFlags::O_CREAT)
+        && how.o_flags.contains(FileFlags::O_EXCL)
+        && !created
+    {
+        return Err(SystemError::EEXIST);
+    }
+    // 对已存在的目录使用 O_CREAT 视为错误
+    if how.o_flags.contains(FileFlags::O_CREAT) && !created && file_type == FileType::Dir {
+        return Err(SystemError::EISDIR);
+    }
+    // 如果目标是符号链接且不跟随最后一个符号链接，除非是 O_PATH，否则返回 ELOOP
+    if file_type == FileType::SymLink && !follow_symlink {
+        if !how.o_flags.contains(FileFlags::O_PATH) {
+            return Err(SystemError::ELOOP);
+        }
+    }
+    // 目录相关检查
+    if file_type == FileType::Dir {
+        // 目录上不支持 O_TRUNC
+        if how.o_flags.contains(FileFlags::O_TRUNC) {
+            return Err(SystemError::EISDIR);
+        }
+        // 目录上不允许写访问
+        let acc_mode = how.o_flags.access_flags();
+        if acc_mode == FileFlags::O_WRONLY || acc_mode == FileFlags::O_RDWR {
+            return Err(SystemError::EISDIR);
+        }
+        // 目录不支持 O_DIRECT
+        if how.o_flags.contains(FileFlags::O_DIRECT) {
+            return Err(SystemError::EINVAL);
+        }
+    }
+    // 非 O_PATH 需要检查访问权限（read/write/truncate）
+    if !how.o_flags.contains(FileFlags::O_PATH) {
+        let acc_mode = how.o_flags.access_flags();
+        let mut need = PermissionMask::empty();
+        match acc_mode {
+            FileFlags::O_RDONLY => need.insert(PermissionMask::MAY_READ),
+            FileFlags::O_WRONLY => need.insert(PermissionMask::MAY_WRITE),
+            FileFlags::O_RDWR => need.insert(PermissionMask::MAY_READ | PermissionMask::MAY_WRITE),
+            _ => {}
+        }
+        if how.o_flags.contains(FileFlags::O_TRUNC) {
+            need.insert(PermissionMask::MAY_WRITE);
+        }
+        if !need.is_empty() {
+            let cred = ProcessManager::current_pcb().cred();
+            cred.inode_permission(&metadata, need.bits())?;
+        }
+    }
+
     // 如果要打开的是文件夹，而目标不是文件夹
     if how.o_flags.contains(FileFlags::O_DIRECTORY) && file_type != FileType::Dir {
->>>>>>> 2d48f12b
         return Err(SystemError::ENOTDIR);
     }
 
@@ -259,17 +285,11 @@
     // 注意：必须在创建 File 对象之前截断
     // 因为 O_TRUNC 的截断基于文件系统权限，而不是打开模式
     // 例如：open(file, O_RDONLY | O_TRUNC) 是合法的，只要用户对文件有写权限
-    if how.o_flags.contains(FileMode::O_TRUNC) && file_type == FileType::File {
+    if how.o_flags.contains(FileFlags::O_TRUNC) && file_type == FileType::File {
         inode.resize(0)?;
     }
     let file: File = File::new(inode, how.o_flags)?;
 
-<<<<<<< HEAD
-    // 注意：O_APPEND 模式下，不在打开时设置偏移
-    // 偏移应该保持为0，只在每次 write() 时才移动到文件末尾
-    // 这样 lseek(fd, 0, SEEK_CUR) 会返回 0，符合 POSIX 语义
-
-=======
     // 如果O_TRUNC，并且，打开模式包含O_RDWR或O_WRONLY，清空文件
     if how.o_flags.contains(FileFlags::O_TRUNC)
         && (how.o_flags.contains(FileFlags::O_RDWR) || how.o_flags.contains(FileFlags::O_WRONLY))
@@ -277,7 +297,6 @@
     {
         file.ftruncate(0)?;
     }
->>>>>>> 2d48f12b
     // 把文件对象存入pcb
     let r = ProcessManager::current_pcb()
         .fd_table()
