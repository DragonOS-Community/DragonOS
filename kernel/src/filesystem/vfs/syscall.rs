use core::ffi::{c_char, CStr};

use alloc::{boxed::Box, string::ToString, vec::Vec};

use crate::{
    arch::asm::{current::current_pcb, ptrace::user_mode},
    filesystem::vfs::file::FileDescriptorVec,
    include::bindings::bindings::{
        pt_regs, verify_area, AT_REMOVEDIR, PAGE_2M_SIZE, PAGE_4K_SIZE, PROC_MAX_FD_NUM, SEEK_CUR,
        SEEK_END, SEEK_MAX, SEEK_SET,
    },
    io::SeekFrom,
    kerror,
    syscall::SystemError, ipc::pipe::LockedPipeInode,
};

use super::{
    core::{do_lseek, do_mkdir, do_open, do_read, do_remove_dir, do_unlink_at, do_write},
    file::{File, FileMode},
    Dirent, FileType, ROOT_INODE,
};

/// @brief 打开文件
///
/// @param regs->r8 path 文件路径
/// @param regs->r9 o_flags 打开文件的标志位
///
/// @return u64 文件描述符编号，或者是错误码
#[no_mangle]
pub extern "C" fn sys_open(regs: &pt_regs) -> u64 {
    let path: &CStr = unsafe { CStr::from_ptr(regs.r8 as usize as *const c_char) };
    let path: Result<&str, core::str::Utf8Error> = path.to_str();
    if path.is_err() {
        return SystemError::EINVAL.to_posix_errno() as u64;
    }
    let path: &str = path.unwrap();
    let flags = regs.r9;
    let open_flags: FileMode = FileMode::from_bits_truncate(flags as u32);
    let r: Result<i32, SystemError> = do_open(path, open_flags);

    if r.is_ok() {
        return r.unwrap() as u64;
    } else {
        return r.unwrap_err().to_posix_errno() as u64;
    }
}

/// @brief 关闭文件的系统调用函数
///
/// @param regs->r8 fd：文件描述符编号
#[no_mangle]
pub extern "C" fn sys_close(regs: &pt_regs) -> u64 {
    let fd = regs.r8 as i32;
    let r: Result<(), SystemError> = current_pcb().drop_fd(fd);

    if r.is_ok() {
        return 0;
    } else {
        return r.unwrap_err().to_posix_errno() as u64;
    }
}

/// @brief 读取文件的系统调用函数
///
/// @param regs->r8 文件描述符编号
/// @param regs->r9 输出缓冲区
/// @param regs->r10 要读取的长度
#[no_mangle]
pub extern "C" fn sys_read(regs: &pt_regs) -> u64 {
    let fd = regs.r8 as i32;
    let buf_vaddr = regs.r9 as usize;
    let len = regs.r10 as usize;

    // 判断缓冲区是否来自用户态，进行权限校验
    if user_mode(regs) && unsafe { !verify_area(buf_vaddr as u64, len as u64) } {
        // 来自用户态，而buffer在内核态，这样的操作不被允许
        return SystemError::EPERM.to_posix_errno() as u64;
    }

    let buf: &mut [u8] =
        unsafe { core::slice::from_raw_parts_mut::<'static, u8>(buf_vaddr as *mut u8, len) };

    let r: Result<usize, SystemError> = do_read(fd, buf);

    if r.is_ok() {
        return r.unwrap() as u64;
    } else {
        return r.unwrap_err().to_posix_errno() as u64;
    }
}

/// @brief 向文件写入数据的系统调用函数
///
/// @param regs->r8 文件描述符编号
/// @param regs->r9 输入缓冲区
/// @param regs->r10 要写入的长度
#[no_mangle]
pub extern "C" fn sys_write(regs: &pt_regs) -> u64 {
    let fd = regs.r8 as i32;
    let buf_vaddr = regs.r9 as usize;
    let len = regs.r10 as usize;

    // 判断缓冲区是否来自用户态，进行权限校验
    if user_mode(regs) && unsafe { !verify_area(buf_vaddr as u64, len as u64) } {
        // 来自用户态，而buffer在内核态，这样的操作不被允许
        return SystemError::EPERM.to_posix_errno() as u64;
    }

    let buf: &[u8] =
        unsafe { core::slice::from_raw_parts::<'static, u8>(buf_vaddr as *mut u8, len) };

    let r: Result<usize, SystemError> = do_write(fd, buf);

    if r.is_ok() {
        return r.unwrap() as u64;
    } else {
        return r.unwrap_err().to_posix_errno() as u64;
    }
}

/// @brief 调整文件访问指针位置的系统调用函数
///
/// @param regs->r8 文件描述符编号
/// @param regs->r9 调整偏移量
/// @param regs->r10 调整的模式
#[no_mangle]
pub extern "C" fn sys_lseek(regs: &pt_regs) -> u64 {
    let fd = regs.r8 as i32;
    let offset = regs.r9 as i64;
    let whence = regs.r10 as u32;

    let w: SeekFrom = match whence {
        SEEK_SET => SeekFrom::SeekSet(offset),
        SEEK_CUR => SeekFrom::SeekCurrent(offset),
        SEEK_END => SeekFrom::SeekEnd(offset),
        SEEK_MAX => SeekFrom::SeekEnd(0),
        _ => return SystemError::EINVAL.to_posix_errno() as u64,
    };

    let r: Result<usize, SystemError> = do_lseek(fd, w);
    if r.is_ok() {
        return r.unwrap() as u64;
    } else {
        return r.unwrap_err().to_posix_errno() as u64;
    }
}

/// @brief 切换工作目录
///
/// @param dest_path 目标路径
///
/// @return   返回码  描述  
///      0       |          成功  
///         
///   EACCESS    |        权限不足        
///
///    ELOOP     | 解析path时遇到路径循环
///
/// ENAMETOOLONG |       路径名过长       
///
///    ENOENT    |  目标文件或目录不存在  
///
///    ENODIR    |  检索期间发现非目录项  
///
///    ENOMEM    |      系统内存不足      
///
///    EFAULT    |       错误的地址      
///  
/// ENAMETOOLONG |        路径过长        
#[no_mangle]
pub extern "C" fn sys_chdir(regs: &pt_regs) -> u64 {
    if regs.r8 == 0 {
        return SystemError::EFAULT.to_posix_errno() as u64;
    }
    let ptr = regs.r8 as usize as *const c_char;
    // 权限校验
    if ptr.is_null()
        || (user_mode(regs) && unsafe { !verify_area(ptr as u64, PAGE_2M_SIZE as u64) })
    {
        return SystemError::EINVAL.to_posix_errno() as u64;
    }

    let dest_path: &CStr = unsafe { CStr::from_ptr(ptr) };
    let dest_path: Result<&str, core::str::Utf8Error> = dest_path.to_str();

    if dest_path.is_err() {
        return SystemError::EINVAL.to_posix_errno() as u64;
    }

    let dest_path: &str = dest_path.unwrap();

    if dest_path.len() == 0 {
        return SystemError::EINVAL.to_posix_errno() as u64;
    } else if dest_path.len() >= PAGE_4K_SIZE as usize {
        return SystemError::ENAMETOOLONG.to_posix_errno() as u64;
    }

    let path = Box::new(dest_path.clone());
    let inode = match ROOT_INODE().lookup(&path) {
        Err(e) => {
            kerror!("Change Directory Failed, Error = {:?}", e);
            return SystemError::ENOENT.to_posix_errno() as u64;
        }
        Ok(i) => i,
    };

    match inode.metadata() {
        Err(e) => {
            kerror!("INode Get MetaData Failed, Error = {:?}", e);
            return SystemError::ENOENT.to_posix_errno() as u64;
        }
        Ok(i) => {
            if let FileType::Dir = i.file_type {
                return 0;
            } else {
                return SystemError::ENOTDIR.to_posix_errno() as u64;
            }
        }
    }
}

/// @brief 获取目录中的数据
///
/// @param fd 文件描述符号
/// @return uint64_t dirent的总大小
#[no_mangle]
pub extern "C" fn sys_getdents(regs: &pt_regs) -> u64 {
    let fd = regs.r8 as i32;
    let count = regs.r10 as i64;
    let dirent = match unsafe { (regs.r9 as usize as *mut Dirent).as_mut() } {
        None => {
            return 0;
        }
        Some(dirent) => dirent,
    };

    if fd < 0 || fd as u32 > PROC_MAX_FD_NUM {
        return SystemError::EBADF.to_posix_errno() as u64;
    }

    if count < 0 {
        return SystemError::EINVAL.to_posix_errno() as u64;
    }

    // 获取fd
    let file: &mut File = match current_pcb().get_file_mut_by_fd(fd) {
        None => {
            return SystemError::EBADF.to_posix_errno() as u64;
        }
        Some(file) => file,
    };
    // kdebug!("file={file:?}");

    return match file.readdir(dirent) {
        Err(_) => 0,
        Ok(len) => len,
    };
}

/// @brief 创建文件夹
///
/// @param path(r8) 路径 / mode(r9) 模式
///
/// @return uint64_t 负数错误码 / 0表示成功
#[no_mangle]
pub extern "C" fn sys_mkdir(regs: &pt_regs) -> u64 {
    let ptr = regs.r8 as usize as *const c_char;
    if ptr.is_null()
        || (user_mode(regs) && unsafe { !verify_area(ptr as u64, PAGE_2M_SIZE as u64) })
    {
        return SystemError::EINVAL.to_posix_errno() as u64;
    }
    let path: &CStr = unsafe { CStr::from_ptr(ptr) };
    let path: Result<&str, core::str::Utf8Error> = path.to_str();
    let mode = regs.r9;

    if path.is_err() {
        return SystemError::EINVAL.to_posix_errno() as u64;
    }

    let path = &path.unwrap().to_string();
    if path.trim() == "" {
        return SystemError::EINVAL.to_posix_errno() as u64;
    }

    return match do_mkdir(&path.trim(), FileMode::from_bits_truncate(mode as u32)) {
        Err(err) => {
            kerror!("Failed in do_mkdir, Error Code = {:#?}", err);
            err.to_posix_errno() as u64
        }
        Ok(_) => 0,
    };
}

///@brief 删除文件夹、取消文件的链接、删除文件的系统调用
///
///@param regs->r8 dfd 进程相对路径基准目录的文件描述符(见fcntl.h)
///
///@param regs->r9 路径名称字符串
///
///@param regs->r10 flag 预留的标志位，暂时未使用，请置为0。
///
///@return uint64_t 错误码
#[no_mangle]
pub extern "C" fn sys_unlink_at(regs: &pt_regs) -> u64 {
    let _dfd = regs.r8;
    let ptr = regs.r9 as usize as *const c_char;
    if ptr.is_null()
        || (user_mode(regs) && unsafe { !verify_area(ptr as u64, PAGE_2M_SIZE as u64) })
    {
        return SystemError::EINVAL.to_posix_errno() as u64;
    }
    let path: &CStr = unsafe { CStr::from_ptr(ptr) };
    let path: Result<&str, core::str::Utf8Error> = path.to_str();
    let flag = regs.r10;
    if path.is_err() {
        return SystemError::EINVAL.to_posix_errno() as u64;
    }

    let path = &path.unwrap().to_string();
    // kdebug!("sys_unlink_at={path:?}");
    if (flag & (!(AT_REMOVEDIR as u64))) != 0_u64 {
        return SystemError::EINVAL.to_posix_errno() as u64;
    }

    if (flag & (AT_REMOVEDIR as u64)) > 0 {
        // kdebug!("rmdir");
        match do_remove_dir(&path) {
            Err(err) => {
                kerror!("Failed to Remove Directory, Error Code = {:?}", err);
                return err.to_posix_errno() as u64;
            }
            Ok(_) => {
                return 0;
            }
        }
    }

    // kdebug!("rm");
    match do_unlink_at(&path, FileMode::from_bits_truncate(flag as u32)) {
        Err(err) => {
            kerror!("Failed to Remove Directory, Error Code = {:?}", err);
            return err.to_posix_errno() as u64;
        }
        Ok(_) => {
            return 0;
        }
    }
}

fn do_dup(oldfd: i32) -> Result<i32, SystemError> {
    if let Some(fds) = FileDescriptorVec::from_pcb(current_pcb()) {
        // 获得当前文件描述符数组
        // 确认oldfd是否有效
        if FileDescriptorVec::validate_fd(oldfd) {
            if let Some(file) = &fds.fds[oldfd as usize] {
                // 尝试获取对应的文件结构体
                let file_cp = (file).try_clone();
                if file_cp.is_none() {
                    return Err(SystemError::EBADF);
                }
                let res = current_pcb().alloc_fd(*file_cp.unwrap(), None);
                // 申请文件描述符，并把文件对象存入其中
                return res;
            }
            // oldfd对应的文件不存在
            return Err(SystemError::EBADF);
        }
        return Err(SystemError::EBADF);
    } else {
        return Err(SystemError::EMFILE);
    }
}

#[no_mangle]
/// @brief 根据提供的文件描述符的fd，复制对应的文件结构体，并返回新复制的文件结构体对应的fd
pub extern "C" fn sys_dup(regs: &pt_regs) -> u64 {
    let fd: i32 = regs.r8 as i32;
    let r = do_dup(fd);
    if r.is_ok() {
        return r.unwrap() as u64;
    } else {
        return r.unwrap_err().to_posix_errno() as u64;
    }
}

fn do_dup2(oldfd: i32, newfd: i32) -> Result<i32, SystemError> {
    if let Some(fds) = FileDescriptorVec::from_pcb(current_pcb()) {
        // 获得当前文件描述符数组
        if FileDescriptorVec::validate_fd(oldfd) && FileDescriptorVec::validate_fd(newfd) {
            //确认oldfd, newid是否有效
            if oldfd == newfd {
                // 若oldfd与newfd相等
                return Ok(newfd);
            }

            if let Some(file) = &fds.fds[oldfd as usize] {
                if fds.fds[newfd as usize].is_some() {
                    // close newfd
                    if let Err(_) = current_pcb().drop_fd(newfd) {
                        // An I/O error occurred while attempting to close fildes2.
                        return Err(SystemError::EIO);
                    }
                }

                // 尝试获取对应的文件结构体
                let file_cp = file.try_clone();
                if file_cp.is_none() {
                    return Err(SystemError::EBADF);
                }
                // 申请文件描述符，并把文件对象存入其中
                let res = current_pcb().alloc_fd(*file_cp.unwrap(), Some(newfd));

                return res;
            }
            return Err(SystemError::EBADF);
        } else {
            return Err(SystemError::EBADF);
        }
    }
    // 从pcb获取文件描述符数组失败
    return Err(SystemError::EMFILE);
}

#[no_mangle]
/// @brief 根据提供的文件描述符的fd，和指定新fd，复制对应的文件结构体，
/// 并返回新复制的文件结构体对应的fd
pub extern "C" fn sys_dup2(regs: &pt_regs) -> u64 {
    let ofd = regs.r8 as i32;
    let nfd = regs.r9 as i32;
    let r = do_dup2(ofd, nfd);
    if r.is_ok() {
        return r.unwrap() as u64;
    } else {
        return r.unwrap_err().to_posix_errno() as u64;
    }
}

<<<<<<< HEAD
#[no_mangle]
/// @brief 调用匿名管道
pub extern "C" fn sys_pipe(regs: &pt_regs) -> u64 {
    let fd =  regs.r8 as *mut i32 ;
    let pipe_ptr = LockedPipeInode::new();
    let read_file =File::new(
        pipe_ptr.clone(),
        FileMode::O_RDONLY,

    );
    let write_file = File::new(
        pipe_ptr.clone(),
        FileMode::O_WRONLY,

    );
    
    let read_fd =  current_pcb().alloc_fd(read_file.unwrap(),None);
    if !read_fd.is_ok() {
        return read_fd.unwrap_err().to_posix_errno() as u64;
    }
    
    let write_fd =  current_pcb().alloc_fd(write_file.unwrap(),None);
    if !write_fd.is_ok() {
        return write_fd.unwrap_err().to_posix_errno() as u64;
    }
    unsafe {
        *fd.offset(0) = read_fd.unwrap();
        *fd.offset(1) = write_fd.unwrap();
    }
    return 0;

=======
#[repr(C)]
#[derive(Debug, Clone, Copy)]
pub struct IoVec {
    /// 缓冲区的起始地址
    pub iov_base: *mut u8,
    /// 缓冲区的长度
    pub iov_len: usize,
}

/// 用于存储多个来自用户空间的IoVec
///
/// 由于目前内核中的文件系统还不支持分散读写，所以暂时只支持将用户空间的IoVec聚合成一个缓冲区，然后进行操作。
/// TODO：支持分散读写
#[derive(Debug)]
pub struct IoVecs(Vec<&'static mut [u8]>);

impl IoVecs {
    /// 从用户空间的IoVec中构造IoVecs
    ///
    /// @param iov 用户空间的IoVec
    /// @param iovcnt 用户空间的IoVec的数量
    /// @param readv 是否为readv系统调用
    ///
    /// @return 构造成功返回IoVecs，否则返回错误码
    pub unsafe fn from_user(
        iov: *const IoVec,
        iovcnt: usize,
        _readv: bool,
    ) -> Result<Self, SystemError> {
        // 检查iov指针所在空间是否合法
        if !verify_area(
            iov as usize as u64,
            (iovcnt * core::mem::size_of::<IoVec>()) as u64,
        ) {
            return Err(SystemError::EFAULT);
        }

        // 将用户空间的IoVec转换为引用（注意：这里的引用是静态的，因为用户空间的IoVec不会被释放）
        let iovs: &[IoVec] = core::slice::from_raw_parts(iov, iovcnt);

        let mut slices: Vec<&mut [u8]> = vec![];
        slices.reserve(iovs.len());

        for iov in iovs.iter() {
            if iov.iov_len == 0 {
                continue;
            }

            if !verify_area(iov.iov_base as usize as u64, iov.iov_len as u64) {
                return Err(SystemError::EFAULT);
            }

            slices.push(core::slice::from_raw_parts_mut(iov.iov_base, iov.iov_len));
        }

        return Ok(Self(slices));
    }

    /// @brief 将IoVecs中的数据聚合到一个缓冲区中
    ///
    /// @return 返回聚合后的缓冲区
    pub fn gather(&self) -> Vec<u8> {
        let mut buf = Vec::new();
        for slice in self.0.iter() {
            buf.extend_from_slice(slice);
        }
        return buf;
    }

    /// @brief 将给定的数据分散写入到IoVecs中
    pub fn scatter(&mut self, data: &[u8]) {
        let mut data: &[u8] = data;
        for slice in self.0.iter_mut() {
            let len = core::cmp::min(slice.len(), data.len());
            if len == 0 {
                continue;
            }

            slice[..len].copy_from_slice(&data[..len]);
            data = &data[len..];
        }
    }

    /// @brief 创建与IoVecs等长的缓冲区
    ///
    /// @param set_len 是否设置返回的Vec的len。
    /// 如果为true，则返回的Vec的len为所有IoVec的长度之和;
    /// 否则返回的Vec的len为0，capacity为所有IoVec的长度之和.
    ///
    /// @return 返回创建的缓冲区
    pub fn new_buf(&self, set_len: bool) -> Vec<u8> {
        let total_len: usize = self.0.iter().map(|slice| slice.len()).sum();
        let mut buf: Vec<u8> = Vec::with_capacity(total_len);

        if set_len {
            unsafe {
                buf.set_len(total_len);
            }
        }
        return buf;
    }
>>>>>>> cde5492f
}<|MERGE_RESOLUTION|>--- conflicted
+++ resolved
@@ -436,7 +436,6 @@
     }
 }
 
-<<<<<<< HEAD
 #[no_mangle]
 /// @brief 调用匿名管道
 pub extern "C" fn sys_pipe(regs: &pt_regs) -> u64 {
@@ -468,7 +467,7 @@
     }
     return 0;
 
-=======
+}
 #[repr(C)]
 #[derive(Debug, Clone, Copy)]
 pub struct IoVec {
@@ -570,5 +569,4 @@
         }
         return buf;
     }
->>>>>>> cde5492f
 }