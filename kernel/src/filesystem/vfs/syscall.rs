--- conflicted
+++ resolved
@@ -576,9 +576,6 @@
         }
     }
 
-<<<<<<< HEAD
-   
-=======
     pub fn rmdir(pathname: *const u8) -> Result<usize, SystemError> {
         let pathname: String = check_and_clone_cstr(pathname, Some(MAX_PATHLEN))?;
         if pathname.len() >= MAX_PATHLEN {
@@ -587,7 +584,6 @@
         let pathname = pathname.as_str().trim();
         return do_remove_dir(AtFlags::AT_FDCWD.bits(), pathname).map(|v| v as usize);
     }
->>>>>>> 4374bd1d
 
     pub fn unlink(pathname: *const u8) -> Result<usize, SystemError> {
         if pathname.is_null() {
