--- conflicted
+++ resolved
@@ -483,17 +483,10 @@
         mode: u32,
         follow_symlink: bool,
     ) -> Result<usize, SystemError> {
-<<<<<<< HEAD
-        debug!("path: {:?}", path);
         let path = check_and_clone_cstr(path, Some(MAX_PATHLEN))?
             .into_string()
             .map_err(|_| SystemError::EINVAL)?;
-=======
-        let path = check_and_clone_cstr(path, Some(MAX_PATHLEN))?
-            .into_string()
-            .map_err(|_| SystemError::EINVAL)?;
-
->>>>>>> 920bda59
+
         let open_flags: FileMode = FileMode::from_bits(o_flags).ok_or(SystemError::EINVAL)?;
         let mode = ModeType::from_bits(mode).ok_or(SystemError::EINVAL)?;
         return do_sys_open(
