--- conflicted
+++ resolved
@@ -700,22 +700,9 @@
         }
     }
 
-<<<<<<< HEAD
-    pub fn rmdir(pathname: *const u8) -> Result<usize, SystemError> {
-        let pathname: String = check_and_clone_cstr(pathname, Some(MAX_PATHLEN))?;
-        if pathname.len() >= MAX_PATHLEN {
-            return Err(SystemError::ENAMETOOLONG);
-        }
-        if pathname.len() <= 0 {
-            return Err(SystemError::ENOENT);
-        }
-        let pathname = pathname.as_str().trim();
-        return do_remove_dir(AtFlags::AT_FDCWD.bits(), pathname).map(|v| v as usize);
-=======
     pub fn rmdir(path: *const u8) -> Result<usize, SystemError> {
         let path = check_and_clone_cstr(path, Some(MAX_PATHLEN))?;
         return do_remove_dir(AtFlags::AT_FDCWD.bits(), &path).map(|v| v as usize);
->>>>>>> 8c6f2184
     }
 
     pub fn unlink(path: *const u8) -> Result<usize, SystemError> {
