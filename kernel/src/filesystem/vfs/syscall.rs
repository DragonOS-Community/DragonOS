use alloc::{boxed::Box, sync::Arc, vec::Vec};

use crate::{
    arch::asm::current::current_pcb,
    filesystem::vfs::file::FileDescriptorVec,
    include::bindings::bindings::{verify_area, AT_REMOVEDIR, PAGE_4K_SIZE, PROC_MAX_FD_NUM},
    io::SeekFrom,
    kdebug, kerror,
    syscall::{Syscall, SystemError},
    time::TimeSpec,
};

use super::{
    core::{do_mkdir, do_remove_dir, do_unlink_at},
    fcntl::{FcntlCommand, FD_CLOEXEC},
    file::{File, FileMode},
    utils::rsplit_path,
    Dirent, FileType, IndexNode, ROOT_INODE,
};

pub const SEEK_SET: u32 = 0;
pub const SEEK_CUR: u32 = 1;
pub const SEEK_END: u32 = 2;
pub const SEEK_MAX: u32 = 3;
bitflags! {
    /// 文件类型和权限
    pub struct ModeType: u32 {
        /// 掩码
        const S_IFMT = 0o0_170_000;
        /// 文件类型
        const S_IFSOCK = 0o140000;
        const S_IFLNK = 0o120000;
        const S_IFREG = 0o100000;
        const S_IFBLK = 0o060000;
        const S_IFDIR = 0o040000;
        const S_IFCHR = 0o020000;
        const S_IFIFO = 0o010000;

        const S_ISUID = 0o004000;
        const S_ISGID = 0o002000;
        const S_ISVTX = 0o001000;
        /// 文件用户权限
        const S_IRWXU = 0o0700;
        const S_IRUSR = 0o0400;
        const S_IWUSR = 0o0200;
        const S_IXUSR = 0o0100;
        /// 文件组权限
        const S_IRWXG = 0o0070;
        const S_IRGRP = 0o0040;
        const S_IWGRP = 0o0020;
        const S_IXGRP = 0o0010;
        /// 文件其他用户权限
        const S_IRWXO = 0o0007;
        const S_IROTH = 0o0004;
        const S_IWOTH = 0o0002;
        const S_IXOTH = 0o0001;
    }
}

#[repr(C)]
/// # 文件信息结构体
pub struct PosixKstat {
    /// 硬件设备ID
    dev_id: u64,
    /// inode号
    inode: u64,
    /// 硬链接数
    nlink: u64,
    /// 文件权限
    mode: ModeType,
    /// 所有者用户ID
    uid: i32,
    /// 所有者组ID
    gid: i32,
    /// 设备ID
    rdev: i64,
    /// 文件大小
    size: i64,
    /// 文件系统块大小
    blcok_size: i64,
    /// 分配的512B块数
    blocks: u64,
    /// 最后访问时间
    atime: TimeSpec,
    /// 最后修改时间
    mtime: TimeSpec,
    /// 最后状态变化时间
    ctime: TimeSpec,
    /// 用于填充结构体大小的空白数据
    pub _pad: [i8; 24],
}
impl PosixKstat {
    fn new() -> Self {
        Self {
            inode: 0,
            dev_id: 0,
            mode: ModeType { bits: 0 },
            nlink: 0,
            uid: 0,
            gid: 0,
            rdev: 0,
            size: 0,
            atime: TimeSpec {
                tv_sec: 0,
                tv_nsec: 0,
            },
            mtime: TimeSpec {
                tv_sec: 0,
                tv_nsec: 0,
            },
            ctime: TimeSpec {
                tv_sec: 0,
                tv_nsec: 0,
            },
            blcok_size: 0,
            blocks: 0,
            _pad: Default::default(),
        }
    }
}
impl Syscall {
    /// @brief 为当前进程打开一个文件
    ///
    /// @param path 文件路径
    /// @param o_flags 打开文件的标志位
    ///
    /// @return 文件描述符编号，或者是错误码
    pub fn open(path: &str, mode: FileMode) -> Result<usize, SystemError> {
        // kdebug!("open: path: {}, mode: {:?}", path, mode);
        // 文件名过长
        if path.len() > PAGE_4K_SIZE as usize {
            return Err(SystemError::ENAMETOOLONG);
        }

        let inode: Result<Arc<dyn IndexNode>, SystemError> = ROOT_INODE().lookup(path);

        let inode: Arc<dyn IndexNode> = if inode.is_err() {
            let errno = inode.unwrap_err();
            // 文件不存在，且需要创建
            if mode.contains(FileMode::O_CREAT)
                && !mode.contains(FileMode::O_DIRECTORY)
                && errno == SystemError::ENOENT
            {
                let (filename, parent_path) = rsplit_path(path);
                // 查找父目录
                let parent_inode: Arc<dyn IndexNode> =
                    ROOT_INODE().lookup(parent_path.unwrap_or("/"))?;
                // 创建文件
                let inode: Arc<dyn IndexNode> =
                    parent_inode.create(filename, FileType::File, 0o777)?;
                inode
            } else {
                // 不需要创建文件，因此返回错误码
                return Err(errno);
            }
        } else {
            inode.unwrap()
        };

        let file_type: FileType = inode.metadata()?.file_type;
        // 如果要打开的是文件夹，而目标不是文件夹
        if mode.contains(FileMode::O_DIRECTORY) && file_type != FileType::Dir {
            return Err(SystemError::ENOTDIR);
        }

        // 如果O_TRUNC，并且，打开模式包含O_RDWR或O_WRONLY，清空文件
        if mode.contains(FileMode::O_TRUNC)
            && (mode.contains(FileMode::O_RDWR) || mode.contains(FileMode::O_WRONLY))
            && file_type == FileType::File
        {
            inode.truncate(0)?;
        }

        // 创建文件对象
        let mut file: File = File::new(inode, mode)?;

        // 打开模式为“追加”
        if mode.contains(FileMode::O_APPEND) {
            file.lseek(SeekFrom::SeekEnd(0))?;
        }

        // 把文件对象存入pcb
        let r = current_pcb().alloc_fd(file, None).map(|fd| fd as usize);
        // kdebug!("open: fd: {:?}", r);
        return r;
    }

    /// @brief 关闭文件
    ///
    /// @param fd 文件描述符编号
    ///
    /// @return 成功返回0，失败返回错误码
    pub fn close(fd: usize) -> Result<usize, SystemError> {
        // kdebug!("syscall::close: fd: {}", fd);
        return current_pcb().drop_fd(fd as i32).map(|_| 0);
    }

    /// @brief 根据文件描述符，读取文件数据。尝试读取的数据长度与buf的长度相同。
    ///
    /// @param fd 文件描述符编号
    /// @param buf 输出缓冲区。
    ///
    /// @return Ok(usize) 成功读取的数据的字节数
    /// @return Err(SystemError) 读取失败，返回posix错误码
    pub fn read(fd: i32, buf: &mut [u8]) -> Result<usize, SystemError> {
        // kdebug!("syscall::read: fd: {}, len={}", fd, buf.len());
        let file: Option<&mut File> = current_pcb().get_file_mut_by_fd(fd);
        if file.is_none() {
            return Err(SystemError::EBADF);
        }
        let file: &mut File = file.unwrap();

        return file.read(buf.len(), buf);
    }

    /// @brief 根据文件描述符，向文件写入数据。尝试写入的数据长度与buf的长度相同。
    ///
    /// @param fd 文件描述符编号
    /// @param buf 输入缓冲区。
    ///
    /// @return Ok(usize) 成功写入的数据的字节数
    /// @return Err(SystemError) 写入失败，返回posix错误码
    pub fn write(fd: i32, buf: &[u8]) -> Result<usize, SystemError> {
        // kdebug!("syscall::write: fd: {}, len={}", fd, buf.len());
        let file: Option<&mut File> = current_pcb().get_file_mut_by_fd(fd);
        if file.is_none() {
            return Err(SystemError::EBADF);
        }
        let file: &mut File = file.unwrap();

        return file.write(buf.len(), buf);
    }

    /// @brief 调整文件操作指针的位置
    ///
    /// @param fd 文件描述符编号
    /// @param seek 调整的方式
    ///
    /// @return Ok(usize) 调整后，文件访问指针相对于文件头部的偏移量
    /// @return Err(SystemError) 调整失败，返回posix错误码
    pub fn lseek(fd: i32, seek: SeekFrom) -> Result<usize, SystemError> {
        // kdebug!("syscall::lseek: fd: {}, seek={:?}", fd, seek);
        let file: Option<&mut File> = current_pcb().get_file_mut_by_fd(fd);
        if file.is_none() {
            return Err(SystemError::EBADF);
        }
        let file: &mut File = file.unwrap();
        return file.lseek(seek);
    }

    /// @brief 切换工作目录
    ///
    /// @param dest_path 目标路径
    ///
    /// @return   返回码  描述  
    ///      0       |          成功  
    ///         
    ///   EACCESS    |        权限不足        
    ///
    ///    ELOOP     | 解析path时遇到路径循环
    ///
    /// ENAMETOOLONG |       路径名过长       
    ///
    ///    ENOENT    |  目标文件或目录不存在  
    ///
    ///    ENODIR    |  检索期间发现非目录项  
    ///
    ///    ENOMEM    |      系统内存不足      
    ///
    ///    EFAULT    |       错误的地址      
    ///  
    /// ENAMETOOLONG |        路径过长        
    pub fn chdir(dest_path: &str) -> Result<usize, SystemError> {
        // Copy path to kernel space to avoid some security issues
        let path: Box<&str> = Box::new(dest_path);
        let inode = match ROOT_INODE().lookup(&path) {
            Err(e) => {
                kerror!("Change Directory Failed, Error = {:?}", e);
                return Err(SystemError::ENOENT);
            }
            Ok(i) => i,
        };

        match inode.metadata() {
            Err(e) => {
                kerror!("INode Get MetaData Failed, Error = {:?}", e);
                return Err(SystemError::ENOENT);
            }
            Ok(i) => {
                if let FileType::Dir = i.file_type {
                    return Ok(0);
                } else {
                    return Err(SystemError::ENOTDIR);
                }
            }
        }
    }

    /// @brief 获取目录中的数据
    ///
    /// TODO: 这个函数的语义与Linux不一致，需要修改！！！
    ///
    /// @param fd 文件描述符号
    /// @param buf 输出缓冲区
    ///
    /// @return 成功返回读取的字节数，失败返回错误码
    pub fn getdents(fd: i32, buf: &mut [u8]) -> Result<usize, SystemError> {
        let dirent =
            unsafe { (buf.as_mut_ptr() as *mut Dirent).as_mut() }.ok_or(SystemError::EFAULT)?;

        if fd < 0 || fd as u32 > PROC_MAX_FD_NUM {
            return Err(SystemError::EBADF);
        }

        // 获取fd
        let file: &mut File = match current_pcb().get_file_mut_by_fd(fd) {
            None => {
                return Err(SystemError::EBADF);
            }
            Some(file) => file,
        };
        // kdebug!("file={file:?}");

        return file.readdir(dirent).map(|x| x as usize);
    }

    /// @brief 创建文件夹
    ///
    /// @param path(r8) 路径 / mode(r9) 模式
    ///
    /// @return uint64_t 负数错误码 / 0表示成功
    pub fn mkdir(path: &str, mode: usize) -> Result<usize, SystemError> {
        return do_mkdir(path, FileMode::from_bits_truncate(mode as u32)).map(|x| x as usize);
    }

    /// **删除文件夹、取消文件的链接、删除文件的系统调用**
    ///
    /// ## 参数
    ///
    /// - `dirfd`：文件夹的文件描述符.目前暂未实现
    /// - `pathname`：文件夹的路径
    /// - `flags`：标志位
    ///
    ///
    pub fn unlinkat(_dirfd: i32, pathname: &str, flags: u32) -> Result<usize, SystemError> {
        // kdebug!("sys_unlink_at={path:?}");
        if (flags & (!AT_REMOVEDIR)) != 0 {
            return Err(SystemError::EINVAL);
        }

        if (flags & AT_REMOVEDIR) > 0 {
            // kdebug!("rmdir");
            match do_remove_dir(&pathname) {
                Err(err) => {
                    kerror!("Failed to Remove Directory, Error Code = {:?}", err);
                    return Err(err);
                }
                Ok(_) => {
                    return Ok(0);
                }
            }
        }

        match do_unlink_at(&pathname, FileMode::from_bits_truncate(flags as u32)) {
            Err(err) => {
                kerror!("Failed to Remove Directory, Error Code = {:?}", err);
                return Err(err);
            }
            Ok(_) => {
                return Ok(0);
            }
        }
    }

    /// @brief 根据提供的文件描述符的fd，复制对应的文件结构体，并返回新复制的文件结构体对应的fd
    pub fn dup(oldfd: i32) -> Result<usize, SystemError> {
        if let Some(fds) = FileDescriptorVec::from_pcb(current_pcb()) {
            // 获得当前文件描述符数组
            // 确认oldfd是否有效
            if FileDescriptorVec::validate_fd(oldfd) {
                if let Some(file) = &fds.fds[oldfd as usize] {
                    // 尝试获取对应的文件结构体
                    let file_cp: Box<File> = file.try_clone().ok_or(SystemError::EBADF)?;

                    // 申请文件描述符，并把文件对象存入其中
                    let res = current_pcb().alloc_fd(*file_cp, None).map(|x| x as usize);
                    return res;
                }
                // oldfd对应的文件不存在
                return Err(SystemError::EBADF);
            }
            return Err(SystemError::EBADF);
        } else {
            return Err(SystemError::EMFILE);
        }
    }

    /// 根据提供的文件描述符的fd，和指定新fd，复制对应的文件结构体，
    /// 并返回新复制的文件结构体对应的fd.
    /// 如果新fd已经打开，则会先关闭新fd.
    ///
    /// ## 参数
    ///
    /// - `oldfd`：旧文件描述符
    /// - `newfd`：新文件描述符
    ///
    /// ## 返回值
    ///
    /// - 成功：新文件描述符
    /// - 失败：错误码
    pub fn dup2(oldfd: i32, newfd: i32) -> Result<usize, SystemError> {
        if let Some(fds) = FileDescriptorVec::from_pcb(current_pcb()) {
            // 获得当前文件描述符数组
            if FileDescriptorVec::validate_fd(oldfd) && FileDescriptorVec::validate_fd(newfd) {
                //确认oldfd, newid是否有效
                if oldfd == newfd {
                    // 若oldfd与newfd相等
                    return Ok(newfd as usize);
                }

                if let Some(file) = &fds.fds[oldfd as usize] {
                    if fds.fds[newfd as usize].is_some() {
                        // close newfd
                        if let Err(_) = current_pcb().drop_fd(newfd) {
                            // An I/O error occurred while attempting to close fildes2.
                            return Err(SystemError::EIO);
                        }
                    }

                    // 尝试获取对应的文件结构体
                    let file_cp = file.try_clone();
                    if file_cp.is_none() {
                        return Err(SystemError::EBADF);
                    }
                    // 申请文件描述符，并把文件对象存入其中
                    let res = current_pcb()
                        .alloc_fd(*file_cp.unwrap(), Some(newfd))
                        .map(|x| x as usize);

                    return res;
                }
                return Err(SystemError::EBADF);
            } else {
                return Err(SystemError::EBADF);
            }
        }
        // 从pcb获取文件描述符数组失败
        return Err(SystemError::EMFILE);
    }
<<<<<<< HEAD
    fn do_fstat(fd: i32) -> Result<PosixKstat, SystemError> {
        let cur = current_pcb();
        match cur.get_file_ref_by_fd(fd) {
            Some(file) => {
                let mut kstat = PosixKstat::new();
                // 获取文件信息
                match file.metadata() {
                    Ok(metadata) => {
                        kstat.size = metadata.size as i64;
                        kstat.dev_id = metadata.dev_id as u64;
                        kstat.inode = metadata.inode_id as u64;
                        kstat.blcok_size = metadata.blk_size as i64;
                        kstat.blocks = metadata.blocks as u64;

                        kstat.atime.tv_sec = metadata.atime.tv_sec;
                        kstat.atime.tv_nsec = metadata.atime.tv_nsec;
                        kstat.mtime.tv_sec = metadata.mtime.tv_sec;
                        kstat.mtime.tv_nsec = metadata.mtime.tv_nsec;
                        kstat.ctime.tv_sec = metadata.ctime.tv_sec;
                        kstat.ctime.tv_nsec = metadata.ctime.tv_nsec;

                        kstat.nlink = metadata.nlinks as u64;
                        kstat.uid = metadata.uid as i32;
                        kstat.gid = metadata.gid as i32;
                        kstat.rdev = metadata.raw_dev as i64;
                        kstat.mode.bits = metadata.mode;
                        match file.file_type() {
                            FileType::File => kstat.mode.insert(ModeType::S_IFMT),
                            FileType::Dir => kstat.mode.insert(ModeType::S_IFDIR),
                            FileType::BlockDevice => kstat.mode.insert(ModeType::S_IFBLK),
                            FileType::CharDevice => kstat.mode.insert(ModeType::S_IFCHR),
                            FileType::SymLink => kstat.mode.insert(ModeType::S_IFLNK),
                            FileType::Socket => kstat.mode.insert(ModeType::S_IFSOCK),
                            FileType::Pipe => kstat.mode.insert(ModeType::S_IFIFO),
                        }
                    }
                    Err(e) => return Err(e),
                }

                return Ok(kstat);
            }
            None => {
                kdebug!("file not be opened");
                return Err(SystemError::EINVAL);
            }
        }
    }
    pub fn fstat(fd: i32, usr_kstat: *mut PosixKstat) -> Result<usize, SystemError> {
        match Self::do_fstat(fd) {
            Ok(kstat) => {
                if usr_kstat.is_null() {
                    return Err(SystemError::EFAULT);
                }
                unsafe {
                    *usr_kstat = kstat;
                }
                return Ok(0);
            }
            Err(e) => return Err(e),
        }
=======

    /// # fcntl
    ///
    /// ## 参数
    ///
    /// - `fd`：文件描述符
    /// - `cmd`：命令
    /// - `arg`：参数
    pub fn fcntl(fd: i32, cmd: FcntlCommand, arg: i32) -> Result<usize, SystemError> {
        match cmd {
            FcntlCommand::DupFd => {
                if arg < 0 || arg as usize >= FileDescriptorVec::PROCESS_MAX_FD {
                    return Err(SystemError::EBADF);
                }
                let arg = arg as usize;
                for i in arg..FileDescriptorVec::PROCESS_MAX_FD {
                    if let Some(fds) = FileDescriptorVec::from_pcb(current_pcb()) {
                        if fds.fds[i as usize].is_none() {
                            return Self::dup2(fd, i as i32);
                        }
                    }
                }
                return Err(SystemError::EMFILE);
            }
            FcntlCommand::GetFd => {
                // Get file descriptor flags.

                if let Some(fds) = FileDescriptorVec::from_pcb(current_pcb()) {
                    if FileDescriptorVec::validate_fd(fd) {
                        if let Some(file) = &fds.fds[fd as usize] {
                            if file.close_on_exec() {
                                return Ok(FD_CLOEXEC as usize);
                            }
                        }
                        return Err(SystemError::EBADF);
                    }
                }
                return Err(SystemError::EBADF);
            }
            FcntlCommand::SetFd => {
                // Set file descriptor flags.
                if let Some(fds) = FileDescriptorVec::from_pcb(current_pcb()) {
                    if FileDescriptorVec::validate_fd(fd) {
                        if let Some(file) = &mut fds.fds[fd as usize] {
                            let arg = arg as u32;
                            if arg & FD_CLOEXEC != 0 {
                                file.set_close_on_exec(true);
                            } else {
                                file.set_close_on_exec(false);
                            }
                            return Ok(0);
                        }
                        return Err(SystemError::EBADF);
                    }
                }
                return Err(SystemError::EBADF);
            }

            FcntlCommand::GetFlags => {
                // Get file status flags.
                if let Some(fds) = FileDescriptorVec::from_pcb(current_pcb()) {
                    if FileDescriptorVec::validate_fd(fd) {
                        if let Some(file) = &fds.fds[fd as usize] {
                            return Ok(file.mode().bits() as usize);
                        }
                        return Err(SystemError::EBADF);
                    }
                }
                return Err(SystemError::EBADF);
            }
            FcntlCommand::SetFlags => {
                // Set file status flags.
                if let Some(fds) = FileDescriptorVec::from_pcb(current_pcb()) {
                    if FileDescriptorVec::validate_fd(fd) {
                        if let Some(file) = &mut fds.fds[fd as usize] {
                            let arg = arg as u32;
                            let mode = FileMode::from_bits(arg).ok_or(SystemError::EINVAL)?;
                            file.set_mode(mode)?;
                            return Ok(0);
                        }
                        return Err(SystemError::EBADF);
                    }
                }
                return Err(SystemError::EBADF);
            }
            _ => {
                // TODO: unimplemented
                // 未实现的命令，返回0，不报错。

                // kwarn!("fcntl: unimplemented command: {:?}, defaults to 0.", cmd);
                return Ok(0);
            }
        }
    }

    /// # ftruncate
    ///
    /// ## 描述
    ///
    /// 改变文件大小.
    /// 如果文件大小大于原来的大小，那么文件的内容将会被扩展到指定的大小，新的空间将会用0填充.
    /// 如果文件大小小于原来的大小，那么文件的内容将会被截断到指定的大小.
    ///
    /// ## 参数
    ///
    /// - `fd`：文件描述符
    /// - `len`：文件大小
    ///
    /// ## 返回值
    ///
    /// 如果成功，返回0，否则返回错误码.
    pub fn ftruncate(fd: i32, len: usize) -> Result<usize, SystemError> {
        if let Some(fds) = FileDescriptorVec::from_pcb(current_pcb()) {
            if FileDescriptorVec::validate_fd(fd) {
                if let Some(file) = &mut fds.fds[fd as usize] {
                    let r = file.ftruncate(len).map(|_| 0);
                    return r;
                }
                return Err(SystemError::EBADF);
            }
        }
        return Err(SystemError::EBADF);
>>>>>>> c3dad001
    }
}

#[repr(C)]
#[derive(Debug, Clone, Copy)]
pub struct IoVec {
    /// 缓冲区的起始地址
    pub iov_base: *mut u8,
    /// 缓冲区的长度
    pub iov_len: usize,
}

/// 用于存储多个来自用户空间的IoVec
///
/// 由于目前内核中的文件系统还不支持分散读写，所以暂时只支持将用户空间的IoVec聚合成一个缓冲区，然后进行操作。
/// TODO：支持分散读写
#[derive(Debug)]
pub struct IoVecs(Vec<&'static mut [u8]>);

impl IoVecs {
    /// 从用户空间的IoVec中构造IoVecs
    ///
    /// @param iov 用户空间的IoVec
    /// @param iovcnt 用户空间的IoVec的数量
    /// @param readv 是否为readv系统调用
    ///
    /// @return 构造成功返回IoVecs，否则返回错误码
    pub unsafe fn from_user(
        iov: *const IoVec,
        iovcnt: usize,
        _readv: bool,
    ) -> Result<Self, SystemError> {
        // 检查iov指针所在空间是否合法
        if !verify_area(
            iov as usize as u64,
            (iovcnt * core::mem::size_of::<IoVec>()) as u64,
        ) {
            return Err(SystemError::EFAULT);
        }

        // 将用户空间的IoVec转换为引用（注意：这里的引用是静态的，因为用户空间的IoVec不会被释放）
        let iovs: &[IoVec] = core::slice::from_raw_parts(iov, iovcnt);

        let mut slices: Vec<&mut [u8]> = vec![];
        slices.reserve(iovs.len());

        for iov in iovs.iter() {
            if iov.iov_len == 0 {
                continue;
            }

            if !verify_area(iov.iov_base as usize as u64, iov.iov_len as u64) {
                return Err(SystemError::EFAULT);
            }

            slices.push(core::slice::from_raw_parts_mut(iov.iov_base, iov.iov_len));
        }

        return Ok(Self(slices));
    }

    /// @brief 将IoVecs中的数据聚合到一个缓冲区中
    ///
    /// @return 返回聚合后的缓冲区
    pub fn gather(&self) -> Vec<u8> {
        let mut buf = Vec::new();
        for slice in self.0.iter() {
            buf.extend_from_slice(slice);
        }
        return buf;
    }

    /// @brief 将给定的数据分散写入到IoVecs中
    pub fn scatter(&mut self, data: &[u8]) {
        let mut data: &[u8] = data;
        for slice in self.0.iter_mut() {
            let len = core::cmp::min(slice.len(), data.len());
            if len == 0 {
                continue;
            }

            slice[..len].copy_from_slice(&data[..len]);
            data = &data[len..];
        }
    }

    /// @brief 创建与IoVecs等长的缓冲区
    ///
    /// @param set_len 是否设置返回的Vec的len。
    /// 如果为true，则返回的Vec的len为所有IoVec的长度之和;
    /// 否则返回的Vec的len为0，capacity为所有IoVec的长度之和.
    ///
    /// @return 返回创建的缓冲区
    pub fn new_buf(&self, set_len: bool) -> Vec<u8> {
        let total_len: usize = self.0.iter().map(|slice| slice.len()).sum();
        let mut buf: Vec<u8> = Vec::with_capacity(total_len);

        if set_len {
            unsafe {
                buf.set_len(total_len);
            }
        }
        return buf;
    }
}<|MERGE_RESOLUTION|>--- conflicted
+++ resolved
@@ -447,7 +447,6 @@
         // 从pcb获取文件描述符数组失败
         return Err(SystemError::EMFILE);
     }
-<<<<<<< HEAD
     fn do_fstat(fd: i32) -> Result<PosixKstat, SystemError> {
         let cur = current_pcb();
         match cur.get_file_ref_by_fd(fd) {
@@ -508,7 +507,7 @@
             }
             Err(e) => return Err(e),
         }
-=======
+    }
 
     /// # fcntl
     ///
@@ -631,7 +630,6 @@
             }
         }
         return Err(SystemError::EBADF);
->>>>>>> c3dad001
     }
 }
 
