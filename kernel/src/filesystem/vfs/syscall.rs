use alloc::{
    string::{String, ToString},
    sync::Arc,
    vec::Vec,
};

use crate::{
<<<<<<< HEAD
=======
    arch::asm::current::current_pcb,
    driver::base::block::SeekFrom,
>>>>>>> b087521e
    filesystem::vfs::file::FileDescriptorVec,
    filesystem::vfs::io::SeekFrom,
    include::bindings::bindings::{verify_area, AT_REMOVEDIR, PAGE_4K_SIZE, PROC_MAX_FD_NUM},
<<<<<<< HEAD
    kdebug, kerror,
    libs::rwlock::RwLockWriteGuard,
    mm::VirtAddr,
    process::ProcessManager,
=======
    kerror,
>>>>>>> b087521e
    syscall::{Syscall, SystemError},
    time::TimeSpec,
};

use super::{
    core::{do_mkdir, do_remove_dir, do_unlink_at},
    fcntl::{FcntlCommand, FD_CLOEXEC},
    file::{File, FileMode},
    utils::rsplit_path,
    Dirent, FileType, IndexNode, ROOT_INODE,
};

pub const SEEK_SET: u32 = 0;
pub const SEEK_CUR: u32 = 1;
pub const SEEK_END: u32 = 2;
pub const SEEK_MAX: u32 = 3;

bitflags! {
    /// 文件类型和权限
    pub struct ModeType: u32 {
        /// 掩码
        const S_IFMT = 0o0_170_000;
        /// 文件类型
        const S_IFSOCK = 0o140000;
        const S_IFLNK = 0o120000;
        const S_IFREG = 0o100000;
        const S_IFBLK = 0o060000;
        const S_IFDIR = 0o040000;
        const S_IFCHR = 0o020000;
        const S_IFIFO = 0o010000;

        const S_ISUID = 0o004000;
        const S_ISGID = 0o002000;
        const S_ISVTX = 0o001000;
        /// 文件用户权限
        const S_IRWXU = 0o0700;
        const S_IRUSR = 0o0400;
        const S_IWUSR = 0o0200;
        const S_IXUSR = 0o0100;
        /// 文件组权限
        const S_IRWXG = 0o0070;
        const S_IRGRP = 0o0040;
        const S_IWGRP = 0o0020;
        const S_IXGRP = 0o0010;
        /// 文件其他用户权限
        const S_IRWXO = 0o0007;
        const S_IROTH = 0o0004;
        const S_IWOTH = 0o0002;
        const S_IXOTH = 0o0001;
    }
}

#[repr(C)]
/// # 文件信息结构体
pub struct PosixKstat {
    /// 硬件设备ID
    dev_id: u64,
    /// inode号
    inode: u64,
    /// 硬链接数
    nlink: u64,
    /// 文件权限
    mode: ModeType,
    /// 所有者用户ID
    uid: i32,
    /// 所有者组ID
    gid: i32,
    /// 设备ID
    rdev: i64,
    /// 文件大小
    size: i64,
    /// 文件系统块大小
    blcok_size: i64,
    /// 分配的512B块数
    blocks: u64,
    /// 最后访问时间
    atime: TimeSpec,
    /// 最后修改时间
    mtime: TimeSpec,
    /// 最后状态变化时间
    ctime: TimeSpec,
    /// 用于填充结构体大小的空白数据
    pub _pad: [i8; 24],
}
impl PosixKstat {
    fn new() -> Self {
        Self {
            inode: 0,
            dev_id: 0,
            mode: ModeType { bits: 0 },
            nlink: 0,
            uid: 0,
            gid: 0,
            rdev: 0,
            size: 0,
            atime: TimeSpec {
                tv_sec: 0,
                tv_nsec: 0,
            },
            mtime: TimeSpec {
                tv_sec: 0,
                tv_nsec: 0,
            },
            ctime: TimeSpec {
                tv_sec: 0,
                tv_nsec: 0,
            },
            blcok_size: 0,
            blocks: 0,
            _pad: Default::default(),
        }
    }
}
impl Syscall {
    /// @brief 为当前进程打开一个文件
    ///
    /// @param path 文件路径
    /// @param o_flags 打开文件的标志位
    ///
    /// @return 文件描述符编号，或者是错误码
    pub fn open(path: &str, mode: FileMode) -> Result<usize, SystemError> {
        // kdebug!("open: path: {}, mode: {:?}", path, mode);

        // 文件名过长
        if path.len() > PAGE_4K_SIZE as usize {
            return Err(SystemError::ENAMETOOLONG);
        }

        let inode: Result<Arc<dyn IndexNode>, SystemError> = ROOT_INODE().lookup(path);

        let inode: Arc<dyn IndexNode> = if inode.is_err() {
            let errno = inode.unwrap_err();
            // 文件不存在，且需要创建
            if mode.contains(FileMode::O_CREAT)
                && !mode.contains(FileMode::O_DIRECTORY)
                && errno == SystemError::ENOENT
            {
                let (filename, parent_path) = rsplit_path(path);
                // 查找父目录
                let parent_inode: Arc<dyn IndexNode> =
                    ROOT_INODE().lookup(parent_path.unwrap_or("/"))?;
                // 创建文件
                let inode: Arc<dyn IndexNode> =
                    parent_inode.create(filename, FileType::File, 0o777)?;
                inode
            } else {
                // 不需要创建文件，因此返回错误码
                return Err(errno);
            }
        } else {
            inode.unwrap()
        };

        let file_type: FileType = inode.metadata()?.file_type;
        // 如果要打开的是文件夹，而目标不是文件夹
        if mode.contains(FileMode::O_DIRECTORY) && file_type != FileType::Dir {
            return Err(SystemError::ENOTDIR);
        }

        // 如果O_TRUNC，并且，打开模式包含O_RDWR或O_WRONLY，清空文件
        if mode.contains(FileMode::O_TRUNC)
            && (mode.contains(FileMode::O_RDWR) || mode.contains(FileMode::O_WRONLY))
            && file_type == FileType::File
        {
            inode.truncate(0)?;
        }

        // 创建文件对象
        let mut file: File = File::new(inode, mode)?;

        // 打开模式为“追加”
        if mode.contains(FileMode::O_APPEND) {
            file.lseek(SeekFrom::SeekEnd(0))?;
        }

        // 把文件对象存入pcb
        let r = ProcessManager::current_pcb()
            .fd_table()
            .write()
            .alloc_fd(file, None)
            .map(|fd| fd as usize);

        return r;
    }

    /// @brief 关闭文件
    ///
    /// @param fd 文件描述符编号
    ///
    /// @return 成功返回0，失败返回错误码
    pub fn close(fd: usize) -> Result<usize, SystemError> {
        let binding = ProcessManager::current_pcb().fd_table();
        let mut fd_table_guard = binding.write();

        return fd_table_guard.drop_fd(fd as i32).map(|_| 0);
    }

    /// @brief 根据文件描述符，读取文件数据。尝试读取的数据长度与buf的长度相同。
    ///
    /// @param fd 文件描述符编号
    /// @param buf 输出缓冲区。
    ///
    /// @return Ok(usize) 成功读取的数据的字节数
    /// @return Err(SystemError) 读取失败，返回posix错误码
    pub fn read(fd: i32, buf: &mut [u8]) -> Result<usize, SystemError> {
        let binding = ProcessManager::current_pcb().fd_table();
        let fd_table_guard = binding.read();

        let file = fd_table_guard.get_file_by_fd(fd);
        if file.is_none() {
            return Err(SystemError::EBADF);
        }
        // drop guard 以避免无法调度的问题
        drop(fd_table_guard);
        let file = file.unwrap();

        return file.lock_no_preempt().read(buf.len(), buf);
    }

    /// @brief 根据文件描述符，向文件写入数据。尝试写入的数据长度与buf的长度相同。
    ///
    /// @param fd 文件描述符编号
    /// @param buf 输入缓冲区。
    ///
    /// @return Ok(usize) 成功写入的数据的字节数
    /// @return Err(SystemError) 写入失败，返回posix错误码
    pub fn write(fd: i32, buf: &[u8]) -> Result<usize, SystemError> {
        let binding = ProcessManager::current_pcb().fd_table();
        let fd_table_guard = binding.read();

        let file = fd_table_guard
            .get_file_by_fd(fd)
            .ok_or(SystemError::EBADF)?;

        // drop guard 以避免无法调度的问题
        drop(fd_table_guard);
        return file.lock_no_preempt().write(buf.len(), buf);
    }

    /// @brief 调整文件操作指针的位置
    ///
    /// @param fd 文件描述符编号
    /// @param seek 调整的方式
    ///
    /// @return Ok(usize) 调整后，文件访问指针相对于文件头部的偏移量
    /// @return Err(SystemError) 调整失败，返回posix错误码
    pub fn lseek(fd: i32, seek: SeekFrom) -> Result<usize, SystemError> {
        let binding = ProcessManager::current_pcb().fd_table();
        let fd_table_guard = binding.read();
        let file = fd_table_guard
            .get_file_by_fd(fd)
            .ok_or(SystemError::EBADF)?;

        // drop guard 以避免无法调度的问题
        drop(fd_table_guard);
        return file.lock_no_preempt().lseek(seek);
    }

    /// @brief 切换工作目录
    ///
    /// @param dest_path 目标路径
    ///
    /// @return   返回码  描述  
    ///      0       |          成功  
    ///         
    ///   EACCESS    |        权限不足        
    ///
    ///    ELOOP     | 解析path时遇到路径循环
    ///
    /// ENAMETOOLONG |       路径名过长       
    ///
    ///    ENOENT    |  目标文件或目录不存在  
    ///
    ///    ENODIR    |  检索期间发现非目录项  
    ///
    ///    ENOMEM    |      系统内存不足      
    ///
    ///    EFAULT    |       错误的地址      
    ///  
    /// ENAMETOOLONG |        路径过长        
    pub fn chdir(dest_path: &str) -> Result<usize, SystemError> {
        let proc = ProcessManager::current_pcb();
        // Copy path to kernel space to avoid some security issues
        let path = dest_path.to_string();
        let mut new_path = String::from("");
        if path.len() > 0 {
            let cwd = match path.as_bytes()[0] {
                b'/' => String::from("/"),
                _ => proc.basic().cwd(),
            };
            let mut cwd_vec: Vec<_> = cwd.split("/").filter(|&x| x != "").collect();
            let path_split = path.split("/").filter(|&x| x != "");
            for seg in path_split {
                if seg == ".." {
                    cwd_vec.pop();
                } else if seg == "." {
                    // 当前目录
                } else {
                    cwd_vec.push(seg);
                }
            }
            //proc.basic().set_path(String::from(""));
            for seg in cwd_vec {
                new_path.push_str("/");
                new_path.push_str(seg);
            }
            if new_path == "" {
                new_path = String::from("/");
            }
        }
        let inode = match ROOT_INODE().lookup(&new_path) {
            Err(e) => {
                kerror!("Change Directory Failed, Error = {:?}", e);
                return Err(SystemError::ENOENT);
            }
            Ok(i) => i,
        };
        let metadata = inode.metadata()?;
        if metadata.file_type == FileType::Dir {
            proc.basic_mut().set_cwd(String::from(new_path));
            return Ok(0);
        } else {
            return Err(SystemError::ENOTDIR);
        }
    }

    /// @brief 获取当前进程的工作目录路径
    ///
    /// @param buf 指向缓冲区的指针
    /// @param size 缓冲区的大小
    ///
    /// @return 成功，返回的指针指向包含工作目录路径的字符串
    /// @return 错误，没有足够的空间
    pub fn getcwd(buf: &mut [u8]) -> Result<VirtAddr, SystemError> {
        let proc = ProcessManager::current_pcb();
        let cwd = proc.basic().cwd();

        let cwd_bytes = cwd.as_bytes();
        let cwd_len = cwd_bytes.len();
        if cwd_len + 1 > buf.len() {
            return Err(SystemError::ENOMEM);
        }
        buf[..cwd_len].copy_from_slice(cwd_bytes);
        buf[cwd_len] = 0;

        return Ok(VirtAddr::new(buf.as_ptr() as usize));
    }

    /// @brief 获取目录中的数据
    ///
    /// TODO: 这个函数的语义与Linux不一致，需要修改！！！
    ///
    /// @param fd 文件描述符号
    /// @param buf 输出缓冲区
    ///
    /// @return 成功返回读取的字节数，失败返回错误码
    pub fn getdents(fd: i32, buf: &mut [u8]) -> Result<usize, SystemError> {
        let dirent =
            unsafe { (buf.as_mut_ptr() as *mut Dirent).as_mut() }.ok_or(SystemError::EFAULT)?;

        if fd < 0 || fd as u32 > PROC_MAX_FD_NUM {
            return Err(SystemError::EBADF);
        }

        // 获取fd
        let binding = ProcessManager::current_pcb().fd_table();
        let fd_table_guard = binding.read();
        let file = fd_table_guard
            .get_file_by_fd(fd)
            .ok_or(SystemError::EBADF)?;

        // drop guard 以避免无法调度的问题
        drop(fd_table_guard);
        return file.lock_no_preempt().readdir(dirent).map(|x| x as usize);
    }

    /// @brief 创建文件夹
    ///
    /// @param path(r8) 路径 / mode(r9) 模式
    ///
    /// @return uint64_t 负数错误码 / 0表示成功
    pub fn mkdir(path: &str, mode: usize) -> Result<usize, SystemError> {
        return do_mkdir(path, FileMode::from_bits_truncate(mode as u32)).map(|x| x as usize);
    }

    /// **删除文件夹、取消文件的链接、删除文件的系统调用**
    ///
    /// ## 参数
    ///
    /// - `dirfd`：文件夹的文件描述符.目前暂未实现
    /// - `pathname`：文件夹的路径
    /// - `flags`：标志位
    ///
    ///
    pub fn unlinkat(_dirfd: i32, pathname: &str, flags: u32) -> Result<usize, SystemError> {
        // kdebug!("sys_unlink_at={path:?}");
        if (flags & (!AT_REMOVEDIR)) != 0 {
            return Err(SystemError::EINVAL);
        }

        if (flags & AT_REMOVEDIR) > 0 {
            // kdebug!("rmdir");
            match do_remove_dir(&pathname) {
                Err(err) => {
                    kerror!("Failed to Remove Directory, Error Code = {:?}", err);
                    return Err(err);
                }
                Ok(_) => {
                    return Ok(0);
                }
            }
        }

        match do_unlink_at(&pathname, FileMode::from_bits_truncate(flags as u32)) {
            Err(err) => {
                kerror!("Failed to Remove Directory, Error Code = {:?}", err);
                return Err(err);
            }
            Ok(_) => {
                return Ok(0);
            }
        }
    }

    /// @brief 根据提供的文件描述符的fd，复制对应的文件结构体，并返回新复制的文件结构体对应的fd
    pub fn dup(oldfd: i32) -> Result<usize, SystemError> {
        let binding = ProcessManager::current_pcb().fd_table();
        let mut fd_table_guard = binding.write();

        let old_file = fd_table_guard
            .get_file_by_fd(oldfd)
            .ok_or(SystemError::EBADF)?;

        let new_file = old_file
            .lock_no_preempt()
            .try_clone()
            .ok_or(SystemError::EBADF)?;
        // 申请文件描述符，并把文件对象存入其中
        let res = fd_table_guard.alloc_fd(new_file, None).map(|x| x as usize);
        return res;
    }

    /// 根据提供的文件描述符的fd，和指定新fd，复制对应的文件结构体，
    /// 并返回新复制的文件结构体对应的fd.
    /// 如果新fd已经打开，则会先关闭新fd.
    ///
    /// ## 参数
    ///
    /// - `oldfd`：旧文件描述符
    /// - `newfd`：新文件描述符
    ///
    /// ## 返回值
    ///
    /// - 成功：新文件描述符
    /// - 失败：错误码
    pub fn dup2(oldfd: i32, newfd: i32) -> Result<usize, SystemError> {
        let binding = ProcessManager::current_pcb().fd_table();
        let mut fd_table_guard = binding.write();
        return Self::do_dup2(oldfd, newfd, &mut fd_table_guard);
    }

    fn do_dup2(
        oldfd: i32,
        newfd: i32,
        fd_table_guard: &mut RwLockWriteGuard<'_, FileDescriptorVec>,
    ) -> Result<usize, SystemError> {
        // 确认oldfd, newid是否有效
        if !(FileDescriptorVec::validate_fd(oldfd) && FileDescriptorVec::validate_fd(newfd)) {
            return Err(SystemError::EBADF);
        }

        if oldfd == newfd {
            // 若oldfd与newfd相等
            return Ok(newfd as usize);
        }
        let new_exists = fd_table_guard.get_file_by_fd(newfd).is_some();
        if new_exists {
            // close newfd
            if let Err(_) = fd_table_guard.drop_fd(newfd) {
                // An I/O error occurred while attempting to close fildes2.
                return Err(SystemError::EIO);
            }
        }

        let old_file = fd_table_guard
            .get_file_by_fd(oldfd)
            .ok_or(SystemError::EBADF)?;
        let new_file = old_file
            .lock_no_preempt()
            .try_clone()
            .ok_or(SystemError::EBADF)?;
        // 申请文件描述符，并把文件对象存入其中
        let res = fd_table_guard
            .alloc_fd(new_file, Some(newfd))
            .map(|x| x as usize);
        return res;
    }

    /// # fcntl
    ///
    /// ## 参数
    ///
    /// - `fd`：文件描述符
    /// - `cmd`：命令
    /// - `arg`：参数
    pub fn fcntl(fd: i32, cmd: FcntlCommand, arg: i32) -> Result<usize, SystemError> {
        match cmd {
            FcntlCommand::DupFd => {
                if arg < 0 || arg as usize >= FileDescriptorVec::PROCESS_MAX_FD {
                    return Err(SystemError::EBADF);
                }
                let arg = arg as usize;
                for i in arg..FileDescriptorVec::PROCESS_MAX_FD {
                    let binding = ProcessManager::current_pcb().fd_table();
                    let mut fd_table_guard = binding.write();
                    if fd_table_guard.get_file_by_fd(fd).is_none() {
                        return Self::do_dup2(fd, i as i32, &mut fd_table_guard);
                    }
                }
                return Err(SystemError::EMFILE);
            }
            FcntlCommand::GetFd => {
                // Get file descriptor flags.
                let binding = ProcessManager::current_pcb().fd_table();
                let fd_table_guard = binding.read();
                if let Some(file) = fd_table_guard.get_file_by_fd(fd) {
                    // drop guard 以避免无法调度的问题
                    drop(fd_table_guard);

                    if file.lock().close_on_exec() {
                        return Ok(FD_CLOEXEC as usize);
                    }
                }
                return Err(SystemError::EBADF);
            }
            FcntlCommand::SetFd => {
                // Set file descriptor flags.
                let binding = ProcessManager::current_pcb().fd_table();
                let fd_table_guard = binding.write();

                if let Some(file) = fd_table_guard.get_file_by_fd(fd) {
                    // drop guard 以避免无法调度的问题
                    drop(fd_table_guard);
                    let arg = arg as u32;
                    if arg & FD_CLOEXEC != 0 {
                        file.lock().set_close_on_exec(true);
                    } else {
                        file.lock().set_close_on_exec(false);
                    }
                    return Ok(0);
                }
                return Err(SystemError::EBADF);
            }

            FcntlCommand::GetFlags => {
                // Get file status flags.
                let binding = ProcessManager::current_pcb().fd_table();
                let fd_table_guard = binding.read();

                if let Some(file) = fd_table_guard.get_file_by_fd(fd) {
                    // drop guard 以避免无法调度的问题
                    drop(fd_table_guard);
                    return Ok(file.lock_no_preempt().mode().bits() as usize);
                }

                return Err(SystemError::EBADF);
            }
            FcntlCommand::SetFlags => {
                // Set file status flags.
                let binding = ProcessManager::current_pcb().fd_table();
                let fd_table_guard = binding.write();

                if let Some(file) = fd_table_guard.get_file_by_fd(fd) {
                    let arg = arg as u32;
                    let mode = FileMode::from_bits(arg).ok_or(SystemError::EINVAL)?;
                    // drop guard 以避免无法调度的问题
                    drop(fd_table_guard);
                    file.lock_no_preempt().set_mode(mode)?;
                    return Ok(0);
                }

                return Err(SystemError::EBADF);
            }
            _ => {
                // TODO: unimplemented
                // 未实现的命令，返回0，不报错。

                // kwarn!("fcntl: unimplemented command: {:?}, defaults to 0.", cmd);
                return Ok(0);
            }
        }
    }

    /// # ftruncate
    ///
    /// ## 描述
    ///
    /// 改变文件大小.
    /// 如果文件大小大于原来的大小，那么文件的内容将会被扩展到指定的大小，新的空间将会用0填充.
    /// 如果文件大小小于原来的大小，那么文件的内容将会被截断到指定的大小.
    ///
    /// ## 参数
    ///
    /// - `fd`：文件描述符
    /// - `len`：文件大小
    ///
    /// ## 返回值
    ///
    /// 如果成功，返回0，否则返回错误码.
    pub fn ftruncate(fd: i32, len: usize) -> Result<usize, SystemError> {
        let binding = ProcessManager::current_pcb().fd_table();
        let fd_table_guard = binding.read();

        if let Some(file) = fd_table_guard.get_file_by_fd(fd) {
            // drop guard 以避免无法调度的问题
            drop(fd_table_guard);
            let r = file.lock_no_preempt().ftruncate(len).map(|_| 0);
            return r;
        }

        return Err(SystemError::EBADF);
    }

    fn do_fstat(fd: i32) -> Result<PosixKstat, SystemError> {
        let binding = ProcessManager::current_pcb().fd_table();
        let fd_table_guard = binding.read();
        let file = fd_table_guard
            .get_file_by_fd(fd)
            .ok_or(SystemError::EBADF)?;
        // drop guard 以避免无法调度的问题
        drop(fd_table_guard);

        let mut kstat = PosixKstat::new();
        // 获取文件信息
        let metadata = file.lock().metadata()?;
        kstat.size = metadata.size as i64;
        kstat.dev_id = metadata.dev_id as u64;
        kstat.inode = metadata.inode_id as u64;
        kstat.blcok_size = metadata.blk_size as i64;
        kstat.blocks = metadata.blocks as u64;

        kstat.atime.tv_sec = metadata.atime.tv_sec;
        kstat.atime.tv_nsec = metadata.atime.tv_nsec;
        kstat.mtime.tv_sec = metadata.mtime.tv_sec;
        kstat.mtime.tv_nsec = metadata.mtime.tv_nsec;
        kstat.ctime.tv_sec = metadata.ctime.tv_sec;
        kstat.ctime.tv_nsec = metadata.ctime.tv_nsec;

        kstat.nlink = metadata.nlinks as u64;
        kstat.uid = metadata.uid as i32;
        kstat.gid = metadata.gid as i32;
        kstat.rdev = metadata.raw_dev as i64;
        kstat.mode.bits = metadata.mode;
        match file.lock().file_type() {
            FileType::File => kstat.mode.insert(ModeType::S_IFMT),
            FileType::Dir => kstat.mode.insert(ModeType::S_IFDIR),
            FileType::BlockDevice => kstat.mode.insert(ModeType::S_IFBLK),
            FileType::CharDevice => kstat.mode.insert(ModeType::S_IFCHR),
            FileType::SymLink => kstat.mode.insert(ModeType::S_IFLNK),
            FileType::Socket => kstat.mode.insert(ModeType::S_IFSOCK),
            FileType::Pipe => kstat.mode.insert(ModeType::S_IFIFO),
        }

        return Ok(kstat);
    }

    pub fn fstat(fd: i32, usr_kstat: *mut PosixKstat) -> Result<usize, SystemError> {
        let kstat = Self::do_fstat(fd)?;
        if usr_kstat.is_null() {
            return Err(SystemError::EFAULT);
        }
        unsafe {
            *usr_kstat = kstat;
        }
        return Ok(0);
    }
}
#[repr(C)]
#[derive(Debug, Clone, Copy)]
pub struct IoVec {
    /// 缓冲区的起始地址
    pub iov_base: *mut u8,
    /// 缓冲区的长度
    pub iov_len: usize,
}

/// 用于存储多个来自用户空间的IoVec
///
/// 由于目前内核中的文件系统还不支持分散读写，所以暂时只支持将用户空间的IoVec聚合成一个缓冲区，然后进行操作。
/// TODO：支持分散读写
#[derive(Debug)]
pub struct IoVecs(Vec<&'static mut [u8]>);

impl IoVecs {
    /// 从用户空间的IoVec中构造IoVecs
    ///
    /// @param iov 用户空间的IoVec
    /// @param iovcnt 用户空间的IoVec的数量
    /// @param readv 是否为readv系统调用
    ///
    /// @return 构造成功返回IoVecs，否则返回错误码
    pub unsafe fn from_user(
        iov: *const IoVec,
        iovcnt: usize,
        _readv: bool,
    ) -> Result<Self, SystemError> {
        // 检查iov指针所在空间是否合法
        if !verify_area(
            iov as usize as u64,
            (iovcnt * core::mem::size_of::<IoVec>()) as u64,
        ) {
            return Err(SystemError::EFAULT);
        }

        // 将用户空间的IoVec转换为引用（注意：这里的引用是静态的，因为用户空间的IoVec不会被释放）
        let iovs: &[IoVec] = core::slice::from_raw_parts(iov, iovcnt);

        let mut slices: Vec<&mut [u8]> = vec![];
        slices.reserve(iovs.len());

        for iov in iovs.iter() {
            if iov.iov_len == 0 {
                continue;
            }

            if !verify_area(iov.iov_base as usize as u64, iov.iov_len as u64) {
                return Err(SystemError::EFAULT);
            }

            slices.push(core::slice::from_raw_parts_mut(iov.iov_base, iov.iov_len));
        }

        return Ok(Self(slices));
    }

    /// @brief 将IoVecs中的数据聚合到一个缓冲区中
    ///
    /// @return 返回聚合后的缓冲区
    pub fn gather(&self) -> Vec<u8> {
        let mut buf = Vec::new();
        for slice in self.0.iter() {
            buf.extend_from_slice(slice);
        }
        return buf;
    }

    /// @brief 将给定的数据分散写入到IoVecs中
    pub fn scatter(&mut self, data: &[u8]) {
        let mut data: &[u8] = data;
        for slice in self.0.iter_mut() {
            let len = core::cmp::min(slice.len(), data.len());
            if len == 0 {
                continue;
            }

            slice[..len].copy_from_slice(&data[..len]);
            data = &data[len..];
        }
    }

    /// @brief 创建与IoVecs等长的缓冲区
    ///
    /// @param set_len 是否设置返回的Vec的len。
    /// 如果为true，则返回的Vec的len为所有IoVec的长度之和;
    /// 否则返回的Vec的len为0，capacity为所有IoVec的长度之和.
    ///
    /// @return 返回创建的缓冲区
    pub fn new_buf(&self, set_len: bool) -> Vec<u8> {
        let total_len: usize = self.0.iter().map(|slice| slice.len()).sum();
        let mut buf: Vec<u8> = Vec::with_capacity(total_len);

        if set_len {
            unsafe {
                buf.set_len(total_len);
            }
        }
        return buf;
    }
}<|MERGE_RESOLUTION|>--- conflicted
+++ resolved
@@ -5,22 +5,13 @@
 };
 
 use crate::{
-<<<<<<< HEAD
-=======
-    arch::asm::current::current_pcb,
     driver::base::block::SeekFrom,
->>>>>>> b087521e
     filesystem::vfs::file::FileDescriptorVec,
-    filesystem::vfs::io::SeekFrom,
     include::bindings::bindings::{verify_area, AT_REMOVEDIR, PAGE_4K_SIZE, PROC_MAX_FD_NUM},
-<<<<<<< HEAD
-    kdebug, kerror,
+    kerror,
     libs::rwlock::RwLockWriteGuard,
     mm::VirtAddr,
     process::ProcessManager,
-=======
-    kerror,
->>>>>>> b087521e
     syscall::{Syscall, SystemError},
     time::TimeSpec,
 };
