--- conflicted
+++ resolved
@@ -249,9 +249,6 @@
         mode: u32,
         follow_symlink: bool,
     ) -> Result<usize, SystemError> {
-<<<<<<< HEAD
-        do_sys_open(AtFlags::AT_FDCWD.bits(), path, flags, mode, follow_symlink)
-=======
         let path = check_and_clone_cstr(path, Some(MAX_PATHLEN))?;
         let open_flags: FileMode = FileMode::from_bits(o_flags).ok_or(SystemError::EINVAL)?;
         let mode = ModeType::from_bits(mode as u32).ok_or(SystemError::EINVAL)?;
@@ -262,7 +259,6 @@
             mode,
             follow_symlink,
         );
->>>>>>> 82df0a13
     }
 
     pub fn openat(
@@ -272,14 +268,10 @@
         mode: u32,
         follow_symlink: bool,
     ) -> Result<usize, SystemError> {
-<<<<<<< HEAD
-        do_sys_open(dirfd, path, o_flags, mode, follow_symlink)
-=======
         let path = check_and_clone_cstr(path, Some(MAX_PATHLEN))?;
         let open_flags: FileMode = FileMode::from_bits(o_flags).ok_or(SystemError::EINVAL)?;
         let mode = ModeType::from_bits(mode as u32).ok_or(SystemError::EINVAL)?;
         return do_sys_open(dirfd, &path, open_flags, mode, follow_symlink);
->>>>>>> 82df0a13
     }
 
     /// @brief 关闭文件
