
<<<<<<< HEAD
use alloc::{boxed::Box, string::ToString, vec::Vec};

use crate::{
    arch::asm::{current::current_pcb, ptrace::user_mode},
    filesystem::vfs::file::FileDescriptorVec,
    include::bindings::bindings::{
        pt_regs, verify_area, AT_REMOVEDIR, PAGE_2M_SIZE, PAGE_4K_SIZE, PROC_MAX_FD_NUM, SEEK_CUR,
        SEEK_END, SEEK_MAX, SEEK_SET,
    },
    io::SeekFrom,
    kerror,
    syscall::SystemError,
=======
use alloc::{boxed::Box, sync::Arc, vec::Vec};

use crate::{
    arch::asm::{current::current_pcb},
    filesystem::vfs::file::FileDescriptorVec,
    include::bindings::bindings::{
        verify_area, AT_REMOVEDIR, PAGE_4K_SIZE, PROC_MAX_FD_NUM,
    },
    io::SeekFrom,
    kerror,
    syscall::{Syscall, SystemError},
>>>>>>> ab5c8ca4
};

use super::{
    core::{do_mkdir, do_remove_dir, do_unlink_at},
    file::{File, FileMode},
    utils::rsplit_path,
    Dirent, FileType, IndexNode, ROOT_INODE,
};

<<<<<<< HEAD
/// @brief 打开文件
///
/// @param regs->r8 path 文件路径
/// @param regs->r9 o_flags 打开文件的标志位
///
/// @return u64 文件描述符编号，或者是错误码
#[no_mangle]
pub extern "C" fn sys_open(regs: &pt_regs) -> u64 {
    let path: &CStr = unsafe { CStr::from_ptr(regs.r8 as usize as *const c_char) };
    let path: Result<&str, core::str::Utf8Error> = path.to_str();
    if path.is_err() {
        return SystemError::EINVAL.to_posix_errno() as u64;
    }
    let path: &str = path.unwrap();
    let flags = regs.r9;
    let open_flags: FileMode = FileMode::from_bits_truncate(flags as u32);
    let r: Result<i32, SystemError> = do_open(path, open_flags);

    if r.is_ok() {
        return r.unwrap() as u64;
    } else {
        return r.unwrap_err().to_posix_errno() as u64;
    }
}

/// @brief 关闭文件的系统调用函数
///
/// @param regs->r8 fd：文件描述符编号
#[no_mangle]
pub extern "C" fn sys_close(regs: &pt_regs) -> u64 {
    let fd = regs.r8 as i32;
    let r: Result<(), SystemError> = current_pcb().drop_fd(fd);

    if r.is_ok() {
        return 0;
    } else {
        return r.unwrap_err().to_posix_errno() as u64;
    }
}

/// @brief 读取文件的系统调用函数
///
/// @param regs->r8 文件描述符编号
/// @param regs->r9 输出缓冲区
/// @param regs->r10 要读取的长度
#[no_mangle]
pub extern "C" fn sys_read(regs: &pt_regs) -> u64 {
    let fd = regs.r8 as i32;
    let buf_vaddr = regs.r9 as usize;
    let len = regs.r10 as usize;

    // 判断缓冲区是否来自用户态，进行权限校验
    if user_mode(regs) && unsafe { !verify_area(buf_vaddr as u64, len as u64) } {
        // 来自用户态，而buffer在内核态，这样的操作不被允许
        return SystemError::EPERM.to_posix_errno() as u64;
    }
=======
pub const SEEK_SET: u32 = 0;
pub const SEEK_CUR: u32 = 1;
pub const SEEK_END: u32 = 2;
pub const SEEK_MAX: u32 = 3;

impl Syscall {
    /// @brief 为当前进程打开一个文件
    ///
    /// @param path 文件路径
    /// @param o_flags 打开文件的标志位
    ///
    /// @return 文件描述符编号，或者是错误码
    pub fn open(path: &str, mode: FileMode) -> Result<usize, SystemError> {
        // 文件名过长
        if path.len() > PAGE_4K_SIZE as usize {
            return Err(SystemError::ENAMETOOLONG);
        }

        let inode: Result<Arc<dyn IndexNode>, SystemError> = ROOT_INODE().lookup(path);

        let inode: Arc<dyn IndexNode> = if inode.is_err() {
            let errno = inode.unwrap_err();
            // 文件不存在，且需要创建
            if mode.contains(FileMode::O_CREAT)
                && !mode.contains(FileMode::O_DIRECTORY)
                && errno == SystemError::ENOENT
            {
                let (filename, parent_path) = rsplit_path(path);
                // 查找父目录
                let parent_inode: Arc<dyn IndexNode> =
                    ROOT_INODE().lookup(parent_path.unwrap_or("/"))?;
                // 创建文件
                let inode: Arc<dyn IndexNode> =
                    parent_inode.create(filename, FileType::File, 0o777)?;
                inode
            } else {
                // 不需要创建文件，因此返回错误码
                return Err(errno);
            }
        } else {
            inode.unwrap()
        };

        let file_type: FileType = inode.metadata()?.file_type;
        // 如果要打开的是文件夹，而目标不是文件夹
        if mode.contains(FileMode::O_DIRECTORY) && file_type != FileType::Dir {
            return Err(SystemError::ENOTDIR);
        }

        // 如果O_TRUNC，并且，打开模式包含O_RDWR或O_WRONLY，清空文件
        if mode.contains(FileMode::O_TRUNC)
            && (mode.contains(FileMode::O_RDWR) || mode.contains(FileMode::O_WRONLY))
            && file_type == FileType::File
        {
            inode.truncate(0)?;
        }
>>>>>>> ab5c8ca4

        // 创建文件对象
        let mut file: File = File::new(inode, mode)?;

<<<<<<< HEAD
    let r: Result<usize, SystemError> = do_read(fd, buf);

    if r.is_ok() {
        return r.unwrap() as u64;
    } else {
        return r.unwrap_err().to_posix_errno() as u64;
=======
        // 打开模式为“追加”
        if mode.contains(FileMode::O_APPEND) {
            file.lseek(SeekFrom::SeekEnd(0))?;
        }

        // 把文件对象存入pcb
        return current_pcb().alloc_fd(file, None).map(|fd| fd as usize);
>>>>>>> ab5c8ca4
    }

<<<<<<< HEAD
/// @brief 向文件写入数据的系统调用函数
///
/// @param regs->r8 文件描述符编号
/// @param regs->r9 输入缓冲区
/// @param regs->r10 要写入的长度
#[no_mangle]
pub extern "C" fn sys_write(regs: &pt_regs) -> u64 {
    let fd = regs.r8 as i32;
    let buf_vaddr = regs.r9 as usize;
    let len = regs.r10 as usize;

    // 判断缓冲区是否来自用户态，进行权限校验
    if user_mode(regs) && unsafe { !verify_area(buf_vaddr as u64, len as u64) } {
        // 来自用户态，而buffer在内核态，这样的操作不被允许
        return SystemError::EPERM.to_posix_errno() as u64;
    }

    let buf: &[u8] =
        unsafe { core::slice::from_raw_parts::<'static, u8>(buf_vaddr as *mut u8, len) };

    let r: Result<usize, SystemError> = do_write(fd, buf);

    if r.is_ok() {
        return r.unwrap() as u64;
    } else {
        return r.unwrap_err().to_posix_errno() as u64;
=======
    /// @brief 关闭文件
    ///
    /// @param fd 文件描述符编号
    ///
    /// @return 成功返回0，失败返回错误码
    pub fn close(fd: usize) -> Result<usize, SystemError> {
        return current_pcb().drop_fd(fd as i32).map(|_| 0);
    }

    /// @brief 根据文件描述符，读取文件数据。尝试读取的数据长度与buf的长度相同。
    ///
    /// @param fd 文件描述符编号
    /// @param buf 输出缓冲区。
    ///
    /// @return Ok(usize) 成功读取的数据的字节数
    /// @return Err(SystemError) 读取失败，返回posix错误码
    pub fn read(fd: i32, buf: &mut [u8]) -> Result<usize, SystemError> {
        let file: Option<&mut File> = current_pcb().get_file_mut_by_fd(fd);
        if file.is_none() {
            return Err(SystemError::EBADF);
        }
        let file: &mut File = file.unwrap();

        return file.read(buf.len(), buf);
>>>>>>> ab5c8ca4
    }

<<<<<<< HEAD
/// @brief 调整文件访问指针位置的系统调用函数
///
/// @param regs->r8 文件描述符编号
/// @param regs->r9 调整偏移量
/// @param regs->r10 调整的模式
#[no_mangle]
pub extern "C" fn sys_lseek(regs: &pt_regs) -> u64 {
    let fd = regs.r8 as i32;
    let offset = regs.r9 as i64;
    let whence = regs.r10 as u32;

    let w: SeekFrom = match whence {
        SEEK_SET => SeekFrom::SeekSet(offset),
        SEEK_CUR => SeekFrom::SeekCurrent(offset),
        SEEK_END => SeekFrom::SeekEnd(offset),
        SEEK_MAX => SeekFrom::SeekEnd(0),
        _ => return SystemError::EINVAL.to_posix_errno() as u64,
    };

    let r: Result<usize, SystemError> = do_lseek(fd, w);
    if r.is_ok() {
        return r.unwrap() as u64;
    } else {
        return r.unwrap_err().to_posix_errno() as u64;
    }
}

/// @brief 切换工作目录
///
/// @param dest_path 目标路径
///
/// @return   返回码  描述  
///      0       |          成功  
///         
///   EACCESS    |        权限不足        
///
///    ELOOP     | 解析path时遇到路径循环
///
/// ENAMETOOLONG |       路径名过长       
///
///    ENOENT    |  目标文件或目录不存在  
///
///    ENODIR    |  检索期间发现非目录项  
///
///    ENOMEM    |      系统内存不足      
///
///    EFAULT    |       错误的地址      
///  
/// ENAMETOOLONG |        路径过长        
#[no_mangle]
pub extern "C" fn sys_chdir(regs: &pt_regs) -> u64 {
    if regs.r8 == 0 {
        return SystemError::EFAULT.to_posix_errno() as u64;
    }
    let ptr = regs.r8 as usize as *const c_char;
    // 权限校验
    if ptr.is_null()
        || (user_mode(regs) && unsafe { !verify_area(ptr as u64, PAGE_2M_SIZE as u64) })
    {
        return SystemError::EINVAL.to_posix_errno() as u64;
=======
    /// @brief 根据文件描述符，向文件写入数据。尝试写入的数据长度与buf的长度相同。
    ///
    /// @param fd 文件描述符编号
    /// @param buf 输入缓冲区。
    ///
    /// @return Ok(usize) 成功写入的数据的字节数
    /// @return Err(SystemError) 写入失败，返回posix错误码
    pub fn write(fd: i32, buf: &[u8]) -> Result<usize, SystemError> {
        let file: Option<&mut File> = current_pcb().get_file_mut_by_fd(fd);
        if file.is_none() {
            return Err(SystemError::EBADF);
        }
        let file: &mut File = file.unwrap();

        return file.write(buf.len(), buf);
    }

    /// @brief 调整文件操作指针的位置
    ///
    /// @param fd 文件描述符编号
    /// @param seek 调整的方式
    ///
    /// @return Ok(usize) 调整后，文件访问指针相对于文件头部的偏移量
    /// @return Err(SystemError) 调整失败，返回posix错误码
    pub fn lseek(fd: i32, seek: SeekFrom) -> Result<usize, SystemError> {
        let file: Option<&mut File> = current_pcb().get_file_mut_by_fd(fd);
        if file.is_none() {
            return Err(SystemError::EBADF);
        }
        let file: &mut File = file.unwrap();
        return file.lseek(seek);
>>>>>>> ab5c8ca4
    }

    /// @brief 切换工作目录
    ///
    /// @param dest_path 目标路径
    ///
    /// @return   返回码  描述  
    ///      0       |          成功  
    ///         
    ///   EACCESS    |        权限不足        
    ///
    ///    ELOOP     | 解析path时遇到路径循环
    ///
    /// ENAMETOOLONG |       路径名过长       
    ///
    ///    ENOENT    |  目标文件或目录不存在  
    ///
    ///    ENODIR    |  检索期间发现非目录项  
    ///
    ///    ENOMEM    |      系统内存不足      
    ///
    ///    EFAULT    |       错误的地址      
    ///  
    /// ENAMETOOLONG |        路径过长        
    pub fn chdir(dest_path: &str) -> Result<usize, SystemError> {
        // Copy path to kernel space to avoid some security issues
        let path: Box<&str> = Box::new(dest_path);
        let inode = match ROOT_INODE().lookup(&path) {
            Err(e) => {
                kerror!("Change Directory Failed, Error = {:?}", e);
                return Err(SystemError::ENOENT);
            }
            Ok(i) => i,
        };

<<<<<<< HEAD
    if dest_path.is_err() {
        return SystemError::EINVAL.to_posix_errno() as u64;
=======
        match inode.metadata() {
            Err(e) => {
                kerror!("INode Get MetaData Failed, Error = {:?}", e);
                return Err(SystemError::ENOENT);
            }
            Ok(i) => {
                if let FileType::Dir = i.file_type {
                    return Ok(0);
                } else {
                    return Err(SystemError::ENOTDIR);
                }
            }
        }
>>>>>>> ab5c8ca4
    }

    /// @brief 获取目录中的数据
    ///
    /// TODO: 这个函数的语义与Linux不一致，需要修改！！！
    ///
    /// @param fd 文件描述符号
    /// @param buf 输出缓冲区
    ///
    /// @return 成功返回读取的字节数，失败返回错误码
    pub fn getdents(fd: i32, buf: &mut [u8]) -> Result<usize, SystemError> {
        let dirent =
            unsafe { (buf.as_mut_ptr() as *mut Dirent).as_mut() }.ok_or(SystemError::EFAULT)?;

        if fd < 0 || fd as u32 > PROC_MAX_FD_NUM {
            return Err(SystemError::EBADF);
        }

<<<<<<< HEAD
    if dest_path.len() == 0 {
        return SystemError::EINVAL.to_posix_errno() as u64;
    } else if dest_path.len() >= PAGE_4K_SIZE as usize {
        return SystemError::ENAMETOOLONG.to_posix_errno() as u64;
    }

    let path = Box::new(dest_path.clone());
    let inode = match ROOT_INODE().lookup(&path) {
        Err(e) => {
            kerror!("Change Directory Failed, Error = {:?}", e);
            return SystemError::ENOENT.to_posix_errno() as u64;
=======
        // 获取fd
        let file: &mut File = match current_pcb().get_file_mut_by_fd(fd) {
            None => {
                return Err(SystemError::EBADF);
            }
            Some(file) => file,
        };
        // kdebug!("file={file:?}");

        return file.readdir(dirent).map(|x| x as usize);
    }

    /// @brief 创建文件夹
    ///
    /// @param path(r8) 路径 / mode(r9) 模式
    ///
    /// @return uint64_t 负数错误码 / 0表示成功
    pub fn mkdir(path: &str, mode: usize) -> Result<usize, SystemError> {
        return do_mkdir(path, FileMode::from_bits_truncate(mode as u32)).map(|x| x as usize);
    }

    /// **删除文件夹、取消文件的链接、删除文件的系统调用**
    ///
    /// ## 参数
    ///
    /// - `dirfd`：文件夹的文件描述符.目前暂未实现
    /// - `pathname`：文件夹的路径
    /// - `flags`：标志位
    ///
    ///
    pub fn unlinkat(_dirfd: i32, pathname: &str, flags: u32) -> Result<usize, SystemError> {
        // kdebug!("sys_unlink_at={path:?}");
        if (flags & (!AT_REMOVEDIR)) != 0 {
            return Err(SystemError::EINVAL);
>>>>>>> ab5c8ca4
        }

<<<<<<< HEAD
    match inode.metadata() {
        Err(e) => {
            kerror!("INode Get MetaData Failed, Error = {:?}", e);
            return SystemError::ENOENT.to_posix_errno() as u64;
        }
        Ok(i) => {
            if let FileType::Dir = i.file_type {
                return 0;
            } else {
                return SystemError::ENOTDIR.to_posix_errno() as u64;
=======
        if (flags & AT_REMOVEDIR) > 0 {
            // kdebug!("rmdir");
            match do_remove_dir(&pathname) {
                Err(err) => {
                    kerror!("Failed to Remove Directory, Error Code = {:?}", err);
                    return Err(err);
                }
                Ok(_) => {
                    return Ok(0);
                }
            }
        }

        match do_unlink_at(&pathname, FileMode::from_bits_truncate(flags as u32)) {
            Err(err) => {
                kerror!("Failed to Remove Directory, Error Code = {:?}", err);
                return Err(err);
            }
            Ok(_) => {
                return Ok(0);
>>>>>>> ab5c8ca4
            }
        }
    }

    /// @brief 根据提供的文件描述符的fd，复制对应的文件结构体，并返回新复制的文件结构体对应的fd
    pub fn dup(oldfd: i32) -> Result<usize, SystemError> {
        if let Some(fds) = FileDescriptorVec::from_pcb(current_pcb()) {
            // 获得当前文件描述符数组
            // 确认oldfd是否有效
            if FileDescriptorVec::validate_fd(oldfd) {
                if let Some(file) = &fds.fds[oldfd as usize] {
                    // 尝试获取对应的文件结构体
                    let file_cp: Box<File> = file.try_clone().ok_or(SystemError::EBADF)?;

                    // 申请文件描述符，并把文件对象存入其中
                    let res = current_pcb().alloc_fd(*file_cp, None).map(|x| x as usize);
                    return res;
                }
                // oldfd对应的文件不存在
                return Err(SystemError::EBADF);
            }
            return Err(SystemError::EBADF);
        } else {
            return Err(SystemError::EMFILE);
        }
<<<<<<< HEAD
        Some(dirent) => dirent,
    };

    if fd < 0 || fd as u32 > PROC_MAX_FD_NUM {
        return SystemError::EBADF.to_posix_errno() as u64;
    }

    if count < 0 {
        return SystemError::EINVAL.to_posix_errno() as u64;
=======
    }

    /// 根据提供的文件描述符的fd，和指定新fd，复制对应的文件结构体，
    /// 并返回新复制的文件结构体对应的fd.
    /// 如果新fd已经打开，则会先关闭新fd.
    ///
    /// ## 参数
    ///
    /// - `oldfd`：旧文件描述符
    /// - `newfd`：新文件描述符
    ///
    /// ## 返回值
    ///
    /// - 成功：新文件描述符
    /// - 失败：错误码
    pub fn dup2(oldfd: i32, newfd: i32) -> Result<usize, SystemError> {
        if let Some(fds) = FileDescriptorVec::from_pcb(current_pcb()) {
            // 获得当前文件描述符数组
            if FileDescriptorVec::validate_fd(oldfd) && FileDescriptorVec::validate_fd(newfd) {
                //确认oldfd, newid是否有效
                if oldfd == newfd {
                    // 若oldfd与newfd相等
                    return Ok(newfd as usize);
                }

                if let Some(file) = &fds.fds[oldfd as usize] {
                    if fds.fds[newfd as usize].is_some() {
                        // close newfd
                        if let Err(_) = current_pcb().drop_fd(newfd) {
                            // An I/O error occurred while attempting to close fildes2.
                            return Err(SystemError::EIO);
                        }
                    }

                    // 尝试获取对应的文件结构体
                    let file_cp = file.try_clone();
                    if file_cp.is_none() {
                        return Err(SystemError::EBADF);
                    }
                    // 申请文件描述符，并把文件对象存入其中
                    let res = current_pcb()
                        .alloc_fd(*file_cp.unwrap(), Some(newfd))
                        .map(|x| x as usize);

                    return res;
                }
                return Err(SystemError::EBADF);
            } else {
                return Err(SystemError::EBADF);
            }
        }
        // 从pcb获取文件描述符数组失败
        return Err(SystemError::EMFILE);
>>>>>>> ab5c8ca4
    }
}

<<<<<<< HEAD
    // 获取fd
    let file: &mut File = match current_pcb().get_file_mut_by_fd(fd) {
        None => {
            return SystemError::EBADF.to_posix_errno() as u64;
        }
        Some(file) => file,
    };
    // kdebug!("file={file:?}");

    return match file.readdir(dirent) {
        Err(_) => 0,
        Ok(len) => len,
    };
=======
#[repr(C)]
#[derive(Debug, Clone, Copy)]
pub struct IoVec {
    /// 缓冲区的起始地址
    pub iov_base: *mut u8,
    /// 缓冲区的长度
    pub iov_len: usize,
>>>>>>> ab5c8ca4
}

/// 用于存储多个来自用户空间的IoVec
///
<<<<<<< HEAD
/// @param path(r8) 路径 / mode(r9) 模式
///
/// @return uint64_t 负数错误码 / 0表示成功
#[no_mangle]
pub extern "C" fn sys_mkdir(regs: &pt_regs) -> u64 {
    let ptr = regs.r8 as usize as *const c_char;
    if ptr.is_null()
        || (user_mode(regs) && unsafe { !verify_area(ptr as u64, PAGE_2M_SIZE as u64) })
    {
        return SystemError::EINVAL.to_posix_errno() as u64;
    }
    let path: &CStr = unsafe { CStr::from_ptr(ptr) };
    let path: Result<&str, core::str::Utf8Error> = path.to_str();
    let mode = regs.r9;

    if path.is_err() {
        return SystemError::EINVAL.to_posix_errno() as u64;
    }

    let path = &path.unwrap().to_string();
    if path.trim() == "" {
        return SystemError::EINVAL.to_posix_errno() as u64;
    }

    return match do_mkdir(&path.trim(), FileMode::from_bits_truncate(mode as u32)) {
        Err(err) => {
            kerror!("Failed in do_mkdir, Error Code = {:#?}", err);
            err.to_posix_errno() as u64
=======
/// 由于目前内核中的文件系统还不支持分散读写，所以暂时只支持将用户空间的IoVec聚合成一个缓冲区，然后进行操作。
/// TODO：支持分散读写
#[derive(Debug)]
pub struct IoVecs(Vec<&'static mut [u8]>);

impl IoVecs {
    /// 从用户空间的IoVec中构造IoVecs
    ///
    /// @param iov 用户空间的IoVec
    /// @param iovcnt 用户空间的IoVec的数量
    /// @param readv 是否为readv系统调用
    ///
    /// @return 构造成功返回IoVecs，否则返回错误码
    pub unsafe fn from_user(
        iov: *const IoVec,
        iovcnt: usize,
        _readv: bool,
    ) -> Result<Self, SystemError> {
        // 检查iov指针所在空间是否合法
        if !verify_area(
            iov as usize as u64,
            (iovcnt * core::mem::size_of::<IoVec>()) as u64,
        ) {
            return Err(SystemError::EFAULT);
        }

        // 将用户空间的IoVec转换为引用（注意：这里的引用是静态的，因为用户空间的IoVec不会被释放）
        let iovs: &[IoVec] = core::slice::from_raw_parts(iov, iovcnt);

        let mut slices: Vec<&mut [u8]> = vec![];
        slices.reserve(iovs.len());

        for iov in iovs.iter() {
            if iov.iov_len == 0 {
                continue;
            }

            if !verify_area(iov.iov_base as usize as u64, iov.iov_len as u64) {
                return Err(SystemError::EFAULT);
            }

            slices.push(core::slice::from_raw_parts_mut(iov.iov_base, iov.iov_len));
>>>>>>> ab5c8ca4
        }

<<<<<<< HEAD
///@brief 删除文件夹、取消文件的链接、删除文件的系统调用
///
///@param regs->r8 dfd 进程相对路径基准目录的文件描述符(见fcntl.h)
///
///@param regs->r9 路径名称字符串
///
///@param regs->r10 flag 预留的标志位，暂时未使用，请置为0。
///
///@return uint64_t 错误码
#[no_mangle]
pub extern "C" fn sys_unlink_at(regs: &pt_regs) -> u64 {
    let _dfd = regs.r8;
    let ptr = regs.r9 as usize as *const c_char;
    if ptr.is_null()
        || (user_mode(regs) && unsafe { !verify_area(ptr as u64, PAGE_2M_SIZE as u64) })
    {
        return SystemError::EINVAL.to_posix_errno() as u64;
    }
    let path: &CStr = unsafe { CStr::from_ptr(ptr) };
    let path: Result<&str, core::str::Utf8Error> = path.to_str();
    let flag = regs.r10;
    if path.is_err() {
        return SystemError::EINVAL.to_posix_errno() as u64;
    }

    let path = &path.unwrap().to_string();
    // kdebug!("sys_unlink_at={path:?}");
    if (flag & (!(AT_REMOVEDIR as u64))) != 0_u64 {
        return SystemError::EINVAL.to_posix_errno() as u64;
    }

    if (flag & (AT_REMOVEDIR as u64)) > 0 {
        // kdebug!("rmdir");
        match do_remove_dir(&path) {
            Err(err) => {
                kerror!("Failed to Remove Directory, Error Code = {:?}", err);
                return err.to_posix_errno() as u64;
            }
            Ok(_) => {
                return 0;
=======
        return Ok(Self(slices));
    }

    /// @brief 将IoVecs中的数据聚合到一个缓冲区中
    ///
    /// @return 返回聚合后的缓冲区
    pub fn gather(&self) -> Vec<u8> {
        let mut buf = Vec::new();
        for slice in self.0.iter() {
            buf.extend_from_slice(slice);
        }
        return buf;
    }

    /// @brief 将给定的数据分散写入到IoVecs中
    pub fn scatter(&mut self, data: &[u8]) {
        let mut data: &[u8] = data;
        for slice in self.0.iter_mut() {
            let len = core::cmp::min(slice.len(), data.len());
            if len == 0 {
                continue;
>>>>>>> ab5c8ca4
            }

            slice[..len].copy_from_slice(&data[..len]);
            data = &data[len..];
        }
    }

<<<<<<< HEAD
    // kdebug!("rm");
    match do_unlink_at(&path, FileMode::from_bits_truncate(flag as u32)) {
        Err(err) => {
            kerror!("Failed to Remove Directory, Error Code = {:?}", err);
            return err.to_posix_errno() as u64;
        }
        Ok(_) => {
            return 0;
=======
    /// @brief 创建与IoVecs等长的缓冲区
    ///
    /// @param set_len 是否设置返回的Vec的len。
    /// 如果为true，则返回的Vec的len为所有IoVec的长度之和;
    /// 否则返回的Vec的len为0，capacity为所有IoVec的长度之和.
    ///
    /// @return 返回创建的缓冲区
    pub fn new_buf(&self, set_len: bool) -> Vec<u8> {
        let total_len: usize = self.0.iter().map(|slice| slice.len()).sum();
        let mut buf: Vec<u8> = Vec::with_capacity(total_len);

        if set_len {
            unsafe {
                buf.set_len(total_len);
            }
>>>>>>> ab5c8ca4
        }
        return buf;
    }
}

fn do_dup(oldfd: i32) -> Result<i32, SystemError> {
    if let Some(fds) = FileDescriptorVec::from_pcb(current_pcb()) {
        // 获得当前文件描述符数组
        // 确认oldfd是否有效
        if FileDescriptorVec::validate_fd(oldfd) {
            if let Some(file) = &fds.fds[oldfd as usize] {
                // 尝试获取对应的文件结构体
                let file_cp = (file).try_clone();
                if file_cp.is_none() {
                    return Err(SystemError::EBADF);
                }
                let res = current_pcb().alloc_fd(*file_cp.unwrap(), None);
                // 申请文件描述符，并把文件对象存入其中
                return res;
            }
            // oldfd对应的文件不存在
            return Err(SystemError::EBADF);
        }
        return Err(SystemError::EBADF);
    } else {
        return Err(SystemError::EMFILE);
    }
}

#[no_mangle]
/// @brief 根据提供的文件描述符的fd，复制对应的文件结构体，并返回新复制的文件结构体对应的fd
pub extern "C" fn sys_dup(regs: &pt_regs) -> u64 {
    let fd: i32 = regs.r8 as i32;
    let r = do_dup(fd);
    if r.is_ok() {
        return r.unwrap() as u64;
    } else {
        return r.unwrap_err().to_posix_errno() as u64;
    }
}

fn do_dup2(oldfd: i32, newfd: i32) -> Result<i32, SystemError> {
    if let Some(fds) = FileDescriptorVec::from_pcb(current_pcb()) {
        // 获得当前文件描述符数组
        if FileDescriptorVec::validate_fd(oldfd) && FileDescriptorVec::validate_fd(newfd) {
            //确认oldfd, newid是否有效
            if oldfd == newfd {
                // 若oldfd与newfd相等
                return Ok(newfd);
            }

            if let Some(file) = &fds.fds[oldfd as usize] {
                if fds.fds[newfd as usize].is_some() {
                    // close newfd
                    if let Err(_) = current_pcb().drop_fd(newfd) {
                        // An I/O error occurred while attempting to close fildes2.
                        return Err(SystemError::EIO);
                    }
                }

                // 尝试获取对应的文件结构体
                let file_cp = file.try_clone();
                if file_cp.is_none() {
                    return Err(SystemError::EBADF);
                }
                // 申请文件描述符，并把文件对象存入其中
                let res = current_pcb().alloc_fd(*file_cp.unwrap(), Some(newfd));

                return res;
            }
            return Err(SystemError::EBADF);
        } else {
            return Err(SystemError::EBADF);
        }
    }
    // 从pcb获取文件描述符数组失败
    return Err(SystemError::EMFILE);
}

#[no_mangle]
/// @brief 根据提供的文件描述符的fd，和指定新fd，复制对应的文件结构体，
/// 并返回新复制的文件结构体对应的fd
pub extern "C" fn sys_dup2(regs: &pt_regs) -> u64 {
    let ofd = regs.r8 as i32;
    let nfd = regs.r9 as i32;
    let r = do_dup2(ofd, nfd);
    if r.is_ok() {
        return r.unwrap() as u64;
    } else {
        return r.unwrap_err().to_posix_errno() as u64;
    }
}

#[repr(C)]
#[derive(Debug, Clone, Copy)]
pub struct IoVec {
    /// 缓冲区的起始地址
    pub iov_base: *mut u8,
    /// 缓冲区的长度
    pub iov_len: usize,
}

/// 用于存储多个来自用户空间的IoVec
///
/// 由于目前内核中的文件系统还不支持分散读写，所以暂时只支持将用户空间的IoVec聚合成一个缓冲区，然后进行操作。
/// TODO：支持分散读写
#[derive(Debug)]
pub struct IoVecs(Vec<&'static mut [u8]>);

impl IoVecs {
    /// 从用户空间的IoVec中构造IoVecs
    ///
    /// @param iov 用户空间的IoVec
    /// @param iovcnt 用户空间的IoVec的数量
    /// @param readv 是否为readv系统调用
    ///
    /// @return 构造成功返回IoVecs，否则返回错误码
    pub unsafe fn from_user(
        iov: *const IoVec,
        iovcnt: usize,
        _readv: bool,
    ) -> Result<Self, SystemError> {
        // 检查iov指针所在空间是否合法
        if !verify_area(
            iov as usize as u64,
            (iovcnt * core::mem::size_of::<IoVec>()) as u64,
        ) {
            return Err(SystemError::EFAULT);
        }

        // 将用户空间的IoVec转换为引用（注意：这里的引用是静态的，因为用户空间的IoVec不会被释放）
        let iovs: &[IoVec] = core::slice::from_raw_parts(iov, iovcnt);

        let mut slices: Vec<&mut [u8]> = vec![];
        slices.reserve(iovs.len());

        for iov in iovs.iter() {
            if iov.iov_len == 0 {
                continue;
            }

            if !verify_area(iov.iov_base as usize as u64, iov.iov_len as u64) {
                return Err(SystemError::EFAULT);
            }

            slices.push(core::slice::from_raw_parts_mut(iov.iov_base, iov.iov_len));
        }

        return Ok(Self(slices));
    }

    /// @brief 将IoVecs中的数据聚合到一个缓冲区中
    ///
    /// @return 返回聚合后的缓冲区
    pub fn gather(&self) -> Vec<u8> {
        let mut buf = Vec::new();
        for slice in self.0.iter() {
            buf.extend_from_slice(slice);
        }
        return buf;
    }

    /// @brief 将给定的数据分散写入到IoVecs中
    pub fn scatter(&mut self, data: &[u8]) {
        let mut data: &[u8] = data;
        for slice in self.0.iter_mut() {
            let len = core::cmp::min(slice.len(), data.len());
            if len == 0 {
                continue;
            }

            slice[..len].copy_from_slice(&data[..len]);
            data = &data[len..];
        }
    }

    /// @brief 创建与IoVecs等长的缓冲区
    ///
    /// @param set_len 是否设置返回的Vec的len。
    /// 如果为true，则返回的Vec的len为所有IoVec的长度之和;
    /// 否则返回的Vec的len为0，capacity为所有IoVec的长度之和.
    ///
    /// @return 返回创建的缓冲区
    pub fn new_buf(&self, set_len: bool) -> Vec<u8> {
        let total_len: usize = self.0.iter().map(|slice| slice.len()).sum();
        let mut buf: Vec<u8> = Vec::with_capacity(total_len);

        if set_len {
            unsafe {
                buf.set_len(total_len);
            }
        }
        return buf;
    }
}<|MERGE_RESOLUTION|>--- conflicted
+++ resolved
@@ -1,18 +1,4 @@
 
-<<<<<<< HEAD
-use alloc::{boxed::Box, string::ToString, vec::Vec};
-
-use crate::{
-    arch::asm::{current::current_pcb, ptrace::user_mode},
-    filesystem::vfs::file::FileDescriptorVec,
-    include::bindings::bindings::{
-        pt_regs, verify_area, AT_REMOVEDIR, PAGE_2M_SIZE, PAGE_4K_SIZE, PROC_MAX_FD_NUM, SEEK_CUR,
-        SEEK_END, SEEK_MAX, SEEK_SET,
-    },
-    io::SeekFrom,
-    kerror,
-    syscall::SystemError,
-=======
 use alloc::{boxed::Box, sync::Arc, vec::Vec};
 
 use crate::{
@@ -24,7 +10,6 @@
     io::SeekFrom,
     kerror,
     syscall::{Syscall, SystemError},
->>>>>>> ab5c8ca4
 };
 
 use super::{
@@ -34,64 +19,6 @@
     Dirent, FileType, IndexNode, ROOT_INODE,
 };
 
-<<<<<<< HEAD
-/// @brief 打开文件
-///
-/// @param regs->r8 path 文件路径
-/// @param regs->r9 o_flags 打开文件的标志位
-///
-/// @return u64 文件描述符编号，或者是错误码
-#[no_mangle]
-pub extern "C" fn sys_open(regs: &pt_regs) -> u64 {
-    let path: &CStr = unsafe { CStr::from_ptr(regs.r8 as usize as *const c_char) };
-    let path: Result<&str, core::str::Utf8Error> = path.to_str();
-    if path.is_err() {
-        return SystemError::EINVAL.to_posix_errno() as u64;
-    }
-    let path: &str = path.unwrap();
-    let flags = regs.r9;
-    let open_flags: FileMode = FileMode::from_bits_truncate(flags as u32);
-    let r: Result<i32, SystemError> = do_open(path, open_flags);
-
-    if r.is_ok() {
-        return r.unwrap() as u64;
-    } else {
-        return r.unwrap_err().to_posix_errno() as u64;
-    }
-}
-
-/// @brief 关闭文件的系统调用函数
-///
-/// @param regs->r8 fd：文件描述符编号
-#[no_mangle]
-pub extern "C" fn sys_close(regs: &pt_regs) -> u64 {
-    let fd = regs.r8 as i32;
-    let r: Result<(), SystemError> = current_pcb().drop_fd(fd);
-
-    if r.is_ok() {
-        return 0;
-    } else {
-        return r.unwrap_err().to_posix_errno() as u64;
-    }
-}
-
-/// @brief 读取文件的系统调用函数
-///
-/// @param regs->r8 文件描述符编号
-/// @param regs->r9 输出缓冲区
-/// @param regs->r10 要读取的长度
-#[no_mangle]
-pub extern "C" fn sys_read(regs: &pt_regs) -> u64 {
-    let fd = regs.r8 as i32;
-    let buf_vaddr = regs.r9 as usize;
-    let len = regs.r10 as usize;
-
-    // 判断缓冲区是否来自用户态，进行权限校验
-    if user_mode(regs) && unsafe { !verify_area(buf_vaddr as u64, len as u64) } {
-        // 来自用户态，而buffer在内核态，这样的操作不被允许
-        return SystemError::EPERM.to_posix_errno() as u64;
-    }
-=======
 pub const SEEK_SET: u32 = 0;
 pub const SEEK_CUR: u32 = 1;
 pub const SEEK_END: u32 = 2;
@@ -148,19 +75,10 @@
         {
             inode.truncate(0)?;
         }
->>>>>>> ab5c8ca4
 
         // 创建文件对象
         let mut file: File = File::new(inode, mode)?;
 
-<<<<<<< HEAD
-    let r: Result<usize, SystemError> = do_read(fd, buf);
-
-    if r.is_ok() {
-        return r.unwrap() as u64;
-    } else {
-        return r.unwrap_err().to_posix_errno() as u64;
-=======
         // 打开模式为“追加”
         if mode.contains(FileMode::O_APPEND) {
             file.lseek(SeekFrom::SeekEnd(0))?;
@@ -168,37 +86,8 @@
 
         // 把文件对象存入pcb
         return current_pcb().alloc_fd(file, None).map(|fd| fd as usize);
->>>>>>> ab5c8ca4
-    }
-
-<<<<<<< HEAD
-/// @brief 向文件写入数据的系统调用函数
-///
-/// @param regs->r8 文件描述符编号
-/// @param regs->r9 输入缓冲区
-/// @param regs->r10 要写入的长度
-#[no_mangle]
-pub extern "C" fn sys_write(regs: &pt_regs) -> u64 {
-    let fd = regs.r8 as i32;
-    let buf_vaddr = regs.r9 as usize;
-    let len = regs.r10 as usize;
-
-    // 判断缓冲区是否来自用户态，进行权限校验
-    if user_mode(regs) && unsafe { !verify_area(buf_vaddr as u64, len as u64) } {
-        // 来自用户态，而buffer在内核态，这样的操作不被允许
-        return SystemError::EPERM.to_posix_errno() as u64;
-    }
-
-    let buf: &[u8] =
-        unsafe { core::slice::from_raw_parts::<'static, u8>(buf_vaddr as *mut u8, len) };
-
-    let r: Result<usize, SystemError> = do_write(fd, buf);
-
-    if r.is_ok() {
-        return r.unwrap() as u64;
-    } else {
-        return r.unwrap_err().to_posix_errno() as u64;
-=======
+    }
+
     /// @brief 关闭文件
     ///
     /// @param fd 文件描述符编号
@@ -223,71 +112,8 @@
         let file: &mut File = file.unwrap();
 
         return file.read(buf.len(), buf);
->>>>>>> ab5c8ca4
-    }
-
-<<<<<<< HEAD
-/// @brief 调整文件访问指针位置的系统调用函数
-///
-/// @param regs->r8 文件描述符编号
-/// @param regs->r9 调整偏移量
-/// @param regs->r10 调整的模式
-#[no_mangle]
-pub extern "C" fn sys_lseek(regs: &pt_regs) -> u64 {
-    let fd = regs.r8 as i32;
-    let offset = regs.r9 as i64;
-    let whence = regs.r10 as u32;
-
-    let w: SeekFrom = match whence {
-        SEEK_SET => SeekFrom::SeekSet(offset),
-        SEEK_CUR => SeekFrom::SeekCurrent(offset),
-        SEEK_END => SeekFrom::SeekEnd(offset),
-        SEEK_MAX => SeekFrom::SeekEnd(0),
-        _ => return SystemError::EINVAL.to_posix_errno() as u64,
-    };
-
-    let r: Result<usize, SystemError> = do_lseek(fd, w);
-    if r.is_ok() {
-        return r.unwrap() as u64;
-    } else {
-        return r.unwrap_err().to_posix_errno() as u64;
-    }
-}
-
-/// @brief 切换工作目录
-///
-/// @param dest_path 目标路径
-///
-/// @return   返回码  描述  
-///      0       |          成功  
-///         
-///   EACCESS    |        权限不足        
-///
-///    ELOOP     | 解析path时遇到路径循环
-///
-/// ENAMETOOLONG |       路径名过长       
-///
-///    ENOENT    |  目标文件或目录不存在  
-///
-///    ENODIR    |  检索期间发现非目录项  
-///
-///    ENOMEM    |      系统内存不足      
-///
-///    EFAULT    |       错误的地址      
-///  
-/// ENAMETOOLONG |        路径过长        
-#[no_mangle]
-pub extern "C" fn sys_chdir(regs: &pt_regs) -> u64 {
-    if regs.r8 == 0 {
-        return SystemError::EFAULT.to_posix_errno() as u64;
-    }
-    let ptr = regs.r8 as usize as *const c_char;
-    // 权限校验
-    if ptr.is_null()
-        || (user_mode(regs) && unsafe { !verify_area(ptr as u64, PAGE_2M_SIZE as u64) })
-    {
-        return SystemError::EINVAL.to_posix_errno() as u64;
-=======
+    }
+
     /// @brief 根据文件描述符，向文件写入数据。尝试写入的数据长度与buf的长度相同。
     ///
     /// @param fd 文件描述符编号
@@ -319,7 +145,6 @@
         }
         let file: &mut File = file.unwrap();
         return file.lseek(seek);
->>>>>>> ab5c8ca4
     }
 
     /// @brief 切换工作目录
@@ -355,10 +180,6 @@
             Ok(i) => i,
         };
 
-<<<<<<< HEAD
-    if dest_path.is_err() {
-        return SystemError::EINVAL.to_posix_errno() as u64;
-=======
         match inode.metadata() {
             Err(e) => {
                 kerror!("INode Get MetaData Failed, Error = {:?}", e);
@@ -372,7 +193,6 @@
                 }
             }
         }
->>>>>>> ab5c8ca4
     }
 
     /// @brief 获取目录中的数据
@@ -391,19 +211,6 @@
             return Err(SystemError::EBADF);
         }
 
-<<<<<<< HEAD
-    if dest_path.len() == 0 {
-        return SystemError::EINVAL.to_posix_errno() as u64;
-    } else if dest_path.len() >= PAGE_4K_SIZE as usize {
-        return SystemError::ENAMETOOLONG.to_posix_errno() as u64;
-    }
-
-    let path = Box::new(dest_path.clone());
-    let inode = match ROOT_INODE().lookup(&path) {
-        Err(e) => {
-            kerror!("Change Directory Failed, Error = {:?}", e);
-            return SystemError::ENOENT.to_posix_errno() as u64;
-=======
         // 获取fd
         let file: &mut File = match current_pcb().get_file_mut_by_fd(fd) {
             None => {
@@ -438,21 +245,8 @@
         // kdebug!("sys_unlink_at={path:?}");
         if (flags & (!AT_REMOVEDIR)) != 0 {
             return Err(SystemError::EINVAL);
->>>>>>> ab5c8ca4
-        }
-
-<<<<<<< HEAD
-    match inode.metadata() {
-        Err(e) => {
-            kerror!("INode Get MetaData Failed, Error = {:?}", e);
-            return SystemError::ENOENT.to_posix_errno() as u64;
-        }
-        Ok(i) => {
-            if let FileType::Dir = i.file_type {
-                return 0;
-            } else {
-                return SystemError::ENOTDIR.to_posix_errno() as u64;
-=======
+        }
+
         if (flags & AT_REMOVEDIR) > 0 {
             // kdebug!("rmdir");
             match do_remove_dir(&pathname) {
@@ -473,7 +267,6 @@
             }
             Ok(_) => {
                 return Ok(0);
->>>>>>> ab5c8ca4
             }
         }
     }
@@ -499,17 +292,6 @@
         } else {
             return Err(SystemError::EMFILE);
         }
-<<<<<<< HEAD
-        Some(dirent) => dirent,
-    };
-
-    if fd < 0 || fd as u32 > PROC_MAX_FD_NUM {
-        return SystemError::EBADF.to_posix_errno() as u64;
-    }
-
-    if count < 0 {
-        return SystemError::EINVAL.to_posix_errno() as u64;
-=======
     }
 
     /// 根据提供的文件描述符的fd，和指定新fd，复制对应的文件结构体，
@@ -563,25 +345,9 @@
         }
         // 从pcb获取文件描述符数组失败
         return Err(SystemError::EMFILE);
->>>>>>> ab5c8ca4
     }
 }
 
-<<<<<<< HEAD
-    // 获取fd
-    let file: &mut File = match current_pcb().get_file_mut_by_fd(fd) {
-        None => {
-            return SystemError::EBADF.to_posix_errno() as u64;
-        }
-        Some(file) => file,
-    };
-    // kdebug!("file={file:?}");
-
-    return match file.readdir(dirent) {
-        Err(_) => 0,
-        Ok(len) => len,
-    };
-=======
 #[repr(C)]
 #[derive(Debug, Clone, Copy)]
 pub struct IoVec {
@@ -589,41 +355,10 @@
     pub iov_base: *mut u8,
     /// 缓冲区的长度
     pub iov_len: usize,
->>>>>>> ab5c8ca4
 }
 
 /// 用于存储多个来自用户空间的IoVec
 ///
-<<<<<<< HEAD
-/// @param path(r8) 路径 / mode(r9) 模式
-///
-/// @return uint64_t 负数错误码 / 0表示成功
-#[no_mangle]
-pub extern "C" fn sys_mkdir(regs: &pt_regs) -> u64 {
-    let ptr = regs.r8 as usize as *const c_char;
-    if ptr.is_null()
-        || (user_mode(regs) && unsafe { !verify_area(ptr as u64, PAGE_2M_SIZE as u64) })
-    {
-        return SystemError::EINVAL.to_posix_errno() as u64;
-    }
-    let path: &CStr = unsafe { CStr::from_ptr(ptr) };
-    let path: Result<&str, core::str::Utf8Error> = path.to_str();
-    let mode = regs.r9;
-
-    if path.is_err() {
-        return SystemError::EINVAL.to_posix_errno() as u64;
-    }
-
-    let path = &path.unwrap().to_string();
-    if path.trim() == "" {
-        return SystemError::EINVAL.to_posix_errno() as u64;
-    }
-
-    return match do_mkdir(&path.trim(), FileMode::from_bits_truncate(mode as u32)) {
-        Err(err) => {
-            kerror!("Failed in do_mkdir, Error Code = {:#?}", err);
-            err.to_posix_errno() as u64
-=======
 /// 由于目前内核中的文件系统还不支持分散读写，所以暂时只支持将用户空间的IoVec聚合成一个缓冲区，然后进行操作。
 /// TODO：支持分散读写
 #[derive(Debug)]
@@ -666,51 +401,8 @@
             }
 
             slices.push(core::slice::from_raw_parts_mut(iov.iov_base, iov.iov_len));
->>>>>>> ab5c8ca4
-        }
-
-<<<<<<< HEAD
-///@brief 删除文件夹、取消文件的链接、删除文件的系统调用
-///
-///@param regs->r8 dfd 进程相对路径基准目录的文件描述符(见fcntl.h)
-///
-///@param regs->r9 路径名称字符串
-///
-///@param regs->r10 flag 预留的标志位，暂时未使用，请置为0。
-///
-///@return uint64_t 错误码
-#[no_mangle]
-pub extern "C" fn sys_unlink_at(regs: &pt_regs) -> u64 {
-    let _dfd = regs.r8;
-    let ptr = regs.r9 as usize as *const c_char;
-    if ptr.is_null()
-        || (user_mode(regs) && unsafe { !verify_area(ptr as u64, PAGE_2M_SIZE as u64) })
-    {
-        return SystemError::EINVAL.to_posix_errno() as u64;
-    }
-    let path: &CStr = unsafe { CStr::from_ptr(ptr) };
-    let path: Result<&str, core::str::Utf8Error> = path.to_str();
-    let flag = regs.r10;
-    if path.is_err() {
-        return SystemError::EINVAL.to_posix_errno() as u64;
-    }
-
-    let path = &path.unwrap().to_string();
-    // kdebug!("sys_unlink_at={path:?}");
-    if (flag & (!(AT_REMOVEDIR as u64))) != 0_u64 {
-        return SystemError::EINVAL.to_posix_errno() as u64;
-    }
-
-    if (flag & (AT_REMOVEDIR as u64)) > 0 {
-        // kdebug!("rmdir");
-        match do_remove_dir(&path) {
-            Err(err) => {
-                kerror!("Failed to Remove Directory, Error Code = {:?}", err);
-                return err.to_posix_errno() as u64;
-            }
-            Ok(_) => {
-                return 0;
-=======
+        }
+
         return Ok(Self(slices));
     }
 
@@ -732,7 +424,6 @@
             let len = core::cmp::min(slice.len(), data.len());
             if len == 0 {
                 continue;
->>>>>>> ab5c8ca4
             }
 
             slice[..len].copy_from_slice(&data[..len]);
@@ -740,16 +431,6 @@
         }
     }
 
-<<<<<<< HEAD
-    // kdebug!("rm");
-    match do_unlink_at(&path, FileMode::from_bits_truncate(flag as u32)) {
-        Err(err) => {
-            kerror!("Failed to Remove Directory, Error Code = {:?}", err);
-            return err.to_posix_errno() as u64;
-        }
-        Ok(_) => {
-            return 0;
-=======
     /// @brief 创建与IoVecs等长的缓冲区
     ///
     /// @param set_len 是否设置返回的Vec的len。
@@ -765,199 +446,7 @@
             unsafe {
                 buf.set_len(total_len);
             }
->>>>>>> ab5c8ca4
         }
         return buf;
     }
-}
-
-fn do_dup(oldfd: i32) -> Result<i32, SystemError> {
-    if let Some(fds) = FileDescriptorVec::from_pcb(current_pcb()) {
-        // 获得当前文件描述符数组
-        // 确认oldfd是否有效
-        if FileDescriptorVec::validate_fd(oldfd) {
-            if let Some(file) = &fds.fds[oldfd as usize] {
-                // 尝试获取对应的文件结构体
-                let file_cp = (file).try_clone();
-                if file_cp.is_none() {
-                    return Err(SystemError::EBADF);
-                }
-                let res = current_pcb().alloc_fd(*file_cp.unwrap(), None);
-                // 申请文件描述符，并把文件对象存入其中
-                return res;
-            }
-            // oldfd对应的文件不存在
-            return Err(SystemError::EBADF);
-        }
-        return Err(SystemError::EBADF);
-    } else {
-        return Err(SystemError::EMFILE);
-    }
-}
-
-#[no_mangle]
-/// @brief 根据提供的文件描述符的fd，复制对应的文件结构体，并返回新复制的文件结构体对应的fd
-pub extern "C" fn sys_dup(regs: &pt_regs) -> u64 {
-    let fd: i32 = regs.r8 as i32;
-    let r = do_dup(fd);
-    if r.is_ok() {
-        return r.unwrap() as u64;
-    } else {
-        return r.unwrap_err().to_posix_errno() as u64;
-    }
-}
-
-fn do_dup2(oldfd: i32, newfd: i32) -> Result<i32, SystemError> {
-    if let Some(fds) = FileDescriptorVec::from_pcb(current_pcb()) {
-        // 获得当前文件描述符数组
-        if FileDescriptorVec::validate_fd(oldfd) && FileDescriptorVec::validate_fd(newfd) {
-            //确认oldfd, newid是否有效
-            if oldfd == newfd {
-                // 若oldfd与newfd相等
-                return Ok(newfd);
-            }
-
-            if let Some(file) = &fds.fds[oldfd as usize] {
-                if fds.fds[newfd as usize].is_some() {
-                    // close newfd
-                    if let Err(_) = current_pcb().drop_fd(newfd) {
-                        // An I/O error occurred while attempting to close fildes2.
-                        return Err(SystemError::EIO);
-                    }
-                }
-
-                // 尝试获取对应的文件结构体
-                let file_cp = file.try_clone();
-                if file_cp.is_none() {
-                    return Err(SystemError::EBADF);
-                }
-                // 申请文件描述符，并把文件对象存入其中
-                let res = current_pcb().alloc_fd(*file_cp.unwrap(), Some(newfd));
-
-                return res;
-            }
-            return Err(SystemError::EBADF);
-        } else {
-            return Err(SystemError::EBADF);
-        }
-    }
-    // 从pcb获取文件描述符数组失败
-    return Err(SystemError::EMFILE);
-}
-
-#[no_mangle]
-/// @brief 根据提供的文件描述符的fd，和指定新fd，复制对应的文件结构体，
-/// 并返回新复制的文件结构体对应的fd
-pub extern "C" fn sys_dup2(regs: &pt_regs) -> u64 {
-    let ofd = regs.r8 as i32;
-    let nfd = regs.r9 as i32;
-    let r = do_dup2(ofd, nfd);
-    if r.is_ok() {
-        return r.unwrap() as u64;
-    } else {
-        return r.unwrap_err().to_posix_errno() as u64;
-    }
-}
-
-#[repr(C)]
-#[derive(Debug, Clone, Copy)]
-pub struct IoVec {
-    /// 缓冲区的起始地址
-    pub iov_base: *mut u8,
-    /// 缓冲区的长度
-    pub iov_len: usize,
-}
-
-/// 用于存储多个来自用户空间的IoVec
-///
-/// 由于目前内核中的文件系统还不支持分散读写，所以暂时只支持将用户空间的IoVec聚合成一个缓冲区，然后进行操作。
-/// TODO：支持分散读写
-#[derive(Debug)]
-pub struct IoVecs(Vec<&'static mut [u8]>);
-
-impl IoVecs {
-    /// 从用户空间的IoVec中构造IoVecs
-    ///
-    /// @param iov 用户空间的IoVec
-    /// @param iovcnt 用户空间的IoVec的数量
-    /// @param readv 是否为readv系统调用
-    ///
-    /// @return 构造成功返回IoVecs，否则返回错误码
-    pub unsafe fn from_user(
-        iov: *const IoVec,
-        iovcnt: usize,
-        _readv: bool,
-    ) -> Result<Self, SystemError> {
-        // 检查iov指针所在空间是否合法
-        if !verify_area(
-            iov as usize as u64,
-            (iovcnt * core::mem::size_of::<IoVec>()) as u64,
-        ) {
-            return Err(SystemError::EFAULT);
-        }
-
-        // 将用户空间的IoVec转换为引用（注意：这里的引用是静态的，因为用户空间的IoVec不会被释放）
-        let iovs: &[IoVec] = core::slice::from_raw_parts(iov, iovcnt);
-
-        let mut slices: Vec<&mut [u8]> = vec![];
-        slices.reserve(iovs.len());
-
-        for iov in iovs.iter() {
-            if iov.iov_len == 0 {
-                continue;
-            }
-
-            if !verify_area(iov.iov_base as usize as u64, iov.iov_len as u64) {
-                return Err(SystemError::EFAULT);
-            }
-
-            slices.push(core::slice::from_raw_parts_mut(iov.iov_base, iov.iov_len));
-        }
-
-        return Ok(Self(slices));
-    }
-
-    /// @brief 将IoVecs中的数据聚合到一个缓冲区中
-    ///
-    /// @return 返回聚合后的缓冲区
-    pub fn gather(&self) -> Vec<u8> {
-        let mut buf = Vec::new();
-        for slice in self.0.iter() {
-            buf.extend_from_slice(slice);
-        }
-        return buf;
-    }
-
-    /// @brief 将给定的数据分散写入到IoVecs中
-    pub fn scatter(&mut self, data: &[u8]) {
-        let mut data: &[u8] = data;
-        for slice in self.0.iter_mut() {
-            let len = core::cmp::min(slice.len(), data.len());
-            if len == 0 {
-                continue;
-            }
-
-            slice[..len].copy_from_slice(&data[..len]);
-            data = &data[len..];
-        }
-    }
-
-    /// @brief 创建与IoVecs等长的缓冲区
-    ///
-    /// @param set_len 是否设置返回的Vec的len。
-    /// 如果为true，则返回的Vec的len为所有IoVec的长度之和;
-    /// 否则返回的Vec的len为0，capacity为所有IoVec的长度之和.
-    ///
-    /// @return 返回创建的缓冲区
-    pub fn new_buf(&self, set_len: bool) -> Vec<u8> {
-        let total_len: usize = self.0.iter().map(|slice| slice.len()).sum();
-        let mut buf: Vec<u8> = Vec::with_capacity(total_len);
-
-        if set_len {
-            unsafe {
-                buf.set_len(total_len);
-            }
-        }
-        return buf;
-    }
 }