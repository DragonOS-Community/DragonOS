use system_error::SystemError;

use crate::{
    filesystem::vfs::{
        fcntl::AtFlags,
        utils::{rsplit_path, user_path_at},
        FilePrivateData, FileType, VFS_MAX_FOLLOW_SYMLINK_TIMES,
    },
    libs::spinlock::SpinLock,
    process::ProcessManager,
};

use super::InodeMode;

pub fn do_symlinkat(from: &str, newdfd: Option<i32>, to: &str) -> Result<usize, SystemError> {
    let newdfd = match newdfd {
        Some(fd) => fd,
        None => AtFlags::AT_FDCWD.bits(),
    };

    // TODO: 添加权限检查，确保进程拥有目标路径的权限
    let pcb = ProcessManager::current_pcb();
    let (old_begin_inode, old_remain_path) = user_path_at(&pcb, AtFlags::AT_FDCWD.bits(), from)?;
    // info!("old_begin_inode={:?}", old_begin_inode.metadata());
    let _ =
        old_begin_inode.lookup_follow_symlink(&old_remain_path, VFS_MAX_FOLLOW_SYMLINK_TIMES)?;

    // 得到新创建节点的父节点
    let (new_begin_inode, new_remain_path) = user_path_at(&pcb, newdfd, to)?;
    let (new_name, new_parent_path) = rsplit_path(&new_remain_path);
    let new_parent = new_begin_inode
        .lookup_follow_symlink(new_parent_path.unwrap_or("/"), VFS_MAX_FOLLOW_SYMLINK_TIMES)?;
    // info!("new_parent={:?}", new_parent.metadata());

    if new_parent.metadata()?.file_type != FileType::Dir {
        return Err(SystemError::ENOTDIR);
    }

<<<<<<< HEAD
    let new_inode = new_parent.create_with_data(
        new_name,
        FileType::SymLink,
        InodeMode::from_bits_truncate(0o777),
        0,
    )?;
=======
    let new_inode =
        new_parent.create_with_data(new_name, FileType::SymLink, ModeType::S_IRWXUGO, 0)?;
>>>>>>> d239b7b4

    let buf = old_remain_path.as_bytes();
    let len = buf.len();
    new_inode.write_at(0, len, buf, SpinLock::new(FilePrivateData::Unused).lock())?;
    return Ok(0);
}<|MERGE_RESOLUTION|>--- conflicted
+++ resolved
@@ -36,17 +36,8 @@
         return Err(SystemError::ENOTDIR);
     }
 
-<<<<<<< HEAD
-    let new_inode = new_parent.create_with_data(
-        new_name,
-        FileType::SymLink,
-        InodeMode::from_bits_truncate(0o777),
-        0,
-    )?;
-=======
     let new_inode =
-        new_parent.create_with_data(new_name, FileType::SymLink, ModeType::S_IRWXUGO, 0)?;
->>>>>>> d239b7b4
+        new_parent.create_with_data(new_name, FileType::SymLink, InodeMode::S_IRWXUGO, 0)?;
 
     let buf = old_remain_path.as_bytes();
     let len = buf.len();
