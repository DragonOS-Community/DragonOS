--- conflicted
+++ resolved
@@ -1,12 +1,8 @@
 use crate::arch::interrupt::TrapFrame;
 use crate::arch::syscall::nr::SYS_MKDIR;
 use crate::filesystem::vfs::fcntl::AtFlags;
-<<<<<<< HEAD
-use crate::filesystem::vfs::file::FileFlags;
-=======
-use crate::filesystem::vfs::syscall::ModeType;
->>>>>>> d239b7b4
 use crate::filesystem::vfs::vcore::do_mkdir_at;
+use crate::filesystem::vfs::InodeMode;
 use crate::syscall::table::FormattedSyscallParam;
 use crate::syscall::table::Syscall;
 use alloc::vec::Vec;
@@ -39,11 +35,7 @@
         do_mkdir_at(
             AtFlags::AT_FDCWD.bits(),
             &path,
-<<<<<<< HEAD
-            FileFlags::from_bits_truncate(mode as u32),
-=======
-            ModeType::from_bits_truncate(mode as u32),
->>>>>>> d239b7b4
+            InodeMode::from_bits_truncate(mode as u32),
         )?;
         return Ok(0);
     }
