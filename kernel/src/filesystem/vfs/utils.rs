--- conflicted
+++ resolved
@@ -59,28 +59,12 @@
         // drop guard 以避免无法调度的问题
         drop(fd_table_guard);
 
-<<<<<<< HEAD
-        let file_guard = file.lock();
         // 如果dirfd不是目录，则返回错误码ENOTDIR
-        if file_guard.file_type() != FileType::Dir {
+        if file.file_type() != FileType::Dir {
             return Err(SystemError::ENOTDIR);
-=======
-            // 如果dirfd不是目录，则返回错误码ENOTDIR
-            if file.file_type() != FileType::Dir {
-                return Err(SystemError::ENOTDIR);
-            }
-
-            inode = file.inode();
-            ret_path = String::from(path);
-        } else {
-            let mut cwd = pcb.basic().cwd();
-            cwd.push('/');
-            cwd.push_str(path);
-            ret_path = cwd;
->>>>>>> 06560afa
         }
 
-        return Ok((file_guard.inode(), PathBuf::from(path)));
+        return Ok((file.inode(), PathBuf::from(path)));
     } else {
         return Ok((ROOT_INODE(), PathBuf::from(pcb.basic().cwd()).join(path)));
     };
