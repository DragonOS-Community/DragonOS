use core::{hint::spin_loop, sync::atomic::Ordering};

use alloc::sync::Arc;
use log::{error, info};
use system_error::SystemError;

use crate::{
    define_event_trace,
    driver::base::block::{gendisk::GenDisk, manager::block_dev_manager},
    filesystem::{
        devfs::devfs_init,
        fat::fs::FATFileSystem,
        procfs::procfs_init,
        ramfs::RamFS,
        sysfs::sysfs_init,
        vfs::{mount::MountFS, syscall::ModeType, AtomicInodeId, FileSystem, FileType},
    },
<<<<<<< HEAD
=======
    libs::spinlock::SpinLock,
    mm::truncate::truncate_inode_pages,
>>>>>>> 823e1933
    process::ProcessManager,
};

use super::{
    file::FileMode,
    mount::init_mountlist,
    stat::LookUpFlags,
    utils::{rsplit_path, user_path_at},
    IndexNode, InodeId, VFS_MAX_FOLLOW_SYMLINK_TIMES,
};

/// 当没有指定根文件系统时，尝试的根文件系统列表
const ROOTFS_TRY_LIST: [&str; 4] = ["/dev/sda1", "/dev/sda", "/dev/vda1", "/dev/vda"];
kernel_cmdline_param_kv!(ROOTFS_PATH_PARAM, root, "");

/// @brief 原子地生成新的Inode号。
/// 请注意，所有的inode号都需要通过该函数来生成.全局的inode号，除了以下两个特殊的以外，都是唯一的
/// 特殊的两个inode号：
/// [0]: 对应'.'目录项
/// [1]: 对应'..'目录项
pub fn generate_inode_id() -> InodeId {
    static INO: AtomicInodeId = AtomicInodeId::new(InodeId::new(1));
    return INO.fetch_add(InodeId::new(1), Ordering::SeqCst);
}

static mut __ROOT_INODE: Option<Arc<dyn IndexNode>> = None;

/// @brief 获取全局的根节点
#[inline(always)]
#[allow(non_snake_case)]
pub fn ROOT_INODE() -> Arc<dyn IndexNode> {
    unsafe {
        return __ROOT_INODE.as_ref().unwrap().clone();
    }
}

/// 初始化虚拟文件系统
#[inline(never)]
pub fn vfs_init() -> Result<(), SystemError> {
    // 使用Ramfs作为默认的根文件系统
    let ramfs = RamFS::new();
    let mount_fs = MountFS::new(ramfs, None);
    let root_inode = mount_fs.root_inode();
    init_mountlist();
    unsafe {
        __ROOT_INODE = Some(root_inode.clone());
    }

    procfs_init().expect("Failed to initialize procfs");

    devfs_init().expect("Failed to initialize devfs");

    sysfs_init().expect("Failed to initialize sysfs");

    let root_entries = ROOT_INODE().list().expect("VFS init failed");
    if !root_entries.is_empty() {
        info!("Successfully initialized VFS!");
    }
    return Ok(());
}

/// @brief 迁移伪文件系统的inode
/// 请注意，为了避免删掉了伪文件系统内的信息，因此没有在原root inode那里调用unlink.
fn migrate_virtual_filesystem(new_fs: Arc<dyn FileSystem>) -> Result<(), SystemError> {
    info!("VFS: Migrating filesystems...");

    let new_fs = MountFS::new(new_fs, None);
    // 获取新的根文件系统的根节点的引用
    let new_root_inode = new_fs.root_inode();

    // ==== 在这里获取要被迁移的文件系统的inode并迁移 ===
    // 因为是换根所以路径没有变化
    // 不需要重新注册挂载目录
    new_root_inode
        .mkdir("proc", ModeType::from_bits_truncate(0o755))
        .expect("Unable to create /proc")
        .mount_from(ROOT_INODE().find("proc").expect("proc not mounted!"))
        .expect("Failed to migrate filesystem of proc");
    new_root_inode
        .mkdir("dev", ModeType::from_bits_truncate(0o755))
        .expect("Unable to create /dev")
        .mount_from(ROOT_INODE().find("dev").expect("dev not mounted!"))
        .expect("Failed to migrate filesystem of dev");
    new_root_inode
        .mkdir("sys", ModeType::from_bits_truncate(0o755))
        .expect("Unable to create /sys")
        .mount_from(ROOT_INODE().find("sys").expect("sys not mounted!"))
        .expect("Failed to migrate filesystem of sys");

    unsafe {
        // drop旧的Root inode
        let old_root_inode = __ROOT_INODE.take().unwrap();
        // 设置全局的新的ROOT Inode
        __ROOT_INODE = Some(new_root_inode.clone());
        drop(old_root_inode);
    }

    info!("VFS: Migrate filesystems done!");

    return Ok(());
}

pub(crate) fn try_find_gendisk(path: &str) -> Option<Arc<GenDisk>> {
    if let Some(gd) = block_dev_manager().lookup_gendisk_by_path(path) {
        // info!("Use {} as rootfs", path);
        return Some(gd);
    }
    return None;
}

pub fn mount_root_fs() -> Result<(), SystemError> {
    info!("Try to mount root fs...");
    block_dev_manager().print_gendisks();
    let gendisk = if let Some(rootfs_dev_path) = ROOTFS_PATH_PARAM.value_str() {
        try_find_gendisk(rootfs_dev_path)
            .unwrap_or_else(|| panic!("Failed to find rootfs device {}", rootfs_dev_path))
    } else {
        ROOTFS_TRY_LIST
            .iter()
            .find_map(|&path| try_find_gendisk(path))
            .ok_or(SystemError::ENODEV)?
    };

    let fatfs: Result<Arc<FATFileSystem>, SystemError> = FATFileSystem::new(gendisk);
    if fatfs.is_err() {
        error!(
            "Failed to initialize fatfs, code={:?}",
            fatfs.as_ref().err()
        );
        loop {
            spin_loop();
        }
    }
    let fatfs: Arc<FATFileSystem> = fatfs.unwrap();
    let r = migrate_virtual_filesystem(fatfs);

    if r.is_err() {
        error!("Failed to migrate virtual filesyst  em to FAT32!");
        loop {
            spin_loop();
        }
    }
    info!("Successfully migrate rootfs to FAT32!");

    return Ok(());
}

define_event_trace!(
    do_mkdir_at,
    TP_system(vfs),
    TP_PROTO(path:&str, mode: FileMode),
    TP_STRUCT__entry {
        fmode: FileMode,
        path: [u8;64],
    },
    TP_fast_assign {
        fmode: mode,
        path: {
            let mut buf = [0u8; 64];
            let path = path.as_bytes();
            let len = path.len().min(63);
            buf[..len].copy_from_slice(&path[..len]);
            buf[len] = 0; // null-terminate
            buf
        },
    },
    TP_ident(__entry),
    TP_printk({
        let path = core::str::from_utf8(&__entry.path).unwrap_or("invalid utf8");
        let mode = __entry.fmode;
        format!("mkdir at {} with mode {:?}", path, mode)
    })
);
/// @brief 创建文件/文件夹
pub fn do_mkdir_at(
    dirfd: i32,
    path: &str,
    mode: FileMode,
) -> Result<Arc<dyn IndexNode>, SystemError> {
    trace_do_mkdir_at(path, mode);
    // debug!("Call do mkdir at");
    let (mut current_inode, path) =
        user_path_at(&ProcessManager::current_pcb(), dirfd, path.trim())?;
    let (name, parent) = rsplit_path(&path);
    if let Some(parent) = parent {
        current_inode =
            current_inode.lookup_follow_symlink(parent, VFS_MAX_FOLLOW_SYMLINK_TIMES)?;
    }
    // debug!("mkdir at {:?}", current_inode.metadata()?.inode_id);
    return current_inode.mkdir(name, ModeType::from_bits_truncate(mode.bits()));
}

/// @brief 删除文件夹
pub fn do_remove_dir(dirfd: i32, path: &str) -> Result<u64, SystemError> {
    let path = path.trim();

    let pcb = ProcessManager::current_pcb();
    let (inode_begin, remain_path) = user_path_at(&pcb, dirfd, path)?;
    let (filename, parent_path) = rsplit_path(&remain_path);

    // 最后一项文件项为.时返回EINVAL
    if filename == "." {
        return Err(SystemError::EINVAL);
    }

    // 查找父目录
    let parent_inode: Arc<dyn IndexNode> = inode_begin
        .lookup_follow_symlink(parent_path.unwrap_or("/"), VFS_MAX_FOLLOW_SYMLINK_TIMES)?;

    if parent_inode.metadata()?.file_type != FileType::Dir {
        return Err(SystemError::ENOTDIR);
    }

    // 在目标点为symlink时也返回ENOTDIR
    let target_inode = parent_inode.find(filename)?;
    if target_inode.metadata()?.file_type != FileType::Dir {
        return Err(SystemError::ENOTDIR);
    }

    // 删除文件夹
    parent_inode.rmdir(filename)?;

    return Ok(0);
}

/// @brief 删除文件
pub fn do_unlink_at(dirfd: i32, path: &str) -> Result<u64, SystemError> {
    let path = path.trim();

    let pcb = ProcessManager::current_pcb();
    let (inode_begin, remain_path) = user_path_at(&pcb, dirfd, path)?;
    let inode: Result<Arc<dyn IndexNode>, SystemError> =
        inode_begin.lookup_follow_symlink(&remain_path, VFS_MAX_FOLLOW_SYMLINK_TIMES);

    if inode.is_err() {
        let errno = inode.clone().unwrap_err();
        // 文件不存在，且需要创建
        if errno == SystemError::ENOENT {
            return Err(SystemError::ENOENT);
        }
    }
    // 禁止在目录上unlink
    if inode.as_ref().unwrap().metadata()?.file_type == FileType::Dir {
        return Err(SystemError::EPERM);
    }

    let (filename, parent_path) = rsplit_path(&remain_path);
    // 查找父目录
    let parent_inode: Arc<dyn IndexNode> = inode_begin
        .lookup_follow_symlink(parent_path.unwrap_or("/"), VFS_MAX_FOLLOW_SYMLINK_TIMES)?;

    if parent_inode.metadata()?.file_type != FileType::Dir {
        return Err(SystemError::ENOTDIR);
    }

    // 删除文件
    parent_inode.unlink(filename)?;

    if let Some(page_cache) = inode.unwrap().page_cache().clone() {
        truncate_inode_pages(page_cache, 0);
    }

    return Ok(0);
}

pub(super) fn do_file_lookup_at(
    dfd: i32,
    path: &str,
    lookup_flags: LookUpFlags,
) -> Result<Arc<dyn IndexNode>, SystemError> {
    let (inode, path) = user_path_at(&ProcessManager::current_pcb(), dfd, path)?;
    let follow_final = lookup_flags.contains(LookUpFlags::FOLLOW);
    return inode.lookup_follow_symlink2(&path, VFS_MAX_FOLLOW_SYMLINK_TIMES, follow_final);
}<|MERGE_RESOLUTION|>--- conflicted
+++ resolved
@@ -15,11 +15,7 @@
         sysfs::sysfs_init,
         vfs::{mount::MountFS, syscall::ModeType, AtomicInodeId, FileSystem, FileType},
     },
-<<<<<<< HEAD
-=======
-    libs::spinlock::SpinLock,
     mm::truncate::truncate_inode_pages,
->>>>>>> 823e1933
     process::ProcessManager,
 };
 
