use crate::{
    arch::{
        init::{early_setup_arch, setup_arch, setup_arch_post},
        CurrentIrqArch, CurrentSMPArch, CurrentSchedArch,
    },
    driver::{base::init::driver_init, serial::serial_early_init, video::VideoRefreshManager},
    exception::{init::irq_init, softirq::softirq_init, InterruptArch},
    filesystem::vfs::core::vfs_init,
    include::bindings::bindings::acpi_init,
    init::init_intertrait,
    libs::{
        futex::futex::Futex,
        lib_ui::{
            screen_manager::{scm_init, scm_reinit},
            textui::textui_init,
        },
    },
    mm::init::mm_init,
    process::{kthread::kthread_init, process_init, ProcessManager},
    sched::{core::sched_init, SchedArch},
    smp::{early_smp_init, SMPArch},
    syscall::Syscall,
    time::{
        clocksource::clocksource_boot_finish, timekeeping::timekeeping_init, timer::timer_init,
    },
};

/// The entry point for the kernel
///
/// 前面可能会有一个架构相关的函数
pub fn start_kernel() -> ! {
    // 进入内核后，中断应该是关闭的
    assert!(!CurrentIrqArch::is_irq_enabled());

    do_start_kernel();

    CurrentSchedArch::initial_setup_sched_local();

    CurrentSchedArch::enable_sched_local();

    ProcessManager::arch_idle_func();
}

#[inline(never)]
fn do_start_kernel() {
    init_before_mem_init();

    early_setup_arch().expect("setup_arch failed");
    unsafe { mm_init() };

    scm_reinit().unwrap();
    textui_init().unwrap();
    init_intertrait();

    vfs_init().expect("vfs init failed");
    driver_init().expect("driver init failed");

    #[cfg(target_arch = "x86_64")]
    unsafe {
        acpi_init()
    };
    process_init();
    early_smp_init().expect("early smp init failed");
    irq_init().expect("irq init failed");
    setup_arch().expect("setup_arch failed");
    CurrentSMPArch::prepare_cpus().expect("prepare_cpus failed");

    sched_init();
    softirq_init().expect("softirq init failed");
    Syscall::init().expect("syscall init failed");
    timekeeping_init();
    timer_init();
    kthread_init();
    clocksource_boot_finish();

<<<<<<< HEAD
    CurrentSMPArch::init().expect("smp init failed");
    // SMP初始化有可能会开中断，所以这里再次检查中断是否关闭
    assert!(!CurrentIrqArch::is_irq_enabled());
=======
>>>>>>> 70f159a3
    Futex::init();

    setup_arch_post().expect("setup_arch_post failed");

    #[cfg(all(target_arch = "x86_64", feature = "kvm"))]
    crate::virt::kvm::kvm_init();
}

/// 在内存管理初始化之前，执行的初始化
#[inline(never)]
fn init_before_mem_init() {
    serial_early_init().expect("serial early init failed");
    let video_ok = unsafe { VideoRefreshManager::video_init().is_ok() };
    scm_init(video_ok);
}<|MERGE_RESOLUTION|>--- conflicted
+++ resolved
@@ -73,12 +73,6 @@
     kthread_init();
     clocksource_boot_finish();
 
-<<<<<<< HEAD
-    CurrentSMPArch::init().expect("smp init failed");
-    // SMP初始化有可能会开中断，所以这里再次检查中断是否关闭
-    assert!(!CurrentIrqArch::is_irq_enabled());
-=======
->>>>>>> 70f159a3
     Futex::init();
 
     setup_arch_post().expect("setup_arch_post failed");
