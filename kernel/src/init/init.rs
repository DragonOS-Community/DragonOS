use crate::{
    arch::{
        init::{early_setup_arch, setup_arch, setup_arch_post},
        CurrentIrqArch, CurrentSMPArch, CurrentSchedArch,
    },
<<<<<<< HEAD
    driver::{base::init::driver_init, serial::serial_early_init, video::VideoRefreshManager},
    exception::{softirq::softirq_init, InterruptArch},
=======
    driver::{base::init::driver_init, tty::init::tty_early_init, video::VideoRefreshManager},
    exception::{init::irq_init, softirq::softirq_init, InterruptArch},
>>>>>>> 472f0b39
    filesystem::vfs::core::vfs_init,
    include::bindings::bindings::acpi_init,
    init::init_intertrait,
    libs::{
        futex::futex::Futex,
        lib_ui::{
            screen_manager::{scm_init, scm_reinit},
            textui::textui_init,
        },
    },
    mm::init::mm_init,
    process::{kthread::kthread_init, process_init, ProcessManager},
    sched::{core::sched_init, SchedArch},
    smp::SMPArch,
    syscall::Syscall,
    time::{
        clocksource::clocksource_boot_finish, timekeeping::timekeeping_init, timer::timer_init,
    },
};

/// The entry point for the kernel
///
/// 前面可能会有一个架构相关的函数
pub fn start_kernel() -> ! {
    // 进入内核后，中断应该是关闭的
    assert_eq!(CurrentIrqArch::is_irq_enabled(), false);

    do_start_kernel();

    CurrentSchedArch::initial_setup_sched_local();

    CurrentSchedArch::enable_sched_local();

    ProcessManager::arch_idle_func();
}

#[inline(never)]
fn do_start_kernel() {
    init_before_mem_init();

    early_setup_arch().expect("setup_arch failed");
    unsafe { mm_init() };
    scm_reinit().unwrap();
    textui_init().unwrap();
    init_intertrait();
    vfs_init().expect("vfs init failed");
    driver_init().expect("driver init failed");
    unsafe { acpi_init() };
    irq_init().expect("irq init failed");
    CurrentSMPArch::prepare_cpus().expect("prepare_cpus failed");

    setup_arch().expect("setup_arch failed");

    process_init();
    sched_init();
    softirq_init().expect("softirq init failed");
    Syscall::init().expect("syscall init failed");
    timekeeping_init();
    timer_init();
    kthread_init();
    clocksource_boot_finish();

    CurrentSMPArch::init().expect("smp init failed");
    // SMP初始化有可能会开中断，所以这里再次检查中断是否关闭
    assert_eq!(CurrentIrqArch::is_irq_enabled(), false);
    Futex::init();

    setup_arch_post().expect("setup_arch_post failed");

    #[cfg(all(target_arch = "x86_64", feature = "kvm"))]
    crate::virt::kvm::kvm_init();
}

/// 在内存管理初始化之前，执行的初始化
#[inline(never)]
fn init_before_mem_init() {
    serial_early_init().expect("serial early init failed");
    let video_ok = unsafe { VideoRefreshManager::video_init().is_ok() };
    scm_init(video_ok);
}<|MERGE_RESOLUTION|>--- conflicted
+++ resolved
@@ -3,13 +3,8 @@
         init::{early_setup_arch, setup_arch, setup_arch_post},
         CurrentIrqArch, CurrentSMPArch, CurrentSchedArch,
     },
-<<<<<<< HEAD
     driver::{base::init::driver_init, serial::serial_early_init, video::VideoRefreshManager},
-    exception::{softirq::softirq_init, InterruptArch},
-=======
-    driver::{base::init::driver_init, tty::init::tty_early_init, video::VideoRefreshManager},
     exception::{init::irq_init, softirq::softirq_init, InterruptArch},
->>>>>>> 472f0b39
     filesystem::vfs::core::vfs_init,
     include::bindings::bindings::acpi_init,
     init::init_intertrait,
