--- conflicted
+++ resolved
@@ -1,18 +1,10 @@
 use core::cmp::min;
 
 use crate::{
-<<<<<<< HEAD
-    arch::init::ArchBootParams, driver::video::fbdev::base::BootTimeScreenInfo,
-    libs::rwlock::RwLock, mm::VirtAddr,
-=======
     arch::init::ArchBootParams,
-    driver::{
-        tty::init::tty_early_init,
-        video::{fbdev::base::BootTimeScreenInfo, VideoRefreshManager},
-    },
-    libs::{lib_ui::screen_manager::scm_init, rwlock::RwLock},
+    driver::video::fbdev::base::BootTimeScreenInfo,
+    libs::rwlock::RwLock,
     mm::{PhysAddr, VirtAddr},
->>>>>>> 453452cc
 };
 
 pub mod init;
