--- conflicted
+++ resolved
@@ -1,9 +1,5 @@
 /// 引入Module
-<<<<<<< HEAD
-use crate::{syscall::SystemError};
-=======
 use crate::syscall::SystemError;
->>>>>>> ac48398d
 use alloc::{sync::Arc, vec::Vec};
 use core::{any::Any, fmt::Debug};
 
@@ -61,16 +57,12 @@
     /// @return: 如果操作成功，返回 Ok(操作的长度) 其中单位是字节；
     ///          否则返回Err(错误码)，其中错误码为负数；
     ///          如果操作异常，但是并没有检查出什么错误，将返回Err(已操作的长度)
-<<<<<<< HEAD
-    fn read_at(&self, lba_id_start: BlockId, count: usize, buf: &mut [u8]) -> Result<usize, SystemError>;
-=======
     fn read_at(
         &self,
         lba_id_start: BlockId,
         count: usize,
         buf: &mut [u8],
     ) -> Result<usize, SystemError>;
->>>>>>> ac48398d
 
     /// @brief: 在块设备中，从第lba_id_start个块开始，把buf中的count个块数据，存放到设备中
     /// @parameter lba_id_start: 起始块
@@ -79,16 +71,12 @@
     /// @return: 如果操作成功，返回 Ok(操作的长度) 其中单位是字节；
     ///          否则返回Err(错误码)，其中错误码为负数；
     ///          如果操作异常，但是并没有检查出什么错误，将返回Err(已操作的长度)
-<<<<<<< HEAD
-    fn write_at(&self, lba_id_start: BlockId, count: usize, buf: &[u8]) -> Result<usize, SystemError>;
-=======
     fn write_at(
         &self,
         lba_id_start: BlockId,
         count: usize,
         buf: &[u8],
     ) -> Result<usize, SystemError>;
->>>>>>> ac48398d
 
     /// @brief: 同步磁盘信息，把所有的dirty数据写回硬盘 - 待实现
     fn sync(&self) -> Result<(), SystemError>;
