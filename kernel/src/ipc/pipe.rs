--- conflicted
+++ resolved
@@ -104,10 +104,10 @@
         Ok(())
     }
 
-<<<<<<< HEAD
     fn buf_full(&self) -> bool {
         return self.valid_cnt as usize == PIPE_BUFF_SIZE;
-=======
+    }
+
     pub fn remove_epoll(&self, epoll: &Weak<SpinLock<EventPoll>>) -> Result<(), SystemError> {
         let is_remove = !self
             .epitems
@@ -121,7 +121,6 @@
         }
 
         Err(SystemError::ENOENT)
->>>>>>> 4afc5b7b
     }
 }
 
