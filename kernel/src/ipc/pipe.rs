use crate::{
    arch::{sched::sched, CurrentIrqArch},
    exception::InterruptArch,
    filesystem::vfs::{
        core::generate_inode_id, file::FileMode, syscall::ModeType, FilePrivateData, FileSystem,
        FileType, IndexNode, Metadata,
    },
    libs::{spinlock::SpinLock, wait_queue::WaitQueue},
    process::ProcessState,
    time::TimeSpec,
};

use alloc::sync::{Arc, Weak};
use system_error::SystemError;

/// 我们设定pipe_buff的总大小为1024字节
const PIPE_BUFF_SIZE: usize = 1024;

#[derive(Debug, Clone)]
pub struct PipeFsPrivateData {
    mode: FileMode,
}

impl PipeFsPrivateData {
    pub fn new(mode: FileMode) -> Self {
        return PipeFsPrivateData { mode: mode };
    }
}

/// @brief 管道文件i节点(锁)
#[derive(Debug)]
pub struct LockedPipeInode(SpinLock<InnerPipeInode>);

/// @brief 管道文件i节点(无锁)
#[derive(Debug)]
pub struct InnerPipeInode {
    self_ref: Weak<LockedPipeInode>,
    valid_cnt: i32,
    read_pos: i32,
    write_pos: i32,
    read_wait_queue: WaitQueue,
    write_wait_queue: WaitQueue,
    data: [u8; PIPE_BUFF_SIZE],
    /// INode 元数据
    metadata: Metadata,
    reader: u32,
    writer: u32,
}

impl LockedPipeInode {
    pub fn new() -> Arc<Self> {
        let inner = InnerPipeInode {
            self_ref: Weak::default(),
            valid_cnt: 0,
            read_pos: 0,
            write_pos: 0,
            read_wait_queue: WaitQueue::INIT,
            write_wait_queue: WaitQueue::INIT,
            data: [0; PIPE_BUFF_SIZE],

            metadata: Metadata {
                dev_id: 0,
                inode_id: generate_inode_id(),
                size: PIPE_BUFF_SIZE as i64,
                blk_size: 0,
                blocks: 0,
                atime: TimeSpec::default(),
                mtime: TimeSpec::default(),
                ctime: TimeSpec::default(),
                file_type: FileType::Pipe,
                mode: ModeType::from_bits_truncate(0o666),
                nlinks: 1,
                uid: 0,
                gid: 0,
                raw_dev: 0,
            },
            reader: 0,
            writer: 0,
        };
        let result = Arc::new(Self(SpinLock::new(inner)));
        let mut guard = result.0.lock();
        guard.self_ref = Arc::downgrade(&result);
        // 释放锁
        drop(guard); //这一步其实不需要，只要离开作用域，guard生命周期结束，自会解锁
        return result;
    }
}

impl IndexNode for LockedPipeInode {
    fn read_at(
        &self,
        _offset: usize,
        len: usize,
        buf: &mut [u8],
        data: &mut FilePrivateData,
    ) -> Result<usize, SystemError> {
        // 获取mode
        let mode: FileMode;
        if let FilePrivateData::Pipefs(pdata) = data {
            mode = pdata.mode;
        } else {
            return Err(SystemError::EBADF);
        }

        if buf.len() < len {
            return Err(SystemError::EINVAL);
        }
        // 加锁
        let mut inode = self.0.lock();

        // 如果管道里面没有数据，则唤醒写端，
        while inode.valid_cnt == 0 {
            // 如果当前管道写者数为0，则返回EOF
            if inode.writer == 0 {
                return Ok(0);
            }

            inode
                .write_wait_queue
                .wakeup(Some(ProcessState::Blocked(true)));

            // 如果为非阻塞管道，直接返回错误
            if mode.contains(FileMode::O_NONBLOCK) {
                drop(inode);
                return Err(SystemError::EAGAIN_OR_EWOULDBLOCK);
            }

            // 否则在读等待队列中睡眠，并释放锁
            unsafe {
                let irq_guard = CurrentIrqArch::save_and_disable_irq();

                inode.read_wait_queue.sleep_without_schedule();
                drop(inode);

                drop(irq_guard);
            }
            sched();
            inode = self.0.lock();
        }

        let mut num = inode.valid_cnt as usize;
        //决定要输出的字节
        let start = inode.read_pos as usize;
        //如果读端希望读取的字节数大于有效字节数，则输出有效字节
        let mut end = (inode.valid_cnt as usize + inode.read_pos as usize) % PIPE_BUFF_SIZE;
        //如果读端希望读取的字节数少于有效字节数，则输出希望读取的字节
        if len < inode.valid_cnt as usize {
            end = (len + inode.read_pos as usize) % PIPE_BUFF_SIZE;
            num = len;
        }

        // 从管道拷贝数据到用户的缓冲区

        if end < start {
            buf[0..(PIPE_BUFF_SIZE - start)].copy_from_slice(&inode.data[start..PIPE_BUFF_SIZE]);
            buf[(PIPE_BUFF_SIZE - start)..num].copy_from_slice(&inode.data[0..end]);
        } else {
            buf[0..num].copy_from_slice(&inode.data[start..end]);
        }

        //更新读位置以及valid_cnt
        inode.read_pos = (inode.read_pos + num as i32) % PIPE_BUFF_SIZE as i32;
        inode.valid_cnt -= num as i32;

        //读完后解锁并唤醒等待在写等待队列中的进程
        inode
            .write_wait_queue
            .wakeup(Some(ProcessState::Blocked(true)));
        //返回读取的字节数
        return Ok(num);
    }

    fn open(
        &self,
        data: &mut FilePrivateData,
        mode: &crate::filesystem::vfs::file::FileMode,
    ) -> Result<(), SystemError> {
        let mut guard = self.0.lock();
        // 不能以读写方式打开管道
        if mode.contains(FileMode::O_RDWR) {
            return Err(SystemError::EACCES);
        }
        if mode.contains(FileMode::O_RDONLY) {
            guard.reader += 1;
        }
        if mode.contains(FileMode::O_WRONLY) {
            guard.writer += 1;
        }

        // 设置mode
        *data = FilePrivateData::Pipefs(PipeFsPrivateData { mode: *mode });

        return Ok(());
    }

    fn metadata(&self) -> Result<crate::filesystem::vfs::Metadata, SystemError> {
        let inode = self.0.lock();
        let mut metadata = inode.metadata.clone();
        metadata.size = inode.data.len() as i64;

        return Ok(metadata);
    }

    fn close(&self, data: &mut FilePrivateData) -> Result<(), SystemError> {
        let mode: FileMode;
        if let FilePrivateData::Pipefs(pipe_data) = data {
            mode = pipe_data.mode;
        } else {
            return Err(SystemError::EBADF);
        }
        let mut guard = self.0.lock();

        // 写端关闭
        if mode.contains(FileMode::O_WRONLY) {
            assert!(guard.writer > 0);
            guard.writer -= 1;
            // 如果已经没有写端了，则唤醒读端
            if guard.writer == 0 {
                guard
                    .read_wait_queue
                    .wakeup_all(Some(ProcessState::Blocked(true)));
            }
        }

        // 读端关闭
        if mode.contains(FileMode::O_RDONLY) {
            assert!(guard.reader > 0);
            guard.reader -= 1;
            // 如果已经没有写端了，则唤醒读端
            if guard.reader == 0 {
                guard
                    .write_wait_queue
                    .wakeup_all(Some(ProcessState::Blocked(true)));
            }
        }

        return Ok(());
    }

    fn write_at(
        &self,
        _offset: usize,
        len: usize,
        buf: &[u8],
        data: &mut FilePrivateData,
    ) -> Result<usize, SystemError> {
        // 获取mode
        let mode: FileMode;
        if let FilePrivateData::Pipefs(pdata) = data {
            mode = pdata.mode;
        } else {
            return Err(SystemError::EBADF);
        }

        if buf.len() < len || len > PIPE_BUFF_SIZE {
            return Err(SystemError::EINVAL);
        }
        // 加锁

        let mut inode = self.0.lock();

        // TODO: 如果已经没有读端存在了，则向写端进程发送SIGPIPE信号
        if inode.reader == 0 {}

        // 如果管道空间不够

        while len + inode.valid_cnt as usize > PIPE_BUFF_SIZE {
            // 唤醒读端
            inode
                .read_wait_queue
                .wakeup(Some(ProcessState::Blocked(true)));

            // 如果为非阻塞管道，直接返回错误
            if mode.contains(FileMode::O_NONBLOCK) {
                drop(inode);
                return Err(SystemError::ENOMEM);
            }

            // 解锁并睡眠
            unsafe {
                let irq_guard = CurrentIrqArch::save_and_disable_irq();
                inode.write_wait_queue.sleep_without_schedule();
                drop(inode);
                drop(irq_guard);
            }
            sched();
            inode = self.0.lock();
        }

        // 决定要输入的字节
        let start = inode.write_pos as usize;
        let end = (inode.write_pos as usize + len) % PIPE_BUFF_SIZE;
        // 从用户的缓冲区拷贝数据到管道

        if end < start {
            inode.data[start..PIPE_BUFF_SIZE].copy_from_slice(&buf[0..(PIPE_BUFF_SIZE - start)]);
            inode.data[0..end].copy_from_slice(&buf[(PIPE_BUFF_SIZE - start)..len]);
        } else {
            inode.data[start..end].copy_from_slice(&buf[0..len]);
        }
        // 更新写位置以及valid_cnt
        inode.write_pos = (inode.write_pos + len as i32) % PIPE_BUFF_SIZE as i32;
        inode.valid_cnt += len as i32;

        // 读完后解锁并唤醒等待在读等待队列中的进程
        inode
            .read_wait_queue
            .wakeup(Some(ProcessState::Blocked(true)));
        // 返回写入的字节数
        return Ok(len);
    }

<<<<<<< HEAD
    fn poll(&self) -> Result<PollStatus, SystemError> {
        return Ok(PollStatus::READ | PollStatus::WRITE);
    }

=======
>>>>>>> 40609970
    fn as_any_ref(&self) -> &dyn core::any::Any {
        self
    }

    fn get_entry_name_and_metadata(
        &self,
        ino: crate::filesystem::vfs::InodeId,
    ) -> Result<(alloc::string::String, crate::filesystem::vfs::Metadata), SystemError> {
        // 如果有条件，请在文件系统中使用高效的方式实现本接口，而不是依赖这个低效率的默认实现。
        let name = self.get_entry_name(ino)?;
        let entry = self.find(&name)?;
        return Ok((name, entry.metadata()?));
    }

    fn fs(&self) -> Arc<(dyn FileSystem)> {
        todo!()
    }

    fn list(&self) -> Result<alloc::vec::Vec<alloc::string::String>, SystemError> {
        return Err(SystemError::EOPNOTSUPP_OR_ENOTSUP);
    }
}<|MERGE_RESOLUTION|>--- conflicted
+++ resolved
@@ -310,13 +310,6 @@
         return Ok(len);
     }
 
-<<<<<<< HEAD
-    fn poll(&self) -> Result<PollStatus, SystemError> {
-        return Ok(PollStatus::READ | PollStatus::WRITE);
-    }
-
-=======
->>>>>>> 40609970
     fn as_any_ref(&self) -> &dyn core::any::Any {
         self
     }
