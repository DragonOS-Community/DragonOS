use crate::{
    arch::{sched::sched, CurrentIrqArch},
    exception::InterruptArch,
    filesystem::vfs::{
        core::generate_inode_id, file::FileMode, FilePrivateData, FileSystem, FileType, IndexNode,
        Metadata, PollStatus,
    },
    libs::{spinlock::SpinLock, wait_queue::WaitQueue},
    process::ProcessState,
    syscall::SystemError,
    time::TimeSpec,
};

use alloc::sync::{Arc, Weak};

/// 我们设定pipe_buff的总大小为1024字节
const PIPE_BUFF_SIZE: usize = 1024;

/// @brief 管道文件i节点(锁)
#[derive(Debug)]
pub struct LockedPipeInode(SpinLock<InnerPipeInode>);

/// @brief 管道文件i节点(无锁)
#[derive(Debug)]
pub struct InnerPipeInode {
    self_ref: Weak<LockedPipeInode>,
    valid_cnt: i32,
    read_pos: i32,
    write_pos: i32,
    read_wait_queue: WaitQueue,
    write_wait_queue: WaitQueue,
    data: [u8; PIPE_BUFF_SIZE],
    /// INode 元数据
    metadata: Metadata,
    flags: FileMode,
}

impl LockedPipeInode {
    pub fn new(flags: FileMode) -> Arc<Self> {
        let inner = InnerPipeInode {
            self_ref: Weak::default(),
            valid_cnt: 0,
            read_pos: 0,
            write_pos: 0,
            read_wait_queue: WaitQueue::INIT,
            write_wait_queue: WaitQueue::INIT,
            data: [0; PIPE_BUFF_SIZE],

            metadata: Metadata {
                dev_id: 0,
                inode_id: generate_inode_id(),
                size: PIPE_BUFF_SIZE as i64,
                blk_size: 0,
                blocks: 0,
                atime: TimeSpec::default(),
                mtime: TimeSpec::default(),
                ctime: TimeSpec::default(),
                file_type: FileType::Pipe,
                mode: 0o666,
                nlinks: 1,
                uid: 0,
                gid: 0,
                raw_dev: 0,
            },
            flags,
        };
        let result = Arc::new(Self(SpinLock::new(inner)));
        let mut guard = result.0.lock();
        guard.self_ref = Arc::downgrade(&result);
        // 释放锁
        drop(guard); //这一步其实不需要，只要离开作用域，guard生命周期结束，自会解锁
        return result;
    }
}

impl IndexNode for LockedPipeInode {
    fn read_at(
        &self,
        _offset: usize,
        len: usize,
        buf: &mut [u8],
        _data: &mut FilePrivateData,
    ) -> Result<usize, crate::syscall::SystemError> {
        if buf.len() < len {
            return Err(SystemError::EINVAL);
        }
        // 加锁
        let mut inode = self.0.lock();

        // 如果管道里面没有数据，则唤醒写端，
        while inode.valid_cnt == 0 {
<<<<<<< HEAD
            inode
                .write_wait_queue
                .wakeup(Some(ProcessState::Blocked(true)));

            // 在读等待队列中睡眠，并释放锁
=======
            inode.write_wait_queue.wakeup(PROC_INTERRUPTIBLE.into());
            // 如果为非阻塞管道，直接返回错误
            if inode.flags.contains(FileMode::O_NONBLOCK) {
                drop(inode);
                return Err(SystemError::EAGAIN_OR_EWOULDBLOCK);
            }
            // 否则在读等待队列中睡眠，并释放锁
>>>>>>> b087521e
            unsafe {
                let irq_guard = CurrentIrqArch::save_and_disable_irq();
                inode.read_wait_queue.sleep_without_schedule();
                drop(inode);

                drop(irq_guard);
            }
            sched();
            inode = self.0.lock();
        }

        let mut num = inode.valid_cnt as usize;
        //决定要输出的字节
        let start = inode.read_pos as usize;
        //如果读端希望读取的字节数大于有效字节数，则输出有效字节
        let mut end = (inode.valid_cnt as usize + inode.read_pos as usize) % PIPE_BUFF_SIZE;
        //如果读端希望读取的字节数少于有效字节数，则输出希望读取的字节
        if len < inode.valid_cnt as usize {
            end = (len + inode.read_pos as usize) % PIPE_BUFF_SIZE;
            num = len;
        }

        // 从管道拷贝数据到用户的缓冲区

        if end < start {
            buf[0..(PIPE_BUFF_SIZE - start)].copy_from_slice(&inode.data[start..PIPE_BUFF_SIZE]);
            buf[(PIPE_BUFF_SIZE - start)..num].copy_from_slice(&inode.data[0..end]);
        } else {
            buf[0..num].copy_from_slice(&inode.data[start..end]);
        }

        //更新读位置以及valid_cnt
        inode.read_pos = (inode.read_pos + num as i32) % PIPE_BUFF_SIZE as i32;
        inode.valid_cnt -= num as i32;

        //读完后解锁并唤醒等待在写等待队列中的进程
        inode
            .write_wait_queue
            .wakeup(Some(ProcessState::Blocked(true)));
        //返回读取的字节数
        return Ok(num);
    }

    fn open(
        &self,
        _data: &mut FilePrivateData,
        _mode: &crate::filesystem::vfs::file::FileMode,
    ) -> Result<(), SystemError> {
        return Ok(());
    }

    fn metadata(&self) -> Result<crate::filesystem::vfs::Metadata, SystemError> {
        let inode = self.0.lock();
        let mut metadata = inode.metadata.clone();
        metadata.size = inode.data.len() as i64;

        return Ok(metadata);
    }

    fn close(&self, _data: &mut FilePrivateData) -> Result<(), SystemError> {
        return Ok(());
    }

    fn write_at(
        &self,
        _offset: usize,
        len: usize,
        buf: &[u8],
        _data: &mut FilePrivateData,
    ) -> Result<usize, crate::syscall::SystemError> {
        if buf.len() < len || len > PIPE_BUFF_SIZE {
            return Err(SystemError::EINVAL);
        }
        // 加锁

        let mut inode = self.0.lock();

        // 如果管道空间不够

        while len + inode.valid_cnt as usize > PIPE_BUFF_SIZE {
            // 唤醒读端
<<<<<<< HEAD
            inode
                .read_wait_queue
                .wakeup(Some(ProcessState::Blocked(true)));
=======
            inode.read_wait_queue.wakeup(PROC_INTERRUPTIBLE.into());
            // 如果为非阻塞管道，直接返回错误
            if inode.flags.contains(FileMode::O_NONBLOCK) {
                drop(inode);
                return Err(SystemError::ENOMEM);
            }
>>>>>>> b087521e
            // 解锁并睡眠
            unsafe {
                let irq_guard = CurrentIrqArch::save_and_disable_irq();
                inode.write_wait_queue.sleep_without_schedule();
                drop(inode);
                drop(irq_guard);
            }
            sched();
            inode = self.0.lock();
        }

        // 决定要输入的字节
        let start = inode.write_pos as usize;
        let end = (inode.write_pos as usize + len) % PIPE_BUFF_SIZE;
        // 从用户的缓冲区拷贝数据到管道

        if end < start {
            inode.data[start..PIPE_BUFF_SIZE].copy_from_slice(&buf[0..(PIPE_BUFF_SIZE - start)]);
            inode.data[0..end].copy_from_slice(&buf[(PIPE_BUFF_SIZE - start)..len]);
        } else {
            inode.data[start..end].copy_from_slice(&buf[0..len]);
        }
        // 更新写位置以及valid_cnt
        inode.write_pos = (inode.write_pos + len as i32) % PIPE_BUFF_SIZE as i32;
        inode.valid_cnt += len as i32;

        // 读完后解锁并唤醒等待在读等待队列中的进程
        inode
            .read_wait_queue
            .wakeup(Some(ProcessState::Blocked(true)));
        // 返回写入的字节数
        return Ok(len);
    }

    fn poll(&self) -> Result<PollStatus, crate::syscall::SystemError> {
        return Ok(PollStatus::READ | PollStatus::WRITE);
    }

    fn as_any_ref(&self) -> &dyn core::any::Any {
        self
    }

    fn get_entry_name_and_metadata(
        &self,
        ino: crate::filesystem::vfs::InodeId,
    ) -> Result<(alloc::string::String, crate::filesystem::vfs::Metadata), SystemError> {
        // 如果有条件，请在文件系统中使用高效的方式实现本接口，而不是依赖这个低效率的默认实现。
        let name = self.get_entry_name(ino)?;
        let entry = self.find(&name)?;
        return Ok((name, entry.metadata()?));
    }

    fn fs(&self) -> Arc<(dyn FileSystem)> {
        todo!()
    }

    fn list(&self) -> Result<alloc::vec::Vec<alloc::string::String>, SystemError> {
        return Err(SystemError::EOPNOTSUPP_OR_ENOTSUP);
    }
}<|MERGE_RESOLUTION|>--- conflicted
+++ resolved
@@ -89,21 +89,17 @@
 
         // 如果管道里面没有数据，则唤醒写端，
         while inode.valid_cnt == 0 {
-<<<<<<< HEAD
             inode
                 .write_wait_queue
                 .wakeup(Some(ProcessState::Blocked(true)));
 
-            // 在读等待队列中睡眠，并释放锁
-=======
-            inode.write_wait_queue.wakeup(PROC_INTERRUPTIBLE.into());
             // 如果为非阻塞管道，直接返回错误
             if inode.flags.contains(FileMode::O_NONBLOCK) {
                 drop(inode);
                 return Err(SystemError::EAGAIN_OR_EWOULDBLOCK);
             }
+
             // 否则在读等待队列中睡眠，并释放锁
->>>>>>> b087521e
             unsafe {
                 let irq_guard = CurrentIrqArch::save_and_disable_irq();
                 inode.read_wait_queue.sleep_without_schedule();
@@ -185,18 +181,16 @@
 
         while len + inode.valid_cnt as usize > PIPE_BUFF_SIZE {
             // 唤醒读端
-<<<<<<< HEAD
             inode
                 .read_wait_queue
                 .wakeup(Some(ProcessState::Blocked(true)));
-=======
-            inode.read_wait_queue.wakeup(PROC_INTERRUPTIBLE.into());
+
             // 如果为非阻塞管道，直接返回错误
             if inode.flags.contains(FileMode::O_NONBLOCK) {
                 drop(inode);
                 return Err(SystemError::ENOMEM);
             }
->>>>>>> b087521e
+
             // 解锁并睡眠
             unsafe {
                 let irq_guard = CurrentIrqArch::save_and_disable_irq();
