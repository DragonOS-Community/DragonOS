use core::{
    ffi::c_void,
    intrinsics::size_of,
    ptr::{null_mut, read_volatile},
    sync::atomic::compiler_fence,
};

use crate::{
    arch::{
        asm::{bitops::ffz, current::current_pcb, ptrace::user_mode},
        fpu::FpState,
        interrupt::sti,
    },
    include::bindings::bindings::{
        pid_t, process_control_block, process_do_exit, process_find_pcb_by_pid, pt_regs,
        spinlock_t, verify_area, NULL, PF_EXITING, PF_KTHREAD, PF_SIGNALED, PF_WAKEKILL,
        PROC_INTERRUPTIBLE, USER_CS, USER_DS, USER_MAX_LINEAR_ADDR,
    },
    ipc::signal_types::sigset_add,
    kBUG, kdebug, kerror, kwarn,
    libs::{
        ffi_convert::FFIBind2Rust,
        spinlock::{
            spin_is_locked, spin_lock_irq, spin_lock_irqsave, spin_unlock_irq,
            spin_unlock_irqrestore,
        },
    },
    process::{
        pid::PidType,
        process::{process_is_stopped, process_kick, process_wake_up_state},
    },
    syscall::SystemError,
};

use super::signal_types::{
    si_code_val, sig_is_member, sigaction, sigaction__union_u, sigcontext, sigframe,
    sighand_struct, siginfo, signal_struct, sigpending, sigset_clear, sigset_del, sigset_delmask,
<<<<<<< HEAD
    sigset_equal, sigset_t, SigQueue, SignalNumber, MAX_SIG_NUM, SA_ALL_FLAGS,
    SA_FLAG_DFL, SA_FLAG_IGN, SA_FLAG_IMMUTABLE, SA_FLAG_RESTORER, STACK_ALIGN, _NSIG_U64_CNT,
};



=======
    sigset_equal, sigset_t, SigQueue, SignalNumber, MAX_SIG_NUM, SA_ALL_FLAGS, SA_FLAG_DFL,
    SA_FLAG_IGN, SA_FLAG_IMMUTABLE, SA_FLAG_RESTORER, STACK_ALIGN, _NSIG_U64_CNT,
};

>>>>>>> aa0367d6
/// 默认信号处理程序占位符（用于在sighand结构体中的action数组中占位）
pub static DEFAULT_SIGACTION: sigaction = sigaction {
    _u: sigaction__union_u {
        _sa_handler: NULL as u64,
    },
    sa_flags: SA_FLAG_DFL,
    sa_mask: 0,
    sa_restorer: NULL as u64,
};

/// 默认的“忽略信号”的sigaction
#[allow(dead_code)]
pub static DEFAULT_SIGACTION_IGNORE: sigaction = sigaction {
    _u: sigaction__union_u {
        _sa_handler: NULL as u64,
    },
    sa_flags: SA_FLAG_IGN,
    sa_mask: 0,
    sa_restorer: NULL as u64,
};

/// 通过kill的方式向目标进程发送信号
/// @param sig 要发送的信号
/// @param info 要发送的信息
/// @param pid 进程id（目前只支持pid>0)
pub fn signal_kill_something_info(
    sig: SignalNumber,
    info: Option<&mut siginfo>,
    pid: pid_t,
) -> Result<i32, SystemError> {
    // 暂时不支持特殊的kill操作
    if pid <= 0 {
        kwarn!("Kill operation not support: pid={}", pid);
        return Err(SystemError::EOPNOTSUPP_OR_ENOTSUP);
    }

    // kill单个进程
    return signal_kill_proc_info(sig, info, pid);
}

fn signal_kill_proc_info(
    sig: SignalNumber,
    info: Option<&mut siginfo>,
    pid: pid_t,
) -> Result<i32, SystemError> {
    let mut retval = Err(SystemError::ESRCH);

    // step1: 当进程管理模块拥有pcblist_lock之后，对其加锁

    // step2: 根据pid找到pcb
    let pcb = unsafe { process_find_pcb_by_pid(pid).as_mut() };

    if pcb.is_none() {
        kwarn!("No such process.");
        return retval;
    }

    // println!("Target pcb = {:?}", pcb.as_ref().unwrap());
    compiler_fence(core::sync::atomic::Ordering::SeqCst);
    // step3: 调用signal_send_sig_info函数，发送信息
    retval = signal_send_sig_info(sig, info, pcb.unwrap());
    compiler_fence(core::sync::atomic::Ordering::SeqCst);
    // step4: 解锁
    return retval;
}

/// @brief 验证信号的值是否在范围内
#[inline]
fn verify_signal(sig: SignalNumber) -> bool {
    return if (sig as i32) <= MAX_SIG_NUM {
        true
    } else {
        false
    };
}

/// @brief 在发送信号给指定的进程前，做一些权限检查. 检查是否有权限发送
/// @param sig 要发送的信号
/// @param info 要发送的信息
/// @param target_pcb 信号的接收者
fn signal_send_sig_info(
    sig: SignalNumber,
    info: Option<&mut siginfo>,
    target_pcb: &mut process_control_block,
) -> Result<i32, SystemError> {
    // kdebug!("signal_send_sig_info");
    // 检查sig是否符合要求，如果不符合要求，则退出。
    if !verify_signal(sig) {
        return Err(SystemError::EINVAL);
    }

    // 信号符合要求，可以发送

    let mut retval = Err(SystemError::ESRCH);
    let mut flags: u64 = 0;
    // 如果上锁成功，则发送信号
    if !lock_process_sighand(target_pcb, &mut flags).is_none() {
        compiler_fence(core::sync::atomic::Ordering::SeqCst);
        // 发送信号
        retval = send_signal_locked(sig, info, target_pcb, PidType::PID);
        compiler_fence(core::sync::atomic::Ordering::SeqCst);
        // kdebug!("flags=0x{:016x}", flags);
        // 对sighand放锁
        unlock_process_sighand(target_pcb, flags);
    }
    return retval;
}

/// @brief 对pcb的sighand结构体中的siglock进行加锁，并关闭中断
/// @param pcb 目标pcb
/// @param flags 用来保存rflags的变量
/// @return 指向sighand_struct的可变引用
fn lock_process_sighand<'a>(
    pcb: &'a mut process_control_block,
    flags: &mut u64,
) -> Option<&'a mut sighand_struct> {
    // kdebug!("lock_process_sighand");

    let sighand_ptr = sighand_struct::convert_mut(unsafe { &mut *pcb.sighand });
    // kdebug!("sighand_ptr={:?}", &sighand_ptr);
    if !sighand_ptr.is_some() {
        kBUG!("Sighand ptr of process {pid} is NULL!", pid = pcb.pid);
        return None;
    }

    let lock = { &mut sighand_ptr.unwrap().siglock };

    spin_lock_irqsave(lock, flags);
    let ret = unsafe { ((*pcb).sighand as *mut sighand_struct).as_mut() };

    return ret;
}

/// @brief 对pcb的sighand结构体中的siglock进行放锁，并恢复之前存储的rflags
/// @param pcb 目标pcb
/// @param flags 用来保存rflags的变量，将这个值恢复到rflags寄存器中
fn unlock_process_sighand(pcb: &mut process_control_block, flags: u64) {
    let lock = unsafe { &mut (*pcb.sighand).siglock };

    spin_unlock_irqrestore(lock, &flags);
}

/// @brief 判断是否需要强制发送信号，然后发送信号
/// 注意，进入该函数前，我们应当对pcb.sighand.siglock加锁。
///
/// @return SystemError 错误码
fn send_signal_locked(
    sig: SignalNumber,
    info: Option<&mut siginfo>,
    pcb: &mut process_control_block,
    pt: PidType,
) -> Result<i32, SystemError> {
    // 是否强制发送信号
    let mut force_send = false;
    // signal的信息为空
    if info.is_none() {
        // todo: 判断signal是否来自于一个祖先进程的namespace，如果是，则强制发送信号
    } else {
        force_send = unsafe { info.as_ref().unwrap()._sinfo.data.si_code }
            == (si_code_val::SI_KERNEL as i32);
    }

    // kdebug!("force send={}", force_send);

    return __send_signal_locked(sig, info, pcb, pt, force_send);
}

/// @brief 发送信号
/// 注意，进入该函数前，我们应当对pcb.sighand.siglock加锁。
///
/// @param sig 信号
/// @param _info 信号携带的信息
/// @param pcb 目标进程的pcb
/// @param pt siginfo结构体中，pid字段代表的含义
/// @return SystemError 错误码
fn __send_signal_locked(
    sig: SignalNumber,
    info: Option<&mut siginfo>,
    pcb: &mut process_control_block,
    pt: PidType,
    _force_send: bool,
) -> Result<i32, SystemError> {
    // kdebug!("__send_signal_locked");

    // 判断该进入该函数时，是否已经持有了锁
    assert!(spin_is_locked(unsafe { &(*pcb.sighand).siglock }));

    let _pending: Option<&mut sigpending> = sigpending::convert_mut(&mut pcb.sig_pending);
    compiler_fence(core::sync::atomic::Ordering::SeqCst);
    // 如果是kill或者目标pcb是内核线程，则无需获取sigqueue，直接发送信号即可
    if sig == SignalNumber::SIGKILL || (pcb.flags & (PF_KTHREAD as u64)) != 0 {
        complete_signal(sig, pcb, pt);
    } else {
        // 如果是其他信号，则加入到sigqueue内，然后complete_signal
        let mut q: siginfo;
        match info {
            Some(x) => {
                // 已经显式指定了siginfo，则直接使用它。
                q = x.clone();
            }
            None => {
                // 不需要显示指定siginfo，因此设置为默认值
                q = siginfo::new(sig, 0, si_code_val::SI_USER);
                q._sinfo.data._sifields._kill._pid = current_pcb().pid;
            }
        }

        let sq: &mut SigQueue = SigQueue::from_c_void(current_pcb().sig_pending.sigqueue);
        sq.q.push(q);
        complete_signal(sig, pcb, pt);
    }
    compiler_fence(core::sync::atomic::Ordering::SeqCst);
    return Ok(0);
}

/// @brief 将信号添加到目标进程的sig_pending。在引入进程组后，本函数还将负责把信号传递给整个进程组。
///
/// @param sig 信号
/// @param pcb 目标pcb
/// @param pt siginfo结构体中，pid字段代表的含义
fn complete_signal(sig: SignalNumber, pcb: &mut process_control_block, pt: PidType) {
    // kdebug!("complete_signal");

    // todo: 将信号产生的消息通知到正在监听这个信号的进程（引入signalfd之后，在这里调用signalfd_notify)
    // 将这个信号加到目标进程的sig_pending中
    sigset_add(
        sigset_t::convert_mut(&mut pcb.sig_pending.signal).unwrap(),
        sig,
    );
    compiler_fence(core::sync::atomic::Ordering::SeqCst);
    // ===== 寻找需要wakeup的目标进程 =====
    // 备注：由于当前没有进程组的概念，每个进程只有1个对应的线程，因此不需要通知进程组内的每个进程。
    //      todo: 当引入进程组的概念后，需要完善这里，使得它能寻找一个目标进程来唤醒，接着执行信号处理的操作。

    let _signal: Option<&mut signal_struct> = signal_struct::convert_mut(pcb.signal);

    let mut _target: Option<&mut process_control_block> = None;

    // 判断目标进程是否想接收这个信号
    if wants_signal(sig, pcb) {
        _target = Some(pcb);
    } else if pt == PidType::PID {
        /*
         * There is just one thread and it does not need to be woken.
         * It will dequeue unblocked signals before it runs again.
         */
        return;
    } else {
        /*
         * Otherwise try to find a suitable thread.
         * 由于目前每个进程只有1个线程，因此当前情况可以返回。信号队列的dequeue操作不需要考虑同步阻塞的问题。
         */
        return;
    }

    // todo:引入进程组后，在这里挑选一个进程来唤醒，让它执行相应的操作。
    // todo!();
    compiler_fence(core::sync::atomic::Ordering::SeqCst);
    // todo: 到这里，信号已经被放置在共享的pending队列中，我们在这里把目标进程唤醒。
    if _target.is_some() {
        signal_wake_up(pcb, sig == SignalNumber::SIGKILL);
    }
}

/// @brief 本函数用于检测指定的进程是否想要接收SIG这个信号。
/// 当我们对于进程组中的所有进程都运行了这个检查之后，我们将可以找到组内愿意接收信号的进程。
/// 这么做是为了防止我们把信号发送给了一个正在或已经退出的进程，或者是不响应该信号的进程。
#[inline]
fn wants_signal(sig: SignalNumber, pcb: &process_control_block) -> bool {
    // 如果改进程屏蔽了这个signal，则不能接收
    if sig_is_member(sigset_t::convert_ref(&pcb.sig_blocked).unwrap(), sig) {
        return false;
    }

    // 如果进程正在退出，则不能接收信号
    if (pcb.flags & (PF_EXITING as u64)) > 0 {
        return false;
    }

    if sig == SignalNumber::SIGKILL {
        return true;
    }

    if process_is_stopped(pcb) {
        return false;
    }

    // todo: 检查目标进程是否正在一个cpu上执行，如果是，则返回true，否则继续检查下一项

    // 检查目标进程是否有信号正在等待处理，如果是，则返回false，否则返回true
    return !has_sig_pending(pcb);
}

/// @brief 判断signal的处理是否可能使得整个进程组退出
/// @return true 可能会导致退出（不一定）
#[allow(dead_code)]
#[inline]
fn sig_fatal(pcb: &process_control_block, sig: SignalNumber) -> bool {
    let handler = unsafe {
        sighand_struct::convert_ref(pcb.sighand).unwrap().action[(sig as usize) - 1]
            ._u
            ._sa_handler
    };

    // 如果handler是空，采用默认函数，signal处理可能会导致进程退出。
    if handler == NULL.into() {
        return true;
    } else {
        return false;
    }

    // todo: 参照linux的sig_fatal实现完整功能
}

/// @brief 判断某个进程是否有信号正在等待处理
#[inline]
fn has_sig_pending(pcb: &process_control_block) -> bool {
    let ptr = &sigpending::convert_ref(&(*pcb).sig_pending).unwrap().signal;
    if unsafe { read_volatile(ptr) } != 0 {
        return true;
    } else {
        return false;
    }
}

#[inline]
fn signal_wake_up(pcb: &mut process_control_block, fatal: bool) {
    // kdebug!("signal_wake_up");
    let mut state: u64 = 0;
    if fatal {
        state = PF_WAKEKILL as u64;
    }
    signal_wake_up_state(pcb, state);
}

fn signal_wake_up_state(pcb: &mut process_control_block, state: u64) {
    assert!(spin_is_locked(&unsafe { (*pcb.sighand).siglock }));
    // todo: 设置线程结构体的标志位为TIF_SIGPENDING
    compiler_fence(core::sync::atomic::Ordering::SeqCst);
    // 如果目标进程已经在运行，则发起一个ipi，使得它陷入内核
    if !process_wake_up_state(pcb, state | (PROC_INTERRUPTIBLE as u64)) {
        process_kick(pcb);
    }
    compiler_fence(core::sync::atomic::Ordering::SeqCst);
}

/// @brief 信号处理函数。该函数在进程退出内核态的时候会被调用，且调用前会关闭中断。
#[no_mangle]
pub extern "C" fn do_signal(regs: &mut pt_regs) {
    // 检查sigpending是否为0
    if current_pcb().sig_pending.signal == 0 || (!user_mode(regs)) {
        // 若没有正在等待处理的信号，或者将要返回到的是内核态，则启用中断，然后返回
        sti();
        return;
    }

    // 做完上面的检查后，开中断
    sti();

    let oldset = current_pcb().sig_blocked;
    loop {
        let (sig_number, info, ka) = get_signal_to_deliver(regs.clone());
        // 所有的信号都处理完了
        if sig_number == SignalNumber::INVALID {
            return;
        }
        kdebug!(
            "To handle signal [{}] for pid:{}",
            sig_number as i32,
            current_pcb().pid
        );
        let res = handle_signal(sig_number, ka.unwrap(), &info.unwrap(), &oldset, regs);
        if res.is_err() {
            kerror!(
                "Error occurred when handling signal: {}, pid={}, errcode={:?}",
                sig_number as i32,
                current_pcb().pid,
                res.unwrap_err()
            );
        }
    }
}

/// @brief 获取要被发送的信号的signumber, siginfo, 以及对应的sigaction结构体
fn get_signal_to_deliver(
    _regs: pt_regs,
) -> (
    SignalNumber,
    Option<siginfo>,
    Option<&'static mut sigaction>,
) {
    let mut info: Option<siginfo>;
    let ka: Option<&mut sigaction>;
    let mut sig_number;
    let sighand: &mut sighand_struct;

    {
        let _tmp = sighand_struct::convert_mut(current_pcb().sighand);
        if let Some(i) = _tmp {
            sighand = i;
        } else {
            panic!("Sighand is NULL! pid={}", current_pcb().pid);
        }
    }

    spin_lock_irq(&mut sighand.siglock);
    loop {
        (sig_number, info) =
            dequeue_signal(sigset_t::convert_mut(&mut current_pcb().sig_blocked).unwrap());

        // 如果信号非法，则直接返回
        if sig_number == SignalNumber::INVALID {
            spin_unlock_irq(unsafe { (&mut (*current_pcb().sighand).siglock) as *mut spinlock_t });
            return (sig_number, None, None);
        }

        // 获取指向sigaction结构体的引用
        let hand = sighand_struct::convert_mut(current_pcb().sighand).unwrap();
        // kdebug!("hand=0x{:018x}", hand as *const sighand_struct as usize);
        let tmp_ka = &mut hand.action[sig_number as usize - 1];

        // 如果当前动作是忽略这个信号，则不管它了。
        if (tmp_ka.sa_flags & SA_FLAG_IGN) != 0 {
            continue;
        } else if (tmp_ka.sa_flags & SA_FLAG_DFL) == 0 {
            // 当前不采用默认的信号处理函数
            ka = Some(tmp_ka);
            break;
        }
        kdebug!(
            "Use default handler to handle signal [{}] for pid {}",
            sig_number as i32,
            current_pcb().pid
        );
        // ===== 经过上面的判断，如果能走到这一步，就意味着我们采用默认的信号处理函数来处理这个信号 =====
        spin_unlock_irq(&mut sighand.siglock);
        // 标记当前进程由于信号而退出
        current_pcb().flags |= PF_SIGNALED as u64;

        // 执行进程的退出动作
        unsafe { process_do_exit(info.unwrap()._sinfo.data.si_signo as u64) };
        /* NOT REACHED 这部分代码将不会到达 */
    }
    spin_unlock_irq(&mut sighand.siglock);
    return (sig_number, info, ka);
}

/// @brief 从当前进程的sigpending中取出下一个待处理的signal，并返回给调用者。（调用者应当处理这个信号）
/// 请注意，进入本函数前，当前进程应当持有current_pcb().sighand.siglock
fn dequeue_signal(sig_mask: &mut sigset_t) -> (SignalNumber, Option<siginfo>) {
    // kdebug!("dequeue signal");
    // 获取下一个要处理的信号的编号
    let sig = next_signal(
        sigpending::convert_ref(&(current_pcb().sig_pending)).unwrap(),
        sig_mask,
    );

    let info: Option<siginfo>;
    if sig != SignalNumber::INVALID {
        // 如果下一个要处理的信号是合法的，则收集其siginfo
        info = Some(collect_signal(
            sig,
            sigpending::convert_mut(&mut current_pcb().sig_pending).unwrap(),
        ));
    } else {
        info = None;
    }

    // 当一个进程具有多个线程之后，在这里需要重新计算线程的flag中的TIF_SIGPENDING位
    recalc_sigpending();
    return (sig, info);
}

/// @brief 获取下一个要处理的信号（sig number越小的信号，优先级越高）
///
/// @param pending 等待处理的信号
/// @param sig_mask 屏蔽了的信号
/// @return i32 下一个要处理的信号的number. 如果为0,则无效
fn next_signal(pending: &sigpending, sig_mask: &sigset_t) -> SignalNumber {
    let mut sig = SignalNumber::INVALID;

    let s = pending.signal;
    let m = *sig_mask;

    // 获取第一个待处理的信号的号码
    let x = s & (!m);
    if x != 0 {
        sig = SignalNumber::from(ffz(!x) + 1);
        return sig;
    }

    // 暂时只支持64种信号信号
    assert_eq!(_NSIG_U64_CNT, 1);

    return sig;
}

/// @brief 当一个进程具有多个线程之后，在这里需要重新计算线程的flag中的TIF_SIGPENDING位
fn recalc_sigpending() {
    // todo:
}

/// @brief 收集信号的信息
///
/// @param sig 要收集的信号的信息
/// @param pending 信号的排队等待标志
/// @return siginfo 信号的信息
fn collect_signal(sig: SignalNumber, pending: &mut sigpending) -> siginfo {
    let (info, still_pending) = unsafe { pending.queue.as_mut() }
        .unwrap()
        .find_and_delete(sig);

    // 如果没有仍在等待的信号，则清除pending位
    if !still_pending {
        sigset_del(&mut pending.signal, sig);
    }

    if info.is_some() {
        return info.unwrap();
    } else {
        // 信号不在sigqueue中，这意味着当前信号是来自快速路径，因此直接把siginfo设置为0即可。
        let mut ret = siginfo::new(sig, 0, si_code_val::SI_USER);
        ret._sinfo.data._sifields._kill._pid = 0;
        return ret;
    }
}

/// @brief 真正发送signal，执行自定义的处理函数
///
/// @param sig 信号number
/// @param ka 信号响应动作
/// @param info 信号信息
/// @param oldset
/// @param regs 之前的系统调用将要返回的时候，要弹出的栈帧的拷贝
///
/// @return Result<0,SystemError> 若Error, 则返回错误码,否则返回Ok(0)
fn handle_signal(
    sig: SignalNumber,
    ka: &mut sigaction,
    info: &siginfo,
    oldset: &sigset_t,
    regs: &mut pt_regs,
) -> Result<i32, SystemError> {
    // 设置栈帧
    let retval = setup_frame(sig, ka, info, oldset, regs);
    if retval.is_err() {
        return retval;
    }
    return Ok(0);
}

/// @brief 在用户栈上开辟一块空间，并且把内核栈的栈帧以及需要在用户态执行的代码给保存进去。
///
/// @param regs 进入信号处理流程前，Restore all要弹出的内核栈栈帧
fn setup_frame(
    sig: SignalNumber,
    ka: &mut sigaction,
    info: &siginfo,
    oldset: &sigset_t,
    regs: &mut pt_regs,
) -> Result<i32, SystemError> {
    let mut err = 0;
    let frame: *mut sigframe = get_stack(ka, &regs, size_of::<sigframe>());
    // kdebug!("frame=0x{:016x}", frame as usize);
    // 要求这个frame的地址位于用户空间，因此进行校验
    let access_check_ok = unsafe { verify_area(frame as u64, size_of::<sigframe>() as u64) };
    if !access_check_ok {
        // 如果地址区域位于内核空间，则直接报错
        // todo: 生成一个sigsegv
        kerror!("In setup frame: access check failed");
        return Err(SystemError::EPERM);
    }

    unsafe {
        (*frame).arg0 = sig as u64;
        (*frame).arg1 = &((*frame).info) as *const siginfo as usize;
        (*frame).arg2 = &((*frame).context) as *const sigcontext as usize;
        (*frame).handler = ka._u._sa_handler as usize as *mut c_void;
    }

    // 将当前进程的fp_state拷贝到用户栈
    if current_pcb().fp_state != null_mut() {
        unsafe {
            let fp_state: &mut FpState = (current_pcb().fp_state as usize as *mut FpState)
                .as_mut()
                .unwrap();
            (*frame).context.sc_stack.fpstate = *fp_state;
            // 保存完毕后，清空fp_state，以免下次save的时候，出现SIMD exception
            fp_state.clear();
        }
    }
    // 将siginfo拷贝到用户栈
    err |= copy_siginfo_to_user(unsafe { &mut (*frame).info }, info).unwrap_or(1);

    // todo: 拷贝处理程序备用栈的地址、大小、ss_flags

    err |= setup_sigcontext(unsafe { &mut (*frame).context }, oldset, &regs).unwrap_or(1);

    // 为了与Linux的兼容性，64位程序必须由用户自行指定restorer
    if ka.sa_flags & SA_FLAG_RESTORER != 0 {
        unsafe {
            (*frame).ret_code_ptr = ka.sa_restorer as usize as *mut c_void;
        }
    } else {
        kerror!(
            "pid-{} forgot to set SA_FLAG_RESTORER for signal {}",
            current_pcb().pid,
            sig as i32
        );
        err = 1;
    }
    if err != 0 {
        // todo: 在这里生成一个sigsegv,然后core dump
        //临时解决方案：退出当前进程
        unsafe {
            process_do_exit(1);
        }
    }
    // 传入信号处理函数的第一个参数
    regs.rdi = sig as u64;
    regs.rsi = unsafe { &(*frame).info as *const siginfo as u64 };
    regs.rsp = frame as u64;
    regs.rip = unsafe { ka._u._sa_handler };

    // todo: 传入新版的sa_sigaction的处理函数的第三个参数

    // 如果handler位于内核空间
    if regs.rip >= USER_MAX_LINEAR_ADDR {
        // 如果当前是SIGSEGV,则采用默认函数处理
        if sig == SignalNumber::SIGSEGV {
            ka.sa_flags |= SA_FLAG_DFL;
        }

        // 将rip设置为0
        regs.rip = 0;
    }

    // 设置cs和ds寄存器
    regs.cs = (USER_CS | 0x3) as u64;
    regs.ds = (USER_DS | 0x3) as u64;

    return if err == 0 {
        Ok(0)
    } else {
        Err(SystemError::EPERM)
    };
}

#[inline(always)]
fn get_stack(_ka: &sigaction, regs: &pt_regs, size: usize) -> *mut sigframe {
    // 默认使用 用户栈的栈顶指针-128字节的红区-sigframe的大小
    let mut rsp: usize = (regs.rsp as usize) - 128 - size;
    // 按照要求进行对齐
    rsp &= (-(STACK_ALIGN as i64)) as usize;
    return rsp as *mut sigframe;
}

/// @brief 将siginfo结构体拷贝到用户栈
fn copy_siginfo_to_user(to: *mut siginfo, from: &siginfo) -> Result<i32, SystemError> {
    // 验证目标地址是否为用户空间
    if unsafe { !verify_area(to as u64, size_of::<siginfo>() as u64) } {
        // 如果目标地址空间不为用户空间，则直接返回错误码 -EPERM
        return Err(SystemError::EPERM);
    }

    let retval: Result<i32, SystemError> = Ok(0);

    // todo: 将这里按照si_code的类型来分别拷贝不同的信息。
    // 这里参考linux-2.6.39  网址： http://opengrok.ringotek.cn/xref/linux-2.6.39/arch/ia64/kernel/signal.c#137

    unsafe {
        (*to)._sinfo.data._sifields._kill._pid = from._sinfo.data._sifields._kill._pid;
    }

    return retval;
}

/// @brief 设置目标的sigcontext
///
/// @param context 要被设置的目标sigcontext
/// @param mask 要被暂存的信号mask标志位
/// @param regs 进入信号处理流程前，Restore all要弹出的内核栈栈帧
fn setup_sigcontext(
    context: &mut sigcontext,
    mask: &sigset_t,
    regs: &pt_regs,
) -> Result<i32, SystemError> {
    let current_thread = current_pcb().thread;

    context.oldmask = *mask;
    context.regs = regs.clone();
    context.trap_num = unsafe { (*current_thread).trap_num };
    context.err_code = unsafe { (*current_thread).err_code };
    context.cr2 = unsafe { (*current_thread).cr2 };
    return Ok(0);
}

/// @brief 将指定的sigcontext恢复到当前进程的内核栈帧中,并将当前线程结构体的几个参数进行恢复
///
/// @param context 要被恢复的context
/// @param regs 目标栈帧（也就是把context恢复到这个栈帧中）
///
/// @return bool true -> 成功恢复
///              false -> 执行失败
fn restore_sigcontext(context: *const sigcontext, regs: &mut pt_regs) -> bool {
    let mut current_thread = current_pcb().thread;
    unsafe {
        *regs = (*context).regs;

        (*current_thread).trap_num = (*context).trap_num;
        (*current_thread).cr2 = (*context).cr2;
        (*current_thread).err_code = (*context).err_code;

        // 如果当前进程有fpstate，则将其恢复到pcb的fp_state中
        *(current_pcb().fp_state as usize as *mut FpState) = (*context).sc_stack.fpstate;
    }

    return true;
}

/// @brief 刷新指定进程的sighand的sigaction，将满足条件的sigaction恢复为Default
///     除非某个信号被设置为ignore且force_default为false，否则都不会将其恢复
///
/// @param pcb 要被刷新的pcb
/// @param force_default 是否强制将sigaction恢复成默认状态
pub fn flush_signal_handlers(pcb: *mut process_control_block, force_default: bool) {
    compiler_fence(core::sync::atomic::Ordering::SeqCst);

    let action = unsafe { &mut (*(*pcb).sighand).action };
    for ka in action.iter_mut() {
        if force_default || (ka.sa_flags != SA_FLAG_IGN) {
            ka.sa_flags = SA_FLAG_DFL;
            ka._u._sa_handler = None;
        }
        // 清除flags中，除了DFL和IGN以外的所有标志
        ka.sa_flags &= SA_FLAG_DFL | SA_FLAG_IGN;
        ka.sa_restorer = None;
        sigset_clear(&mut ka.sa_mask);
        compiler_fence(core::sync::atomic::Ordering::SeqCst);
    }
    compiler_fence(core::sync::atomic::Ordering::SeqCst);
}

pub fn do_sigaction(
    sig: SignalNumber,
    act: Option<&mut sigaction>,
    old_act: Option<&mut sigaction>,
) -> Result<(), SystemError> {
    let pcb = current_pcb();

    // 指向当前信号的action的引用
    let action =
        sigaction::convert_mut(unsafe { &mut (*(pcb.sighand)).action[(sig as usize) - 1] })
            .unwrap();

    spin_lock_irq(unsafe { &mut (*(pcb.sighand)).siglock });

    if (action.sa_flags & SA_FLAG_IMMUTABLE) != 0 {
        spin_unlock_irq(unsafe { &mut (*(pcb.sighand)).siglock });
        return Err(SystemError::EINVAL);
    }

    // 如果需要保存原有的sigaction
    // 写的这么恶心，还得感谢rust的所有权系统...old_act的所有权被传入了这个闭包之后，必须要把所有权返回给外面。（也许是我不会用才导致写的这么丑，但是它确实能跑）
    let old_act: Option<&mut sigaction> = {
        if old_act.is_some() {
            let oa = old_act.unwrap();
            *(oa) = *action;
            Some(oa)
        } else {
            None
        }
    };

    // 清除所有的脏的sa_flags位（也就是清除那些未使用的）
    let act = {
        if act.is_some() {
            let ac = act.unwrap();
            ac.sa_flags &= SA_ALL_FLAGS;
            Some(ac)
        } else {
            None
        }
    };

    if old_act.is_some() {
        old_act.unwrap().sa_flags &= SA_ALL_FLAGS;
    }

    if act.is_some() {
        let ac = act.unwrap();
        // 将act.sa_mask的SIGKILL SIGSTOP的屏蔽清除
        sigset_delmask(
            &mut ac.sa_mask,
            sigmask(SignalNumber::SIGKILL) | sigmask(SignalNumber::SIGSTOP),
        );

        // 将新的sigaction拷贝到进程的action中
        *action = *ac;

        /*
        * 根据POSIX 3.3.1.3规定：
        * 1.不管一个信号是否被阻塞，只要将其设置SIG_IGN，如果当前已经存在了正在pending的信号，那么就把这个信号忽略。
        *
        * 2.不管一个信号是否被阻塞，只要将其设置SIG_DFL，如果当前已经存在了正在pending的信号，
              并且对这个信号的默认处理方式是忽略它，那么就会把pending的信号忽略。
        */
        if action.ignored(sig) {
            let mut mask: sigset_t = 0;
            sigset_clear(&mut mask);
            sigset_add(&mut mask, sig);
            let sq: &mut SigQueue = SigQueue::from_c_void(pcb.sig_pending.sigqueue);
            sq.flush_by_mask(&mask);

            // todo: 当有了多个线程后，在这里进行操作，把每个线程的sigqueue都进行刷新
        }
    }

    spin_unlock_irq(unsafe { &mut (*(pcb.sighand)).siglock });
    return Ok(());
}

/// @brief 对于给定的signal number，将u64中对应的位进行置位
pub fn sigmask(sig: SignalNumber) -> u64 {
    // 减1的原因是，sigset的第0位表示信号1
    return 1u64 << ((sig as i32) - 1);
}

pub fn sys_rt_sigreturn(regs: &mut pt_regs) -> u64 {
    let frame = regs.rsp as usize as *mut sigframe;

    // 如果当前的rsp不来自用户态，则认为产生了错误（或被SROP攻击）
    if unsafe { !verify_area(frame as u64, size_of::<sigframe>() as u64) } {
        // todo：这里改为生成一个sigsegv
        // 退出进程
        unsafe {
            process_do_exit(SignalNumber::SIGSEGV as u64);
        }
    }

    let mut sigmask: sigset_t = unsafe { (*frame).context.oldmask };
    set_current_sig_blocked(&mut sigmask);

    // 从用户栈恢复sigcontext
    if restore_sigcontext(unsafe { &mut (*frame).context }, regs) == false {
        // todo：这里改为生成一个sigsegv
        // 退出进程
        unsafe {
            process_do_exit(SignalNumber::SIGSEGV as u64);
        }
    }

    // 由于系统调用的返回值会被系统调用模块被存放在rax寄存器，因此，为了还原原来的那个系统调用的返回值，我们需要在这里返回恢复后的rax的值
    return regs.rax;
}

fn set_current_sig_blocked(new_set: &mut sigset_t) {
    sigset_delmask(
        new_set,
        sigmask(SignalNumber::SIGKILL) | sigmask(SignalNumber::SIGSTOP),
    );

    let mut pcb = current_pcb();

    /*
        如果当前pcb的sig_blocked和新的相等，那么就不用改变它。
        请注意，一个进程的sig_blocked字段不能被其他进程修改！
    */
    if sigset_equal(&pcb.sig_blocked, new_set) {
        return;
    }

    let lock: &mut spinlock_t = &mut sighand_struct::convert_mut(pcb.sighand).unwrap().siglock;
    spin_lock_irq(lock);
    // todo: 当一个进程有多个线程后，在这里需要设置每个线程的block字段，并且 retarget_shared_pending（虽然我还没搞明白linux这部分是干啥的）

    // 设置当前进程的sig blocked
    pcb.sig_blocked = *new_set;
    recalc_sigpending();
    spin_unlock_irq(lock);
}<|MERGE_RESOLUTION|>--- conflicted
+++ resolved
@@ -35,19 +35,10 @@
 use super::signal_types::{
     si_code_val, sig_is_member, sigaction, sigaction__union_u, sigcontext, sigframe,
     sighand_struct, siginfo, signal_struct, sigpending, sigset_clear, sigset_del, sigset_delmask,
-<<<<<<< HEAD
-    sigset_equal, sigset_t, SigQueue, SignalNumber, MAX_SIG_NUM, SA_ALL_FLAGS,
-    SA_FLAG_DFL, SA_FLAG_IGN, SA_FLAG_IMMUTABLE, SA_FLAG_RESTORER, STACK_ALIGN, _NSIG_U64_CNT,
-};
-
-
-
-=======
     sigset_equal, sigset_t, SigQueue, SignalNumber, MAX_SIG_NUM, SA_ALL_FLAGS, SA_FLAG_DFL,
     SA_FLAG_IGN, SA_FLAG_IMMUTABLE, SA_FLAG_RESTORER, STACK_ALIGN, _NSIG_U64_CNT,
 };
 
->>>>>>> aa0367d6
 /// 默认信号处理程序占位符（用于在sighand结构体中的action数组中占位）
 pub static DEFAULT_SIGACTION: sigaction = sigaction {
     _u: sigaction__union_u {
