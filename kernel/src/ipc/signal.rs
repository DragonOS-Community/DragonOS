use core::{
    ffi::c_void,
    intrinsics::size_of,
    ptr::{null_mut, read_volatile},
    sync::atomic::compiler_fence,
};

use crate::{
    arch::{
        asm::{bitops::ffz, current::current_pcb, ptrace::user_mode},
        fpu::FpState,
        interrupt::sti,
    },
    include::bindings::bindings::{
        pid_t, process_control_block, process_do_exit, process_find_pcb_by_pid, pt_regs,
        spinlock_t, verify_area, NULL, PF_EXITING, PF_KTHREAD, PF_SIGNALED, PF_WAKEKILL,
        PROC_INTERRUPTIBLE, USER_CS, USER_DS, USER_MAX_LINEAR_ADDR,
    },
    ipc::signal_types::{sigset_add, user_sigaction},
    kBUG, kdebug, kerror, kwarn,
    libs::{
        ffi_convert::FFIBind2Rust,
        spinlock::{
            spin_is_locked, spin_lock_irq, spin_lock_irqsave, spin_unlock_irq,
            spin_unlock_irqrestore,
        },
    },
    process::{
        pid::PidType,
        process::{process_is_stopped, process_kick, process_wake_up_state},
    },
    syscall::SystemError,
};

use super::signal_types::{
    si_code_val, sig_is_member, sigaction, sigaction__union_u, sigcontext, sigframe,
    sighand_struct, siginfo, signal_struct, sigpending, sigset_clear, sigset_del, sigset_delmask,
    sigset_equal, sigset_init, sigset_t, SigQueue, SignalNumber, MAX_SIG_NUM, SA_ALL_FLAGS,
    SA_FLAG_DFL, SA_FLAG_IGN, SA_FLAG_IMMUTABLE, SA_FLAG_RESTORER, STACK_ALIGN, USER_SIG_DFL,
    USER_SIG_IGN, _NSIG_U64_CNT,
};

use super::signal_types::{__siginfo_union, __siginfo_union_data};

/// 默认信号处理程序占位符（用于在sighand结构体中的action数组中占位）
pub static DEFAULT_SIGACTION: sigaction = sigaction {
    _u: sigaction__union_u {
        _sa_handler: NULL as u64,
    },
    sa_flags: SA_FLAG_DFL,
    sa_mask: 0,
    sa_restorer: NULL as u64,
};

/// 默认的“忽略信号”的sigaction
#[allow(dead_code)]
pub static DEFAULT_SIGACTION_IGNORE: sigaction = sigaction {
    _u: sigaction__union_u {
        _sa_handler: NULL as u64,
    },
    sa_flags: SA_FLAG_IGN,
    sa_mask: 0,
    sa_restorer: NULL as u64,
};

/// @brief kill系统调用，向指定的进程发送信号
/// @param regs->r8 pid 要接收信号的进程id
/// @param regs->r9 sig 信号
#[no_mangle]
pub extern "C" fn sys_kill(regs: &pt_regs) -> u64 {
    let pid: pid_t = regs.r8 as pid_t;
    let sig: SignalNumber = SignalNumber::from(regs.r9 as i32);

    if sig == SignalNumber::INVALID {
        // 传入的signal数值不合法
        kwarn!("Not a valid signal number");
        return SystemError::EINVAL.to_posix_errno() as u64;
    }

    // 初始化signal info
    let mut info = siginfo {
        _sinfo: __siginfo_union {
            data: __siginfo_union_data {
                si_signo: sig as i32,
                si_code: si_code_val::SI_USER as i32,
                si_errno: 0,
                reserved: 0,
                _sifields: super::signal_types::__sifields {
                    _kill: super::signal_types::__sifields__kill { _pid: pid },
                },
            },
        },
    };
    compiler_fence(core::sync::atomic::Ordering::SeqCst);

    let retval = signal_kill_something_info(sig, Some(&mut info), pid);
    let x;
    if retval.is_ok() {
        x = retval.unwrap();
    } else {
        x = retval.unwrap_err().to_posix_errno();
    }
    compiler_fence(core::sync::atomic::Ordering::SeqCst);

    return x as u64;
}

/// 通过kill的方式向目标进程发送信号
/// @param sig 要发送的信号
/// @param info 要发送的信息
/// @param pid 进程id（目前只支持pid>0)
fn signal_kill_something_info(
    sig: SignalNumber,
    info: Option<&mut siginfo>,
    pid: pid_t,
) -> Result<i32, SystemError> {
    // 暂时不支持特殊的kill操作
    if pid <= 0 {
        kwarn!("Kill operation not support: pid={}", pid);
<<<<<<< HEAD
        return Err(SystemError::ENOTSUP);
=======
        return Err(SystemError::EOPNOTSUPP_OR_ENOTSUP);
>>>>>>> 3a23230a
    }

    // kill单个进程
    return signal_kill_proc_info(sig, info, pid);
}

fn signal_kill_proc_info(
    sig: SignalNumber,
    info: Option<&mut siginfo>,
    pid: pid_t,
) -> Result<i32, SystemError> {
    let mut retval = Err(SystemError::ESRCH);

    // step1: 当进程管理模块拥有pcblist_lock之后，对其加锁

    // step2: 根据pid找到pcb
    let pcb = unsafe { process_find_pcb_by_pid(pid).as_mut() };

    if pcb.is_none() {
        kwarn!("No such process.");
        return retval;
    }

    // println!("Target pcb = {:?}", pcb.as_ref().unwrap());
    compiler_fence(core::sync::atomic::Ordering::SeqCst);
    // step3: 调用signal_send_sig_info函数，发送信息
    retval = signal_send_sig_info(sig, info, pcb.unwrap());
    compiler_fence(core::sync::atomic::Ordering::SeqCst);
    // step4: 解锁
    return retval;
}

/// @brief 验证信号的值是否在范围内
#[inline]
fn verify_signal(sig: SignalNumber) -> bool {
    return if (sig as i32) <= MAX_SIG_NUM {
        true
    } else {
        false
    };
}

/// @brief 在发送信号给指定的进程前，做一些权限检查. 检查是否有权限发送
/// @param sig 要发送的信号
/// @param info 要发送的信息
/// @param target_pcb 信号的接收者
fn signal_send_sig_info(
    sig: SignalNumber,
    info: Option<&mut siginfo>,
    target_pcb: &mut process_control_block,
) -> Result<i32, SystemError> {
    // kdebug!("signal_send_sig_info");
    // 检查sig是否符合要求，如果不符合要求，则退出。
    if !verify_signal(sig) {
        return Err(SystemError::EINVAL);
    }

    // 信号符合要求，可以发送

    let mut retval = Err(SystemError::ESRCH);
    let mut flags: u64 = 0;
    // 如果上锁成功，则发送信号
    if !lock_process_sighand(target_pcb, &mut flags).is_none() {
        compiler_fence(core::sync::atomic::Ordering::SeqCst);
        // 发送信号
        retval = send_signal_locked(sig, info, target_pcb, PidType::PID);
        compiler_fence(core::sync::atomic::Ordering::SeqCst);
        // kdebug!("flags=0x{:016x}", flags);
        // 对sighand放锁
        unlock_process_sighand(target_pcb, flags);
    }
    return retval;
}

/// @brief 对pcb的sighand结构体中的siglock进行加锁，并关闭中断
/// @param pcb 目标pcb
/// @param flags 用来保存rflags的变量
/// @return 指向sighand_struct的可变引用
fn lock_process_sighand<'a>(
    pcb: &'a mut process_control_block,
    flags: &mut u64,
) -> Option<&'a mut sighand_struct> {
    // kdebug!("lock_process_sighand");

    let sighand_ptr = sighand_struct::convert_mut(unsafe { &mut *pcb.sighand });
    // kdebug!("sighand_ptr={:?}", &sighand_ptr);
    if !sighand_ptr.is_some() {
        kBUG!("Sighand ptr of process {pid} is NULL!", pid = pcb.pid);
        return None;
    }

    let lock = { &mut sighand_ptr.unwrap().siglock };

    spin_lock_irqsave(lock, flags);
    let ret = unsafe { ((*pcb).sighand as *mut sighand_struct).as_mut() };

    return ret;
}

/// @brief 对pcb的sighand结构体中的siglock进行放锁，并恢复之前存储的rflags
/// @param pcb 目标pcb
/// @param flags 用来保存rflags的变量，将这个值恢复到rflags寄存器中
fn unlock_process_sighand(pcb: &mut process_control_block, flags: u64) {
    let lock = unsafe { &mut (*pcb.sighand).siglock };

    spin_unlock_irqrestore(lock, &flags);
}

/// @brief 判断是否需要强制发送信号，然后发送信号
/// 注意，进入该函数前，我们应当对pcb.sighand.siglock加锁。
///
/// @return SystemError 错误码
fn send_signal_locked(
    sig: SignalNumber,
    info: Option<&mut siginfo>,
    pcb: &mut process_control_block,
    pt: PidType,
) -> Result<i32, SystemError> {
    // 是否强制发送信号
    let mut force_send = false;
    // signal的信息为空
    if info.is_none() {
        // todo: 判断signal是否来自于一个祖先进程的namespace，如果是，则强制发送信号
    } else {
        force_send = unsafe { info.as_ref().unwrap()._sinfo.data.si_code }
            == (si_code_val::SI_KERNEL as i32);
    }

    // kdebug!("force send={}", force_send);

    return __send_signal_locked(sig, info, pcb, pt, force_send);
}

/// @brief 发送信号
/// 注意，进入该函数前，我们应当对pcb.sighand.siglock加锁。
///
/// @param sig 信号
/// @param _info 信号携带的信息
/// @param pcb 目标进程的pcb
/// @param pt siginfo结构体中，pid字段代表的含义
/// @return SystemError 错误码
fn __send_signal_locked(
    sig: SignalNumber,
    info: Option<&mut siginfo>,
    pcb: &mut process_control_block,
    pt: PidType,
    _force_send: bool,
) -> Result<i32, SystemError> {
    // kdebug!("__send_signal_locked");

    // 判断该进入该函数时，是否已经持有了锁
    assert!(spin_is_locked(unsafe { &(*pcb.sighand).siglock }));

    let _pending: Option<&mut sigpending> = sigpending::convert_mut(&mut pcb.sig_pending);
    compiler_fence(core::sync::atomic::Ordering::SeqCst);
    // 如果是kill或者目标pcb是内核线程，则无需获取sigqueue，直接发送信号即可
    if sig == SignalNumber::SIGKILL || (pcb.flags & (PF_KTHREAD as u64)) != 0 {
        complete_signal(sig, pcb, pt);
    } else {
        // 如果是其他信号，则加入到sigqueue内，然后complete_signal
        let mut q: siginfo;
        match info {
            Some(x) => {
                // 已经显式指定了siginfo，则直接使用它。
                q = x.clone();
            }
            None => {
                // 不需要显示指定siginfo，因此设置为默认值
                q = siginfo::new(sig, 0, si_code_val::SI_USER);
                q._sinfo.data._sifields._kill._pid = current_pcb().pid;
            }
        }

        let sq: &mut SigQueue = SigQueue::from_c_void(current_pcb().sig_pending.sigqueue);
        sq.q.push(q);
        complete_signal(sig, pcb, pt);
    }
    compiler_fence(core::sync::atomic::Ordering::SeqCst);
    return Ok(0);
}

/// @brief 将信号添加到目标进程的sig_pending。在引入进程组后，本函数还将负责把信号传递给整个进程组。
///
/// @param sig 信号
/// @param pcb 目标pcb
/// @param pt siginfo结构体中，pid字段代表的含义
fn complete_signal(sig: SignalNumber, pcb: &mut process_control_block, pt: PidType) {
    // kdebug!("complete_signal");

    // todo: 将信号产生的消息通知到正在监听这个信号的进程（引入signalfd之后，在这里调用signalfd_notify)
    // 将这个信号加到目标进程的sig_pending中
    sigset_add(
        sigset_t::convert_mut(&mut pcb.sig_pending.signal).unwrap(),
        sig,
    );
    compiler_fence(core::sync::atomic::Ordering::SeqCst);
    // ===== 寻找需要wakeup的目标进程 =====
    // 备注：由于当前没有进程组的概念，每个进程只有1个对应的线程，因此不需要通知进程组内的每个进程。
    //      todo: 当引入进程组的概念后，需要完善这里，使得它能寻找一个目标进程来唤醒，接着执行信号处理的操作。

    let _signal: Option<&mut signal_struct> = signal_struct::convert_mut(pcb.signal);

    let mut _target: Option<&mut process_control_block> = None;

    // 判断目标进程是否想接收这个信号
    if wants_signal(sig, pcb) {
        _target = Some(pcb);
    } else if pt == PidType::PID {
        /*
         * There is just one thread and it does not need to be woken.
         * It will dequeue unblocked signals before it runs again.
         */
        return;
    } else {
        /*
         * Otherwise try to find a suitable thread.
         * 由于目前每个进程只有1个线程，因此当前情况可以返回。信号队列的dequeue操作不需要考虑同步阻塞的问题。
         */
        return;
    }

    // todo:引入进程组后，在这里挑选一个进程来唤醒，让它执行相应的操作。
    // todo!();
    compiler_fence(core::sync::atomic::Ordering::SeqCst);
    // todo: 到这里，信号已经被放置在共享的pending队列中，我们在这里把目标进程唤醒。
    if _target.is_some() {
        signal_wake_up(pcb, sig == SignalNumber::SIGKILL);
    }
}

/// @brief 本函数用于检测指定的进程是否想要接收SIG这个信号。
/// 当我们对于进程组中的所有进程都运行了这个检查之后，我们将可以找到组内愿意接收信号的进程。
/// 这么做是为了防止我们把信号发送给了一个正在或已经退出的进程，或者是不响应该信号的进程。
#[inline]
fn wants_signal(sig: SignalNumber, pcb: &process_control_block) -> bool {
    // 如果改进程屏蔽了这个signal，则不能接收
    if sig_is_member(sigset_t::convert_ref(&pcb.sig_blocked).unwrap(), sig) {
        return false;
    }

    // 如果进程正在退出，则不能接收信号
    if (pcb.flags & (PF_EXITING as u64)) > 0 {
        return false;
    }

    if sig == SignalNumber::SIGKILL {
        return true;
    }

    if process_is_stopped(pcb) {
        return false;
    }

    // todo: 检查目标进程是否正在一个cpu上执行，如果是，则返回true，否则继续检查下一项

    // 检查目标进程是否有信号正在等待处理，如果是，则返回false，否则返回true
    return !has_sig_pending(pcb);
}

/// @brief 判断signal的处理是否可能使得整个进程组退出
/// @return true 可能会导致退出（不一定）
#[allow(dead_code)]
#[inline]
fn sig_fatal(pcb: &process_control_block, sig: SignalNumber) -> bool {
    let handler = unsafe {
        sighand_struct::convert_ref(pcb.sighand).unwrap().action[(sig as usize) - 1]
            ._u
            ._sa_handler
    };

    // 如果handler是空，采用默认函数，signal处理可能会导致进程退出。
    if handler == NULL.into() {
        return true;
    } else {
        return false;
    }

    // todo: 参照linux的sig_fatal实现完整功能
}

/// @brief 判断某个进程是否有信号正在等待处理
#[inline]
fn has_sig_pending(pcb: &process_control_block) -> bool {
    let ptr = &sigpending::convert_ref(&(*pcb).sig_pending).unwrap().signal;
    if unsafe { read_volatile(ptr) } != 0 {
        return true;
    } else {
        return false;
    }
}

#[inline]
fn signal_wake_up(pcb: &mut process_control_block, fatal: bool) {
    // kdebug!("signal_wake_up");
    let mut state: u64 = 0;
    if fatal {
        state = PF_WAKEKILL as u64;
    }
    signal_wake_up_state(pcb, state);
}

fn signal_wake_up_state(pcb: &mut process_control_block, state: u64) {
    assert!(spin_is_locked(&unsafe { (*pcb.sighand).siglock }));
    // todo: 设置线程结构体的标志位为TIF_SIGPENDING
    compiler_fence(core::sync::atomic::Ordering::SeqCst);
    // 如果目标进程已经在运行，则发起一个ipi，使得它陷入内核
    if !process_wake_up_state(pcb, state | (PROC_INTERRUPTIBLE as u64)) {
        process_kick(pcb);
    }
    compiler_fence(core::sync::atomic::Ordering::SeqCst);
}

/// @brief 信号处理函数。该函数在进程退出内核态的时候会被调用，且调用前会关闭中断。
#[no_mangle]
pub extern "C" fn do_signal(regs: &mut pt_regs) {
    // 检查sigpending是否为0
    if current_pcb().sig_pending.signal == 0 || (!user_mode(regs)) {
        // 若没有正在等待处理的信号，或者将要返回到的是内核态，则启用中断，然后返回
        sti();
        return;
    }

    // 做完上面的检查后，开中断
    sti();

    let oldset = current_pcb().sig_blocked;
    loop {
        let (sig_number, info, ka) = get_signal_to_deliver(regs.clone());
        // 所有的信号都处理完了
        if sig_number == SignalNumber::INVALID {
            return;
        }
        kdebug!(
            "To handle signal [{}] for pid:{}",
            sig_number as i32,
            current_pcb().pid
        );
        let res = handle_signal(sig_number, ka.unwrap(), &info.unwrap(), &oldset, regs);
        if res.is_err() {
            kerror!(
                "Error occurred when handling signal: {}, pid={}, errcode={:?}",
                sig_number as i32,
                current_pcb().pid,
                res.unwrap_err()
            );
        }
    }
}

/// @brief 获取要被发送的信号的signumber, siginfo, 以及对应的sigaction结构体
fn get_signal_to_deliver(
    _regs: pt_regs,
) -> (
    SignalNumber,
    Option<siginfo>,
    Option<&'static mut sigaction>,
) {
    let mut info: Option<siginfo>;
    let ka: Option<&mut sigaction>;
    let mut sig_number;
    let sighand: &mut sighand_struct;

    {
        let _tmp = sighand_struct::convert_mut(current_pcb().sighand);
        if let Some(i) = _tmp {
            sighand = i;
        } else {
            panic!("Sighand is NULL! pid={}", current_pcb().pid);
        }
    }

    spin_lock_irq(&mut sighand.siglock);
    loop {
        (sig_number, info) =
            dequeue_signal(sigset_t::convert_mut(&mut current_pcb().sig_blocked).unwrap());

        // 如果信号非法，则直接返回
        if sig_number == SignalNumber::INVALID {
            spin_unlock_irq(unsafe { (&mut (*current_pcb().sighand).siglock) as *mut spinlock_t });
            return (sig_number, None, None);
        }

        // 获取指向sigaction结构体的引用
        let hand = sighand_struct::convert_mut(current_pcb().sighand).unwrap();
        // kdebug!("hand=0x{:018x}", hand as *const sighand_struct as usize);
        let tmp_ka = &mut hand.action[sig_number as usize - 1];

        // 如果当前动作是忽略这个信号，则不管它了。
        if (tmp_ka.sa_flags & SA_FLAG_IGN) != 0 {
            continue;
        } else if (tmp_ka.sa_flags & SA_FLAG_DFL) == 0 {
            // 当前不采用默认的信号处理函数
            ka = Some(tmp_ka);
            break;
        }
        kdebug!(
            "Use default handler to handle signal [{}] for pid {}",
            sig_number as i32,
            current_pcb().pid
        );
        // ===== 经过上面的判断，如果能走到这一步，就意味着我们采用默认的信号处理函数来处理这个信号 =====
        spin_unlock_irq(&mut sighand.siglock);
        // 标记当前进程由于信号而退出
        current_pcb().flags |= PF_SIGNALED as u64;

        // 执行进程的退出动作
        unsafe { process_do_exit(info.unwrap()._sinfo.data.si_signo as u64) };
        /* NOT REACHED 这部分代码将不会到达 */
    }
    spin_unlock_irq(&mut sighand.siglock);
    return (sig_number, info, ka);
}

/// @brief 从当前进程的sigpending中取出下一个待处理的signal，并返回给调用者。（调用者应当处理这个信号）
/// 请注意，进入本函数前，当前进程应当持有current_pcb().sighand.siglock
fn dequeue_signal(sig_mask: &mut sigset_t) -> (SignalNumber, Option<siginfo>) {
    // kdebug!("dequeue signal");
    // 获取下一个要处理的信号的编号
    let sig = next_signal(
        sigpending::convert_ref(&(current_pcb().sig_pending)).unwrap(),
        sig_mask,
    );

    let info: Option<siginfo>;
    if sig != SignalNumber::INVALID {
        // 如果下一个要处理的信号是合法的，则收集其siginfo
        info = Some(collect_signal(
            sig,
            sigpending::convert_mut(&mut current_pcb().sig_pending).unwrap(),
        ));
    } else {
        info = None;
    }

    // 当一个进程具有多个线程之后，在这里需要重新计算线程的flag中的TIF_SIGPENDING位
    recalc_sigpending();
    return (sig, info);
}

/// @brief 获取下一个要处理的信号（sig number越小的信号，优先级越高）
///
/// @param pending 等待处理的信号
/// @param sig_mask 屏蔽了的信号
/// @return i32 下一个要处理的信号的number. 如果为0,则无效
fn next_signal(pending: &sigpending, sig_mask: &sigset_t) -> SignalNumber {
    let mut sig = SignalNumber::INVALID;

    let s = pending.signal;
    let m = *sig_mask;

    // 获取第一个待处理的信号的号码
    let x = s & (!m);
    if x != 0 {
        sig = SignalNumber::from(ffz(!x) + 1);
        return sig;
    }

    // 暂时只支持64种信号信号
    assert_eq!(_NSIG_U64_CNT, 1);

    return sig;
}

/// @brief 当一个进程具有多个线程之后，在这里需要重新计算线程的flag中的TIF_SIGPENDING位
fn recalc_sigpending() {
    // todo:
}

/// @brief 收集信号的信息
///
/// @param sig 要收集的信号的信息
/// @param pending 信号的排队等待标志
/// @return siginfo 信号的信息
fn collect_signal(sig: SignalNumber, pending: &mut sigpending) -> siginfo {
    let (info, still_pending) = unsafe { pending.queue.as_mut() }
        .unwrap()
        .find_and_delete(sig);

    // 如果没有仍在等待的信号，则清除pending位
    if !still_pending {
        sigset_del(&mut pending.signal, sig);
    }

    if info.is_some() {
        return info.unwrap();
    } else {
        // 信号不在sigqueue中，这意味着当前信号是来自快速路径，因此直接把siginfo设置为0即可。
        let mut ret = siginfo::new(sig, 0, si_code_val::SI_USER);
        ret._sinfo.data._sifields._kill._pid = 0;
        return ret;
    }
}

/// @brief 真正发送signal，执行自定义的处理函数
///
/// @param sig 信号number
/// @param ka 信号响应动作
/// @param info 信号信息
/// @param oldset
/// @param regs 之前的系统调用将要返回的时候，要弹出的栈帧的拷贝
///
/// @return Result<0,SystemError> 若Error, 则返回错误码,否则返回Ok(0)
fn handle_signal(
    sig: SignalNumber,
    ka: &mut sigaction,
    info: &siginfo,
    oldset: &sigset_t,
    regs: &mut pt_regs,
) -> Result<i32, SystemError> {
    // 设置栈帧
    let retval = setup_frame(sig, ka, info, oldset, regs);
    if retval.is_err() {
        return retval;
    }
    return Ok(0);
}

/// @brief 在用户栈上开辟一块空间，并且把内核栈的栈帧以及需要在用户态执行的代码给保存进去。
///
/// @param regs 进入信号处理流程前，Restore all要弹出的内核栈栈帧
fn setup_frame(
    sig: SignalNumber,
    ka: &mut sigaction,
    info: &siginfo,
    oldset: &sigset_t,
    regs: &mut pt_regs,
) -> Result<i32, SystemError> {
    let mut err = 0;
    let frame: *mut sigframe = get_stack(ka, &regs, size_of::<sigframe>());
    // kdebug!("frame=0x{:016x}", frame as usize);
    // 要求这个frame的地址位于用户空间，因此进行校验
    let access_check_ok = unsafe { verify_area(frame as u64, size_of::<sigframe>() as u64) };
    if !access_check_ok {
        // 如果地址区域位于内核空间，则直接报错
        // todo: 生成一个sigsegv
        kerror!("In setup frame: access check failed");
        return Err(SystemError::EPERM);
    }

    unsafe {
        (*frame).arg0 = sig as u64;
        (*frame).arg1 = &((*frame).info) as *const siginfo as usize;
        (*frame).arg2 = &((*frame).context) as *const sigcontext as usize;
        (*frame).handler = ka._u._sa_handler as usize as *mut c_void;
    }

    // 将当前进程的fp_state拷贝到用户栈
    if current_pcb().fp_state != null_mut() {
        unsafe {
            let fp_state: &mut FpState = (current_pcb().fp_state as usize as *mut FpState)
                .as_mut()
                .unwrap();
            (*frame).context.sc_stack.fpstate = *fp_state;
            // 保存完毕后，清空fp_state，以免下次save的时候，出现SIMD exception
            fp_state.clear();
        }
    }
    // 将siginfo拷贝到用户栈
    err |= copy_siginfo_to_user(unsafe { &mut (*frame).info }, info).unwrap_or(1);

    // todo: 拷贝处理程序备用栈的地址、大小、ss_flags

    err |= setup_sigcontext(unsafe { &mut (*frame).context }, oldset, &regs).unwrap_or(1);

    // 为了与Linux的兼容性，64位程序必须由用户自行指定restorer
    if ka.sa_flags & SA_FLAG_RESTORER != 0 {
        unsafe {
            (*frame).ret_code_ptr = ka.sa_restorer as usize as *mut c_void;
        }
    } else {
        kerror!(
            "pid-{} forgot to set SA_FLAG_RESTORER for signal {}",
            current_pcb().pid,
            sig as i32
        );
        err = 1;
    }
    if err != 0 {
        // todo: 在这里生成一个sigsegv,然后core dump
        //临时解决方案：退出当前进程
        unsafe {
            process_do_exit(1);
        }
    }
    // 传入信号处理函数的第一个参数
    regs.rdi = sig as u64;
    regs.rsi = unsafe { &(*frame).info as *const siginfo as u64 };
    regs.rsp = frame as u64;
    regs.rip = unsafe { ka._u._sa_handler };

    // todo: 传入新版的sa_sigaction的处理函数的第三个参数

    // 如果handler位于内核空间
    if regs.rip >= USER_MAX_LINEAR_ADDR {
        // 如果当前是SIGSEGV,则采用默认函数处理
        if sig == SignalNumber::SIGSEGV {
            ka.sa_flags |= SA_FLAG_DFL;
        }

        // 将rip设置为0
        regs.rip = 0;
    }

    // 设置cs和ds寄存器
    regs.cs = (USER_CS | 0x3) as u64;
    regs.ds = (USER_DS | 0x3) as u64;

    return if err == 0 {
        Ok(0)
    } else {
        Err(SystemError::EPERM)
    };
}

#[inline(always)]
fn get_stack(_ka: &sigaction, regs: &pt_regs, size: usize) -> *mut sigframe {
    // 默认使用 用户栈的栈顶指针-128字节的红区-sigframe的大小
    let mut rsp: usize = (regs.rsp as usize) - 128 - size;
    // 按照要求进行对齐
    rsp &= (-(STACK_ALIGN as i64)) as usize;
    return rsp as *mut sigframe;
}

/// @brief 将siginfo结构体拷贝到用户栈
fn copy_siginfo_to_user(to: *mut siginfo, from: &siginfo) -> Result<i32, SystemError> {
    // 验证目标地址是否为用户空间
    if unsafe { !verify_area(to as u64, size_of::<siginfo>() as u64) } {
        // 如果目标地址空间不为用户空间，则直接返回错误码 -EPERM
        return Err(SystemError::EPERM);
    }

    let retval: Result<i32, SystemError> = Ok(0);

    // todo: 将这里按照si_code的类型来分别拷贝不同的信息。
    // 这里参考linux-2.6.39  网址： http://opengrok.ringotek.cn/xref/linux-2.6.39/arch/ia64/kernel/signal.c#137

    unsafe {
        (*to)._sinfo.data._sifields._kill._pid = from._sinfo.data._sifields._kill._pid;
    }

    return retval;
}

/// @brief 设置目标的sigcontext
///
/// @param context 要被设置的目标sigcontext
/// @param mask 要被暂存的信号mask标志位
/// @param regs 进入信号处理流程前，Restore all要弹出的内核栈栈帧
fn setup_sigcontext(
    context: &mut sigcontext,
    mask: &sigset_t,
    regs: &pt_regs,
) -> Result<i32, SystemError> {
    let current_thread = current_pcb().thread;

    context.oldmask = *mask;
    context.regs = regs.clone();
    context.trap_num = unsafe { (*current_thread).trap_num };
    context.err_code = unsafe { (*current_thread).err_code };
    context.cr2 = unsafe { (*current_thread).cr2 };
    return Ok(0);
}

/// @brief 将指定的sigcontext恢复到当前进程的内核栈帧中,并将当前线程结构体的几个参数进行恢复
///
/// @param context 要被恢复的context
/// @param regs 目标栈帧（也就是把context恢复到这个栈帧中）
///
/// @return bool true -> 成功恢复
///              false -> 执行失败
fn restore_sigcontext(context: *const sigcontext, regs: &mut pt_regs) -> bool {
    let mut current_thread = current_pcb().thread;
    unsafe {
        *regs = (*context).regs;

        (*current_thread).trap_num = (*context).trap_num;
        (*current_thread).cr2 = (*context).cr2;
        (*current_thread).err_code = (*context).err_code;

        // 如果当前进程有fpstate，则将其恢复到pcb的fp_state中
        *(current_pcb().fp_state as usize as *mut FpState) = (*context).sc_stack.fpstate;
    }

    return true;
}

/// @brief 刷新指定进程的sighand的sigaction，将满足条件的sigaction恢复为Default
///     除非某个信号被设置为ignore且force_default为false，否则都不会将其恢复
///
/// @param pcb 要被刷新的pcb
/// @param force_default 是否强制将sigaction恢复成默认状态
pub fn flush_signal_handlers(pcb: *mut process_control_block, force_default: bool) {
    compiler_fence(core::sync::atomic::Ordering::SeqCst);

    let action = unsafe { &mut (*(*pcb).sighand).action };
    for ka in action.iter_mut() {
        if force_default || (ka.sa_flags != SA_FLAG_IGN) {
            ka.sa_flags = SA_FLAG_DFL;
            ka._u._sa_handler = None;
        }
        // 清除flags中，除了DFL和IGN以外的所有标志
        ka.sa_flags &= SA_FLAG_DFL | SA_FLAG_IGN;
        ka.sa_restorer = None;
        sigset_clear(&mut ka.sa_mask);
        compiler_fence(core::sync::atomic::Ordering::SeqCst);
    }
    compiler_fence(core::sync::atomic::Ordering::SeqCst);
}

/// @brief 用户程序用于设置信号处理动作的函数（遵循posix2008）
///
/// @param regs->r8 signumber 信号的编号
/// @param regs->r9 act 新的，将要被设置的sigaction
/// @param regs->r10 oact 返回给用户的原本的sigaction（内核将原本的sigaction的值拷贝给这个地址）
///
/// @return int 错误码
#[no_mangle]
pub extern "C" fn sys_sigaction(regs: &mut pt_regs) -> u64 {
    // 请注意：用户态传进来的user_sigaction结构体类型，请注意，这个结构体与内核实际的不一样
    let act = regs.r9 as usize as *mut user_sigaction;
    let mut old_act = regs.r10 as usize as *mut user_sigaction;
    let mut new_ka: sigaction = Default::default();
    let mut old_ka: sigaction = Default::default();

    // 如果传入的，新的sigaction不为空
    if !act.is_null() {
        // 如果参数的范围不在用户空间，则返回错误
        if unsafe { !verify_area(act as usize as u64, size_of::<sigaction>() as u64) } {
            return SystemError::EFAULT.to_posix_errno() as u64;
        }
        let mask: sigset_t = unsafe { (*act).sa_mask };
        let _input_sah = unsafe { (*act).sa_handler as u64 };
        // kdebug!("_input_sah={}", _input_sah);
        match _input_sah {
            USER_SIG_DFL | USER_SIG_IGN => {
                if _input_sah == USER_SIG_DFL {
                    new_ka = DEFAULT_SIGACTION;
                    new_ka.sa_flags =
                        (unsafe { (*act).sa_flags } & (!(SA_FLAG_DFL | SA_FLAG_IGN))) | SA_FLAG_DFL;
                } else {
                    new_ka = DEFAULT_SIGACTION_IGNORE;
                    new_ka.sa_flags =
                        (unsafe { (*act).sa_flags } & (!(SA_FLAG_DFL | SA_FLAG_IGN))) | SA_FLAG_IGN;
                }

                let sar = unsafe { (*act).sa_restorer };
                new_ka.sa_restorer = sar as u64;
            }
            _ => {
                // 从用户空间获得sigaction结构体
                new_ka = sigaction {
                    _u: sigaction__union_u {
                        _sa_handler: unsafe { (*act).sa_handler as u64 },
                    },
                    sa_flags: unsafe { (*act).sa_flags },
                    sa_mask: sigset_t::default(),
                    sa_restorer: unsafe { (*act).sa_restorer as u64 },
                };
            }
        }
        // kdebug!("new_ka={:?}", new_ka);
        // 如果用户手动给了sa_restorer，那么就置位SA_FLAG_RESTORER，否则报错。（用户必须手动指定restorer）
        if new_ka.sa_restorer != NULL as u64 {
            new_ka.sa_flags |= SA_FLAG_RESTORER;
        } else {
            kwarn!(
                "pid:{}: in sys_sigaction: User must manually sprcify a sa_restorer for signal {}.",
                current_pcb().pid,
                regs.r8.clone()
            );
        }
        sigset_init(&mut new_ka.sa_mask, mask);
    }

    let sig = SignalNumber::from(regs.r8 as i32);
    // 如果给出的信号值不合法
    if sig == SignalNumber::INVALID {
        return SystemError::EINVAL.to_posix_errno() as u64;
    }

    let retval = do_sigaction(
        sig,
        if act.is_null() {
            None
        } else {
            Some(&mut new_ka)
        },
        if old_act.is_null() {
            None
        } else {
            Some(&mut old_ka)
        },
    );

    // 将原本的sigaction拷贝到用户程序指定的地址
    if (retval == Ok(())) && (!old_act.is_null()) {
        if unsafe { !verify_area(old_act as usize as u64, size_of::<sigaction>() as u64) } {
            return SystemError::EFAULT.to_posix_errno() as u64;
        }
        // ！！！！！！！！！！todo: 检查这里old_ka的mask，是否位SIG_IGN SIG_DFL,如果是，则将_sa_handler字段替换为对应的值
        let sah: u64;
        let flag = old_ka.sa_flags & (SA_FLAG_DFL | SA_FLAG_IGN);
        match flag {
            SA_FLAG_DFL => {
                sah = USER_SIG_DFL;
            }
            SA_FLAG_IGN => {
                sah = USER_SIG_IGN;
            }
            _ => sah = unsafe { old_ka._u._sa_handler },
        }
        unsafe {
            (*old_act).sa_handler = sah as *mut c_void;
            (*old_act).sa_flags = old_ka.sa_flags;
            (*old_act).sa_mask = old_ka.sa_mask;
            (*old_act).sa_restorer = old_ka.sa_restorer as *mut c_void;
        }
    }
    //return retval as u64;
    if retval.is_ok() {
        return 0;
    } else {
        return retval.unwrap_err().to_posix_errno() as u64;
    }
}

fn do_sigaction(
    sig: SignalNumber,
    act: Option<&mut sigaction>,
    old_act: Option<&mut sigaction>,
) -> Result<(), SystemError> {
    let pcb = current_pcb();

    // 指向当前信号的action的引用
    let action =
        sigaction::convert_mut(unsafe { &mut (*(pcb.sighand)).action[(sig as usize) - 1] })
            .unwrap();

    spin_lock_irq(unsafe { &mut (*(pcb.sighand)).siglock });

    if (action.sa_flags & SA_FLAG_IMMUTABLE) != 0 {
        spin_unlock_irq(unsafe { &mut (*(pcb.sighand)).siglock });
        return Err(SystemError::EINVAL);
    }

    // 如果需要保存原有的sigaction
    // 写的这么恶心，还得感谢rust的所有权系统...old_act的所有权被传入了这个闭包之后，必须要把所有权返回给外面。（也许是我不会用才导致写的这么丑，但是它确实能跑）
    let old_act: Option<&mut sigaction> = {
        if old_act.is_some() {
            let oa = old_act.unwrap();
            *(oa) = *action;
            Some(oa)
        } else {
            None
        }
    };

    // 清除所有的脏的sa_flags位（也就是清除那些未使用的）
    let act = {
        if act.is_some() {
            let ac = act.unwrap();
            ac.sa_flags &= SA_ALL_FLAGS;
            Some(ac)
        } else {
            None
        }
    };

    if old_act.is_some() {
        old_act.unwrap().sa_flags &= SA_ALL_FLAGS;
    }

    if act.is_some() {
        let ac = act.unwrap();
        // 将act.sa_mask的SIGKILL SIGSTOP的屏蔽清除
        sigset_delmask(
            &mut ac.sa_mask,
            sigmask(SignalNumber::SIGKILL) | sigmask(SignalNumber::SIGSTOP),
        );

        // 将新的sigaction拷贝到进程的action中
        *action = *ac;

        /*
        * 根据POSIX 3.3.1.3规定：
        * 1.不管一个信号是否被阻塞，只要将其设置SIG_IGN，如果当前已经存在了正在pending的信号，那么就把这个信号忽略。
        *
        * 2.不管一个信号是否被阻塞，只要将其设置SIG_DFL，如果当前已经存在了正在pending的信号，
              并且对这个信号的默认处理方式是忽略它，那么就会把pending的信号忽略。
        */
        if action.ignored(sig) {
            let mut mask: sigset_t = 0;
            sigset_clear(&mut mask);
            sigset_add(&mut mask, sig);
            let sq: &mut SigQueue = SigQueue::from_c_void(pcb.sig_pending.sigqueue);
            sq.flush_by_mask(&mask);

            // todo: 当有了多个线程后，在这里进行操作，把每个线程的sigqueue都进行刷新
        }
    }

    spin_unlock_irq(unsafe { &mut (*(pcb.sighand)).siglock });
    return Ok(());
}

/// @brief 对于给定的signal number，将u64中对应的位进行置位
pub fn sigmask(sig: SignalNumber) -> u64 {
    // 减1的原因是，sigset的第0位表示信号1
    return 1u64 << ((sig as i32) - 1);
}

#[no_mangle]
pub extern "C" fn sys_rt_sigreturn(regs: &mut pt_regs) -> u64 {
    let frame = regs.rsp as usize as *mut sigframe;

    // 如果当前的rsp不来自用户态，则认为产生了错误（或被SROP攻击）
    if unsafe { !verify_area(frame as u64, size_of::<sigframe>() as u64) } {
        // todo：这里改为生成一个sigsegv
        // 退出进程
        unsafe {
            process_do_exit(SignalNumber::SIGSEGV as u64);
        }
    }

    let mut sigmask: sigset_t = unsafe { (*frame).context.oldmask };
    set_current_sig_blocked(&mut sigmask);

    // 从用户栈恢复sigcontext
    if restore_sigcontext(unsafe { &mut (*frame).context }, regs) == false {
        // todo：这里改为生成一个sigsegv
        // 退出进程
        unsafe {
            process_do_exit(SignalNumber::SIGSEGV as u64);
        }
    }

    // 由于系统调用的返回值会被系统调用模块被存放在rax寄存器，因此，为了还原原来的那个系统调用的返回值，我们需要在这里返回恢复后的rax的值
    return regs.rax;
}

fn set_current_sig_blocked(new_set: &mut sigset_t) {
    sigset_delmask(
        new_set,
        sigmask(SignalNumber::SIGKILL) | sigmask(SignalNumber::SIGSTOP),
    );

    let mut pcb = current_pcb();

    /*
        如果当前pcb的sig_blocked和新的相等，那么就不用改变它。
        请注意，一个进程的sig_blocked字段不能被其他进程修改！
    */
    if sigset_equal(&pcb.sig_blocked, new_set) {
        return;
    }

    let lock: &mut spinlock_t = &mut sighand_struct::convert_mut(pcb.sighand).unwrap().siglock;
    spin_lock_irq(lock);
    // todo: 当一个进程有多个线程后，在这里需要设置每个线程的block字段，并且 retarget_shared_pending（虽然我还没搞明白linux这部分是干啥的）

    // 设置当前进程的sig blocked
    pcb.sig_blocked = *new_set;
    recalc_sigpending();
    spin_unlock_irq(lock);
}<|MERGE_RESOLUTION|>--- conflicted
+++ resolved
@@ -117,11 +117,7 @@
     // 暂时不支持特殊的kill操作
     if pid <= 0 {
         kwarn!("Kill operation not support: pid={}", pid);
-<<<<<<< HEAD
-        return Err(SystemError::ENOTSUP);
-=======
         return Err(SystemError::EOPNOTSUPP_OR_ENOTSUP);
->>>>>>> 3a23230a
     }
 
     // kill单个进程
