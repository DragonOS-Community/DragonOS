use core::{
    ffi::{c_int, c_void},
    sync::atomic::compiler_fence,
};

use system_error::SystemError;

use crate::{
    arch::{
        ipc::signal::{SigCode, SigFlags, SigSet, Signal},
        MMArch,
    },
    filesystem::vfs::{
        file::{File, FileMode},
        FilePrivateData,
    },
    ipc::shm::{shm_manager_lock, IPC_PRIVATE},
    kerror, kwarn,
<<<<<<< HEAD
    libs::align::page_align_up,
    mm::{
        allocator::page_frame::{PageFrameCount, PhysPageFrame, VirtPageFrame},
        page::{page_manager_lock_irqsave, PageFlags, PageFlushAll},
        syscall::ProtFlags,
        ucontext::{AddressSpace, VMA},
        VirtAddr, VmFlags,
    },
=======
    libs::spinlock::SpinLock,
    mm::VirtAddr,
>>>>>>> f0c87a89
    process::{Pid, ProcessManager},
    syscall::{
        user_access::{UserBufferReader, UserBufferWriter},
        Syscall,
    },
};

use super::{
    pipe::{LockedPipeInode, PipeFsPrivateData},
    shm::{ShmCtlCmd, ShmFlags, ShmId, ShmKey},
    signal_types::{
        SaHandlerType, SigInfo, SigType, Sigaction, SigactionType, UserSigaction, USER_SIG_DFL,
        USER_SIG_ERR, USER_SIG_IGN,
    },
};

impl Syscall {
    /// # 创建带参数的匿名管道
    ///
    /// ## 参数
    ///
    /// - `fd`: 用于返回文件描述符的数组
    /// - `flags`:设置管道的参数
    pub fn pipe2(fd: *mut i32, flags: FileMode) -> Result<usize, SystemError> {
        if !flags
            .difference(FileMode::O_CLOEXEC | FileMode::O_NONBLOCK | FileMode::O_DIRECT)
            .is_empty()
        {
            return Err(SystemError::EINVAL);
        }

        let mut user_buffer = UserBufferWriter::new(fd, core::mem::size_of::<[c_int; 2]>(), true)?;
        let fd = user_buffer.buffer::<i32>(0)?;
        let pipe_ptr = LockedPipeInode::new();

        let mut read_file = File::new(
            pipe_ptr.clone(),
            FileMode::O_RDONLY | (flags & FileMode::O_NONBLOCK),
        )?;
        read_file.private_data = SpinLock::new(FilePrivateData::Pipefs(PipeFsPrivateData::new(
            FileMode::O_RDONLY,
        )));

        let mut write_file = File::new(
            pipe_ptr.clone(),
            FileMode::O_WRONLY | (flags & (FileMode::O_NONBLOCK | FileMode::O_DIRECT)),
        )?;
        write_file.private_data = SpinLock::new(FilePrivateData::Pipefs(PipeFsPrivateData::new(
            FileMode::O_WRONLY | (flags & (FileMode::O_NONBLOCK | FileMode::O_DIRECT)),
        )));

        if flags.contains(FileMode::O_CLOEXEC) {
            read_file.set_close_on_exec(true);
            write_file.set_close_on_exec(true);
        }
        let fd_table_ptr = ProcessManager::current_pcb().fd_table();
        let mut fd_table_guard = fd_table_ptr.write();
        let read_fd = fd_table_guard.alloc_fd(read_file, None)?;
        let write_fd = fd_table_guard.alloc_fd(write_file, None)?;

        drop(fd_table_guard);

        fd[0] = read_fd;
        fd[1] = write_fd;
        Ok(0)
    }

    pub fn kill(pid: Pid, sig: c_int) -> Result<usize, SystemError> {
        let sig = Signal::from(sig);
        if sig == Signal::INVALID {
            // 传入的signal数值不合法
            kwarn!("Not a valid signal number");
            return Err(SystemError::EINVAL);
        }

        // 初始化signal info
        let mut info = SigInfo::new(sig, 0, SigCode::User, SigType::Kill(pid));

        compiler_fence(core::sync::atomic::Ordering::SeqCst);

        let retval = sig
            .send_signal_info(Some(&mut info), pid)
            .map(|x| x as usize);

        compiler_fence(core::sync::atomic::Ordering::SeqCst);

        return retval;
    }

    /// 通用信号注册函数
    ///
    /// ## 参数
    ///
    /// - `sig` 信号的值
    /// - `act` 用户空间传入的 Sigaction 指针
    /// - `old_act` 用户空间传入的用来保存旧 Sigaction 的指针
    /// - `from_user` 用来标识这个函数调用是否来自用户空间
    ///
    /// @return int 错误码
    #[no_mangle]
    pub fn sigaction(
        sig: c_int,
        new_act: usize,
        old_act: usize,
        from_user: bool,
    ) -> Result<usize, SystemError> {
        // 请注意：用户态传进来的user_sigaction结构体类型，请注意，这个结构体与内核实际的不一样
        let act: *mut UserSigaction = new_act as *mut UserSigaction;
        let old_act = old_act as *mut UserSigaction;
        let mut new_ka: Sigaction = Default::default();
        let mut old_sigaction: Sigaction = Default::default();
        // 如果传入的，新的sigaction不为空
        if !act.is_null() {
            // 如果参数的范围不在用户空间，则返回错误
            let r = UserBufferWriter::new(act, core::mem::size_of::<Sigaction>(), from_user);
            if r.is_err() {
                return Err(SystemError::EFAULT);
            }
            let mask: SigSet = unsafe { (*act).mask };
            let input_sighandler = unsafe { (*act).handler as u64 };
            match input_sighandler {
                USER_SIG_DFL => {
                    new_ka = Sigaction::DEFAULT_SIGACTION;
                    *new_ka.flags_mut() = unsafe { (*act).flags };
                    new_ka.set_restorer(None);
                }

                USER_SIG_IGN => {
                    new_ka = Sigaction::DEFAULT_SIGACTION_IGNORE;
                    *new_ka.flags_mut() = unsafe { (*act).flags };

                    new_ka.set_restorer(None);
                }
                _ => {
                    // 从用户空间获得sigaction结构体
                    // TODO mask是default还是用户空间传入
                    new_ka = Sigaction::new(
                        SigactionType::SaHandler(SaHandlerType::Customized(unsafe {
                            VirtAddr::new((*act).handler as usize)
                        })),
                        unsafe { (*act).flags },
                        SigSet::default(),
                        unsafe { Some(VirtAddr::new((*act).restorer as usize)) },
                    );
                }
            }

            // TODO 如果为空，赋默认值？
            // kdebug!("new_ka={:?}", new_ka);
            // 如果用户手动给了sa_restorer，那么就置位SA_FLAG_RESTORER，否则报错。（用户必须手动指定restorer）
            if new_ka.restorer().is_some() {
                new_ka.flags_mut().insert(SigFlags::SA_RESTORER);
            } else if new_ka.action().is_customized() {
                kerror!(
                "pid:{:?}: in sys_sigaction: User must manually sprcify a sa_restorer for signal {}.",
                ProcessManager::current_pcb().pid(),
                sig
            );
                return Err(SystemError::EINVAL);
            }
            *new_ka.mask_mut() = mask;
        }

        let sig = Signal::from(sig);
        // 如果给出的信号值不合法
        if sig == Signal::INVALID {
            return Err(SystemError::EINVAL);
        }

        let retval = super::signal::do_sigaction(
            sig,
            if act.is_null() {
                None
            } else {
                Some(&mut new_ka)
            },
            if old_act.is_null() {
                None
            } else {
                Some(&mut old_sigaction)
            },
        );

        //
        if (retval == Ok(())) && (!old_act.is_null()) {
            let r =
                UserBufferWriter::new(old_act, core::mem::size_of::<UserSigaction>(), from_user);
            if r.is_err() {
                return Err(SystemError::EFAULT);
            }

            let sigaction_handler = match old_sigaction.action() {
                SigactionType::SaHandler(handler) => {
                    if let SaHandlerType::Customized(hand) = handler {
                        hand
                    } else if handler.is_sig_ignore() {
                        VirtAddr::new(USER_SIG_IGN as usize)
                    } else if handler.is_sig_error() {
                        VirtAddr::new(USER_SIG_ERR as usize)
                    } else {
                        VirtAddr::new(USER_SIG_DFL as usize)
                    }
                }
                SigactionType::SaSigaction(_) => {
                    kerror!("unsupported type: SaSigaction");
                    VirtAddr::new(USER_SIG_DFL as usize)
                }
            };

            unsafe {
                (*old_act).handler = sigaction_handler.data() as *mut c_void;
                (*old_act).flags = old_sigaction.flags();
                (*old_act).mask = old_sigaction.mask();
                if old_sigaction.restorer().is_some() {
                    (*old_act).restorer = old_sigaction.restorer().unwrap().data() as *mut c_void;
                }
            }
        }
        return retval.map(|_| 0);
    }

    /// # SYS_SHMGET系统调用函数，用于获取共享内存
    ///
    /// ## 参数
    ///
    /// - `key`: 共享内存键值
    /// - `size`: 共享内存大小(bytes)
    /// - `shmflg`: 共享内存标志
    ///
    /// ## 返回值
    ///
    /// 成功：共享内存id
    /// 失败：错误码
    pub fn shmget(key: ShmKey, size: usize, shmflg: ShmFlags) -> Result<usize, SystemError> {
        // 暂不支持巨页
        if shmflg.contains(ShmFlags::SHM_HUGETLB) {
            kerror!("shmget: not support huge page");
            return Err(SystemError::EOPNOTSUPP_OR_ENOTSUP);
        }

        let mut shm_manager_guard = shm_manager_lock();
        match key {
            // 创建共享内存段
            IPC_PRIVATE => shm_manager_guard.add(key, size, shmflg),
            _ => {
                // 查找key对应的共享内存段是否存在
                let id = shm_manager_guard.contains_key(&key);
                if let Some(id) = id {
                    // 不能重复创建
                    if shmflg.contains(ShmFlags::IPC_CREAT | ShmFlags::IPC_EXCL) {
                        return Err(SystemError::EEXIST);
                    }

                    // key值存在，说明有对应共享内存，返回该共享内存id
                    return Ok(id.data());
                } else {
                    // key不存在且shm_flags不包含IPC_CREAT创建IPC对象标志，则返回错误码
                    if !shmflg.contains(ShmFlags::IPC_CREAT) {
                        return Err(SystemError::ENOENT);
                    }

                    // 存在创建IPC对象标志
                    return shm_manager_guard.add(key, size, shmflg);
                }
            }
        }
    }

    /// # SYS_SHMAT系统调用函数，用于连接共享内存段
    ///
    /// ## 参数
    ///
    /// - `id`: 共享内存id
    /// - `vaddr`: 连接共享内存的进程虚拟内存区域起始地址
    /// - `shmflg`: 共享内存标志
    ///
    /// ## 返回值
    ///
    /// 成功：映射到共享内存的虚拟内存区域起始地址
    /// 失败：错误码
    pub fn shmat(id: ShmId, vaddr: VirtAddr, shmflg: ShmFlags) -> Result<usize, SystemError> {
        let mut shm_manager_guard = shm_manager_lock();
        let current_address_space = AddressSpace::current()?;
        let mut address_write_guard = current_address_space.write();

        let kernel_shm = shm_manager_guard.get_mut(&id).ok_or(SystemError::EINVAL)?;
        let size = page_align_up(kernel_shm.size());
        let mut phys = PhysPageFrame::new(kernel_shm.start_paddr());
        let count = PageFrameCount::from_bytes(size).unwrap();
        let r = match vaddr.data() {
            // 找到空闲区域并映射到共享内存
            0 => {
                // 找到空闲区域
                let region = address_write_guard
                    .mappings
                    .find_free(vaddr, size)
                    .ok_or(SystemError::EINVAL)?;
                let vm_flags = VmFlags::from(shmflg);
                let destination = VirtPageFrame::new(region.start());
                let page_flags: PageFlags<MMArch> =
                    PageFlags::from_prot_flags(ProtFlags::from(vm_flags), true);
                let flusher: PageFlushAll<MMArch> = PageFlushAll::new();

                // 将共享内存映射到对应虚拟区域
                let vma = VMA::physmap(
                    phys,
                    destination,
                    count,
                    vm_flags,
                    page_flags,
                    &mut address_write_guard.user_mapper.utable,
                    flusher,
                )?;

                // 将VMA加入到当前进程的VMA列表中
                address_write_guard.mappings.insert_vma(vma);

                region.start().data()
            }
            // 指定虚拟地址
            _ => {
                // 获取对应vma
                let vma = address_write_guard
                    .mappings
                    .contains(vaddr)
                    .ok_or(SystemError::EINVAL)?;
                if vma.lock().region().start() != vaddr {
                    return Err(SystemError::EINVAL);
                }

                // 验证用户虚拟内存区域是否有效
                let _ = UserBufferReader::new(vaddr.data() as *const u8, size, true)?;

                // 必须在取消映射前获取到PageFlags
                let page_flags = address_write_guard
                    .user_mapper
                    .utable
                    .translate(vaddr)
                    .ok_or(SystemError::EINVAL)?
                    .1;

                // 取消原映射
                let flusher: PageFlushAll<MMArch> = PageFlushAll::new();
                vma.unmap(&mut address_write_guard.user_mapper.utable, flusher);

                // 将该虚拟内存区域映射到共享内存区域
                let mut page_manager_guard = page_manager_lock_irqsave();
                let mut virt = VirtPageFrame::new(vaddr);
                for _ in 0..count.data() {
                    let r = unsafe {
                        address_write_guard.user_mapper.utable.map_phys(
                            virt.virt_address(),
                            phys.phys_address(),
                            page_flags,
                        )
                    }
                    .expect("Failed to map zero, may be OOM error");
                    r.flush();

                    // 将vma加入到对应Page的anon_vma
                    page_manager_guard
                        .get_mut(&phys.phys_address())
                        .insert_vma(vma.clone());

                    phys = phys.next();
                    virt = virt.next();
                }

                // 更新vma的映射状态
                vma.lock().set_mapped(true);

                vaddr.data()
            }
        };

        // 更新最后一次连接时间
        kernel_shm.update_atim();

        Ok(r)
    }

    /// # SYS_SHMDT系统调用函数，用于取消对共享内存的连接
    ///
    /// ## 参数
    ///
    /// - `vaddr`:  需要取消映射的虚拟内存区域起始地址
    ///
    /// ## 返回值
    ///
    /// 成功：0
    /// 失败：错误码
    pub fn shmdt(vaddr: VirtAddr) -> Result<usize, SystemError> {
        let current_address_space = AddressSpace::current()?;
        let mut address_write_guard = current_address_space.write();

        // 获取vma
        let vma = address_write_guard
            .mappings
            .contains(vaddr)
            .ok_or(SystemError::EINVAL)?;

        // 判断vaddr是否为起始地址
        if vma.lock().region().start() != vaddr {
            return Err(SystemError::EINVAL);
        }

        // 获取映射的物理地址
        let paddr = address_write_guard
            .user_mapper
            .utable
            .translate(vaddr)
            .ok_or(SystemError::EINVAL)?
            .0;

        // 如果物理页的shm_id为None，代表不是共享页
        let page_manager_guard = page_manager_lock_irqsave();
        let page = page_manager_guard.get(&paddr).ok_or(SystemError::EINVAL)?;
        let shm_id = page.shm_id().ok_or(SystemError::EINVAL)?;
        drop(page_manager_guard);

        // 获取对应共享页管理信息
        let mut shm_manager_guard = shm_manager_lock();
        let kernel_shm = shm_manager_guard
            .get_mut(&shm_id)
            .ok_or(SystemError::EINVAL)?;
        // 更新最后一次断开连接时间
        kernel_shm.update_dtim();
        drop(shm_manager_guard);

        // 取消映射
        let flusher: PageFlushAll<MMArch> = PageFlushAll::new();
        vma.unmap(&mut address_write_guard.user_mapper.utable, flusher);

        return Ok(0);
    }

    /// # SYS_SHMCTL系统调用函数，用于管理共享内存段
    ///
    /// ## 参数
    ///
    /// - `id`: 共享内存id
    /// - `cmd`: 操作码
    /// - `user_buf`: 用户缓冲区
    /// - `from_user`: buf_vaddr是否来自用户地址空间
    ///
    /// ## 返回值
    ///
    /// 成功：0
    /// 失败：错误码
    pub fn shmctl(
        id: ShmId,
        cmd: ShmCtlCmd,
        user_buf: usize,
        from_user: bool,
    ) -> Result<usize, SystemError> {
        let mut shm_manager_guard = shm_manager_lock();

        match cmd {
            // 查看共享内存元信息
            ShmCtlCmd::IpcInfo => shm_manager_guard.ipc_info(user_buf, from_user),
            // 查看共享内存使用信息
            ShmCtlCmd::ShmInfo => shm_manager_guard.shm_info(user_buf, from_user),
            // 查看id对应的共享内存信息
            ShmCtlCmd::ShmStat | ShmCtlCmd::ShmtStatAny | ShmCtlCmd::IpcStat => {
                shm_manager_guard.shm_stat(id, cmd, user_buf, from_user)
            }
            // 设置KernIpcPerm
            ShmCtlCmd::IpcSet => shm_manager_guard.ipc_set(id, user_buf, from_user),
            // 将共享内存段设置为可回收状态
            ShmCtlCmd::IpcRmid => shm_manager_guard.ipc_rmid(id),
            // 锁住共享内存段，不允许内存置换
            ShmCtlCmd::ShmLock => shm_manager_guard.shm_lock(id),
            // 解锁共享内存段，允许内存置换
            ShmCtlCmd::ShmUnlock => shm_manager_guard.shm_unlock(id),
            // 无效操作码
            ShmCtlCmd::Default => Err(SystemError::EINVAL),
        }
    }
}<|MERGE_RESOLUTION|>--- conflicted
+++ resolved
@@ -16,8 +16,8 @@
     },
     ipc::shm::{shm_manager_lock, IPC_PRIVATE},
     kerror, kwarn,
-<<<<<<< HEAD
     libs::align::page_align_up,
+    libs::spinlock::SpinLock,
     mm::{
         allocator::page_frame::{PageFrameCount, PhysPageFrame, VirtPageFrame},
         page::{page_manager_lock_irqsave, PageFlags, PageFlushAll},
@@ -25,10 +25,6 @@
         ucontext::{AddressSpace, VMA},
         VirtAddr, VmFlags,
     },
-=======
-    libs::spinlock::SpinLock,
-    mm::VirtAddr,
->>>>>>> f0c87a89
     process::{Pid, ProcessManager},
     syscall::{
         user_access::{UserBufferReader, UserBufferWriter},
