#![no_std] // <1>
#![no_main] // <1>
#![feature(const_mut_refs)]
#![feature(core_intrinsics)] // <2>
#![feature(alloc_error_handler)]
#![feature(panic_info_message)]
#![feature(drain_filter)] // 允许Vec的drain_filter特性
#![feature(c_void_variant)] // used in kernel/src/exception/softirq.rs
#[allow(non_upper_case_globals)]
#[allow(non_camel_case_types)]
#[allow(non_snake_case)]
use core::panic::PanicInfo;

/// 导出x86_64架构相关的代码，命名为arch模块
#[cfg(target_arch = "x86_64")]
#[path = "arch/x86_64/mod.rs"]
#[macro_use]
mod arch;
#[macro_use]
mod libs;
#[macro_use]
mod include;
mod driver; // 如果driver依赖了libs，应该在libs后面导出
mod exception;
mod filesystem;
mod io;
mod ipc;
mod mm;
mod net;
mod process;
mod sched;
mod smp;
mod syscall;
mod time;

#[macro_use]
extern crate alloc;
#[macro_use]
extern crate bitflags;
#[macro_use]
extern crate lazy_static;
extern crate num;
#[macro_use]
extern crate num_derive;
extern crate smoltcp;
extern crate thingbuf;

use mm::allocator::KernelAllocator;

// <3>
use crate::{
    arch::asm::current::current_pcb,
    include::bindings::bindings::{process_do_exit, BLACK, GREEN}, filesystem::vfs::ROOT_INODE,
};

// 声明全局的slab分配器
#[cfg_attr(not(test), global_allocator)]
pub static KERNEL_ALLOCATOR: KernelAllocator = KernelAllocator {};

/// 全局的panic处理函数
#[panic_handler]
#[no_mangle]
pub fn panic(info: &PanicInfo) -> ! {
    kerror!("Kernel Panic Occurred.");

    match info.location() {
        Some(loc) => {
            println!(
                "Location:\n\tFile: {}\n\tLine: {}, Column: {}",
                loc.file(),
                loc.line(),
                loc.column()
            );
        }
        None => {
            println!("No location info");
        }
    }

    match info.message() {
        Some(msg) => {
            println!("Message:\n\t{}", msg);
        }
        None => {
            println!("No panic message.");
        }
    }

    println!("Current PCB:\n\t{:?}", current_pcb());
    unsafe {
        process_do_exit(u64::MAX);
    };
    loop {}
}

/// 该函数用作测试，在process.c的initial_kernel_thread()中调用了此函数
#[no_mangle]
pub extern "C" fn __rust_demo_func() -> i32 {
    printk_color!(GREEN, BLACK, "__rust_demo_func()\n");
<<<<<<< HEAD
=======


>>>>>>> 5fb12ce4
    return 0;
}<|MERGE_RESOLUTION|>--- conflicted
+++ resolved
@@ -97,10 +97,6 @@
 #[no_mangle]
 pub extern "C" fn __rust_demo_func() -> i32 {
     printk_color!(GREEN, BLACK, "__rust_demo_func()\n");
-<<<<<<< HEAD
-=======
 
-
->>>>>>> 5fb12ce4
     return 0;
 }