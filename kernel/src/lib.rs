--- conflicted
+++ resolved
@@ -89,9 +89,6 @@
 #[no_mangle]
 pub extern "C" fn __rust_demo_func() -> i32 {
     printk_color!(GREEN, BLACK, "__rust_demo_func()\n");
-<<<<<<< HEAD
-=======
     __test_filesystem();
->>>>>>> a3f46d7b
     return 0;
 }