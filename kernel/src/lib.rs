#![no_std] // <1>
#![no_main] // <1>
#![feature(const_mut_refs)]
#![feature(core_intrinsics)] // <2>
#![feature(alloc_error_handler)]
#![feature(panic_info_message)]
#![feature(drain_filter)] // 允许Vec的drain_filter特性
#![feature(c_void_variant)]
<<<<<<< HEAD
=======
#![feature(trait_upcasting)]
>>>>>>> 3a23230a
#[allow(non_upper_case_globals)]
#[allow(non_camel_case_types)]
#[allow(non_snake_case)]
use core::panic::PanicInfo;

/// 导出x86_64架构相关的代码，命名为arch模块
#[macro_use]
mod arch;
#[macro_use]
mod libs;
#[macro_use]
mod include;
mod driver; // 如果driver依赖了libs，应该在libs后面导出
mod exception;
mod filesystem;
mod io;
mod ipc;
mod mm;
mod net;
mod process;
mod sched;
mod smp;
mod syscall;
mod time;

#[macro_use]
extern crate alloc;
#[macro_use]
extern crate bitflags;
#[macro_use]
extern crate lazy_static;
extern crate num;
#[macro_use]
extern crate num_derive;
extern crate smoltcp;
extern crate thingbuf;
#[cfg(target_arch = "x86_64")]
extern crate x86;

<<<<<<< HEAD
use mm::allocator::c::KernelAllocator;
=======
#[cfg(target_arch = "x86_64")]
extern crate x86;

use mm::allocator::KernelAllocator;
>>>>>>> 3a23230a

// <3>
use crate::{
    arch::{asm::current::current_pcb, mm::mm_init},
    include::bindings::bindings::{process_do_exit, BLACK, GREEN},
    net::net_core::net_init,
};

// 声明全局的slab分配器
#[cfg_attr(not(test), global_allocator)]
pub static KERNEL_ALLOCATOR: KernelAllocator = KernelAllocator {};

/// 全局的panic处理函数
#[panic_handler]
#[no_mangle]
pub fn panic(info: &PanicInfo) -> ! {
    kerror!("Kernel Panic Occurred.");

    match info.location() {
        Some(loc) => {
            println!(
                "Location:\n\tFile: {}\n\tLine: {}, Column: {}",
                loc.file(),
                loc.line(),
                loc.column()
            );
        }
        None => {
            println!("No location info");
        }
    }

    match info.message() {
        Some(msg) => {
            println!("Message:\n\t{}", msg);
        }
        None => {
            println!("No panic message.");
        }
    }

    println!("Current PCB:\n\t{:?}", current_pcb());
    unsafe {
        process_do_exit(u64::MAX);
    };
    loop {}
}

/// 该函数用作测试，在process.c的initial_kernel_thread()中调用了此函数
#[no_mangle]
pub extern "C" fn __rust_demo_func() -> i32 {
    printk_color!(GREEN, BLACK, "__rust_demo_func()\n");
<<<<<<< HEAD
    net_init().expect("Failed to init network");
    mm_init();
=======
    let r = net_init();
    if r.is_err() {
        kwarn!("net_init() failed: {:?}", r.err().unwrap());
    }
>>>>>>> 3a23230a
    return 0;
}<|MERGE_RESOLUTION|>--- conflicted
+++ resolved
@@ -6,10 +6,7 @@
 #![feature(panic_info_message)]
 #![feature(drain_filter)] // 允许Vec的drain_filter特性
 #![feature(c_void_variant)]
-<<<<<<< HEAD
-=======
 #![feature(trait_upcasting)]
->>>>>>> 3a23230a
 #[allow(non_upper_case_globals)]
 #[allow(non_camel_case_types)]
 #[allow(non_snake_case)]
@@ -49,14 +46,7 @@
 #[cfg(target_arch = "x86_64")]
 extern crate x86;
 
-<<<<<<< HEAD
-use mm::allocator::c::KernelAllocator;
-=======
-#[cfg(target_arch = "x86_64")]
-extern crate x86;
-
-use mm::allocator::KernelAllocator;
->>>>>>> 3a23230a
+use crate::mm::allocator::c::KernelAllocator;
 
 // <3>
 use crate::{
@@ -109,14 +99,9 @@
 #[no_mangle]
 pub extern "C" fn __rust_demo_func() -> i32 {
     printk_color!(GREEN, BLACK, "__rust_demo_func()\n");
-<<<<<<< HEAD
-    net_init().expect("Failed to init network");
-    mm_init();
-=======
     let r = net_init();
     if r.is_err() {
         kwarn!("net_init() failed: {:?}", r.err().unwrap());
     }
->>>>>>> 3a23230a
     return 0;
 }