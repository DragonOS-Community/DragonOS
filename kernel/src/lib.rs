--- conflicted
+++ resolved
@@ -46,14 +46,8 @@
 #[cfg(target_arch = "x86_64")]
 extern crate x86;
 
-<<<<<<< HEAD
 use crate::mm::allocator::c::KernelAllocator;
-=======
-#[cfg(target_arch = "x86_64")]
-extern crate x86;
 
-use mm::allocator::KernelAllocator;
->>>>>>> ab5c8ca4
 
 // <3>
 use crate::{
