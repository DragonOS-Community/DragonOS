--- conflicted
+++ resolved
@@ -7,9 +7,9 @@
 #[allow(non_camel_case_types)]
 #[allow(non_snake_case)]
 
-<<<<<<< HEAD
 use core::intrinsics; // <2>
 use core::panic::PanicInfo;
+
 
 #[macro_use]
 mod mm;
@@ -19,18 +19,6 @@
 extern crate alloc;
 
 use mm::allocator::KernelAllocator;
-=======
-#[macro_use]
-mod mm;
-mod include;
-
-use crate::mm::allocator;
-use core::ffi::c_char;
-use core::intrinsics;            // <2>
-use core::panic::PanicInfo;      // <3>
-use crate::include::bindings::bindings::{printk_color, GREEN, BLACK};
-
->>>>>>> 82d2e446
 
 // <3>
 use crate::include::bindings::bindings::{BLACK, GREEN};
