#![no_main] // <1>
#![feature(alloc_error_handler)]
#![feature(allocator_api)]
#![feature(arbitrary_self_types)]
#![feature(asm_const)]
#![feature(concat_idents)]
#![feature(const_for)]
#![feature(const_mut_refs)]
#![feature(const_option)]
#![feature(const_trait_impl)]
#![feature(const_refs_to_cell)]
#![feature(core_intrinsics)]
#![feature(c_void_variant)]
#![feature(extract_if)]
#![feature(fn_align)]
#![feature(linked_list_retain)]
#![feature(naked_functions)]
#![feature(new_uninit)]
#![feature(ptr_internals)]
#![feature(trait_upcasting)]
#![feature(slice_ptr_get)]
#![feature(sync_unsafe_cell)]
#![feature(vec_into_raw_parts)]
#![feature(c_variadic)]
#![cfg_attr(target_os = "none", no_std)]
#![allow(internal_features)]
// clippy的配置
#![deny(clippy::all)]
#![allow(clippy::bad_bit_mask)]
// DragonOS允许在函数中使用return语句（尤其是长函数时，我们推荐这么做）
#![allow(clippy::let_and_return)]
#![allow(clippy::needless_pass_by_ref_mut)]
#![allow(clippy::needless_return)]
#![allow(clippy::single_char_pattern)]
#![allow(clippy::upper_case_acronyms)]

#[cfg(test)]
#[macro_use]
extern crate std;

use core::panic::PanicInfo;

/// 导出x86_64架构相关的代码，命名为arch模块
#[macro_use]
mod arch;
#[macro_use]
mod libs;
#[macro_use]
mod include;
<<<<<<< HEAD
mod cgroup;
=======
mod bpf;
>>>>>>> 84c528f5
mod debug;
mod driver; // 如果driver依赖了libs，应该在libs后面导出
mod exception;
mod filesystem;
mod init;
mod ipc;
mod misc;
mod mm;
mod namespaces;
mod net;
mod perf;
mod process;
mod sched;
mod smp;
mod syscall;
mod time;
#[cfg(target_arch = "x86_64")]
mod virt;

#[macro_use]
extern crate alloc;
#[macro_use]
extern crate atomic_enum;
#[macro_use]
extern crate bitflags;
extern crate elf;
#[macro_use]
extern crate lazy_static;
extern crate num;
#[macro_use]
extern crate num_derive;
extern crate smoltcp;
#[macro_use]
extern crate intertrait;
#[cfg(target_arch = "x86_64")]
extern crate x86;
#[macro_use]
extern crate kcmdline_macros;
extern crate klog_types;
extern crate uefi;
extern crate uefi_raw;
#[macro_use]
extern crate wait_queue_macros;

use crate::mm::allocator::kernel_allocator::KernelAllocator;

#[cfg(all(feature = "backtrace", target_arch = "x86_64"))]
extern crate mini_backtrace;

extern "C" {
    fn lookup_kallsyms(addr: u64, level: i32) -> i32;
}

// 声明全局的分配器
#[cfg_attr(not(test), global_allocator)]
pub static KERNEL_ALLOCATOR: KernelAllocator = KernelAllocator;

/// 全局的panic处理函数
#[cfg(target_os = "none")]
#[panic_handler]
#[no_mangle]
pub fn panic(info: &PanicInfo) -> ! {
    use log::error;
    use process::ProcessManager;

    error!("Kernel Panic Occurred.");

    match info.location() {
        Some(loc) => {
            println!(
                "Location:\n\tFile: {}\n\tLine: {}, Column: {}",
                loc.file(),
                loc.line(),
                loc.column()
            );
        }
        None => {
            println!("No location info");
        }
    }
    println!("Message:\n\t{}", info.message());

    #[cfg(all(feature = "backtrace", target_arch = "x86_64"))]
    {
        unsafe {
            let bt = mini_backtrace::Backtrace::<16>::capture();
            println!("Rust Panic Backtrace:");
            let mut level = 0;
            for frame in bt.frames {
                lookup_kallsyms(frame as u64, level);
                level += 1;
            }
        };
    }

    println!("Current PCB:\n\t{:?}", (ProcessManager::current_pcb()));

    ProcessManager::exit(usize::MAX);
}<|MERGE_RESOLUTION|>--- conflicted
+++ resolved
@@ -47,11 +47,8 @@
 mod libs;
 #[macro_use]
 mod include;
-<<<<<<< HEAD
+mod bpf;
 mod cgroup;
-=======
-mod bpf;
->>>>>>> 84c528f5
 mod debug;
 mod driver; // 如果driver依赖了libs，应该在libs后面导出
 mod exception;
