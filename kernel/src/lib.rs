--- conflicted
+++ resolved
@@ -47,13 +47,10 @@
 extern crate smoltcp;
 extern crate thingbuf;
 
-<<<<<<< HEAD
 use driver::NET_DRIVERS;
-=======
 #[cfg(target_arch = "x86_64")]
 extern crate x86;
 
->>>>>>> 52ab5d90
 use mm::allocator::KernelAllocator;
 use smoltcp::{
     iface::{Interface, SocketSet},
@@ -123,12 +120,9 @@
 #[no_mangle]
 pub extern "C" fn __rust_demo_func() -> i32 {
     printk_color!(GREEN, BLACK, "__rust_demo_func()\n");
-<<<<<<< HEAD
 
     func();
 
-=======
->>>>>>> 52ab5d90
     return 0;
 }
 
