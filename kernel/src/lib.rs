--- conflicted
+++ resolved
@@ -31,7 +31,6 @@
 mod sched;
 mod smp;
 mod time;
-mod io;
 
 extern crate alloc;
 #[macro_use]
@@ -42,11 +41,7 @@
 // <3>
 use crate::{
     arch::asm::current::current_pcb,
-<<<<<<< HEAD
     filesystem::vfs::core::{__test_filesystem,_test_procfs},
-=======
-    filesystem::vfs::core::__test_filesystem,
->>>>>>> d16529f6
     include::bindings::bindings::{process_do_exit, BLACK, GREEN},
 };
 
