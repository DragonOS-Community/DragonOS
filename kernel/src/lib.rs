--- conflicted
+++ resolved
@@ -90,15 +90,6 @@
 #[no_mangle]
 pub extern "C" fn __rust_demo_func() -> i32 {
     printk_color!(GREEN, BLACK, "__rust_demo_func()\n");
-<<<<<<< HEAD
-    __test_filesystem();
-    // __test_ahci(); // ahci测试代码
-    // __test_dev();  // dev的测试代码
-
-    return 0;
-}
-=======
->>>>>>> 044d157e
 
     return 0;
 }