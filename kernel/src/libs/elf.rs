--- conflicted
+++ resolved
@@ -18,11 +18,6 @@
 use crate::{
     arch::{CurrentElfArch, MMArch},
     driver::base::block::SeekFrom,
-<<<<<<< HEAD
-    kdebug, kerror,
-=======
-    filesystem::vfs::file::File,
->>>>>>> dc9b4fea
     libs::align::page_align_up,
     mm::{
         allocator::page_frame::{PageFrameCount, VirtPageFrame},
@@ -127,15 +122,9 @@
         end: VirtAddr,
         prot_flags: ProtFlags,
     ) -> Result<(), ExecError> {
-<<<<<<< HEAD
         let start = Self::elf_page_start(start);
         let end = Self::elf_page_align_up(end);
-
-=======
-        let start = self.elf_page_start(start);
-        let end = self.elf_page_align_up(end);
         // debug!("set_elf_brk: start={:?}, end={:?}", start, end);
->>>>>>> dc9b4fea
         if end > start {
             let r = user_vm_guard.map_anonymous(
                 start,
@@ -266,7 +255,7 @@
         if total_size != 0 {
             let total_size = Self::elf_page_align_up(VirtAddr::new(total_size)).data();
 
-            // kdebug!("total_size={}", total_size);
+            // log::debug!("total_size={}", total_size);
 
             map_addr = user_vm_guard
                 .map_anonymous(addr_to_map, total_size, tmp_prot, *map_flags, false, true)
@@ -340,7 +329,7 @@
         interp_elf_ex: &mut ExecParam,
         load_bias: usize,
     ) -> Result<BinaryLoaderResult, ExecError> {
-        kdebug!("loading elf interp");
+        log::debug!("loading elf interp");
         let mut head_buf = [0u8; 512];
         interp_elf_ex
             .file_mut()
@@ -372,7 +361,7 @@
         let mut last_bss: VirtAddr = VirtAddr::new(0);
         let mut bss_prot: Option<ProtFlags> = None;
         for section in phdr_table {
-            kdebug!("loading {:?}", section);
+            log::debug!("loading {:?}", section);
             if section.p_type == PT_LOAD {
                 let mut elf_type = MapFlags::MAP_PRIVATE;
                 let elf_prot = Self::make_prot(section.p_flags, true, true);
@@ -394,7 +383,7 @@
                     total_size,
                 )
                 .map_err(|e| {
-                    kerror!("Failed to load elf interpreter :{:?}", e);
+                    log::error!("Failed to load elf interpreter :{:?}", e);
                     return ExecError::InvalidParemeter;
                 })?;
                 if !map_addr.1 {
@@ -470,7 +459,7 @@
                 load_addr + TryInto::<usize>::try_into(interp_hdr.e_entry).unwrap(),
             )));
         }
-        kdebug!("sucessfully load elf interp");
+        log::debug!("sucessfully load elf interp");
         return Ok(BinaryLoaderResult::new(load_addr));
     }
 
@@ -749,9 +738,8 @@
             if seg.p_filesz > 4096 || seg.p_filesz < 2 {
                 return Err(ExecError::NotExecutable);
             }
-            kdebug!("seg:{:?}", seg);
-            let mut buffer = Vec::new();
-            buffer.resize(seg.p_filesz.try_into().unwrap(), 0);
+            log::debug!("seg:{:?}", seg);
+            let mut buffer = vec![0; seg.p_filesz.try_into().unwrap()];
             let r = param
                 .file_mut()
                 .pread(
@@ -760,11 +748,11 @@
                     buffer.as_mut_slice(),
                 )
                 .map_err(|e| {
-                    kerror!("Failed to load interpreter :{:?}", e);
+                    log::error!("Failed to load interpreter :{:?}", e);
                     return ExecError::NotSupported;
                 })?;
             if r != seg.p_filesz.try_into().unwrap() {
-                kerror!("Failed to load interpreter ");
+                log::error!("Failed to load interpreter ");
                 return Err(ExecError::NotSupported);
             }
             let interpreter_path = core::str::from_utf8(
@@ -776,11 +764,11 @@
                     e
                 ))
             })?;
-            kdebug!("opening interpreter at :{}", interpreter_path);
+            log::debug!("opening interpreter at :{}", interpreter_path);
             interpreter = Some(
-                ExecParam::new(&interpreter_path, param.vm().clone(), ExecParamFlags::EXEC)
+                ExecParam::new(interpreter_path, param.vm().clone(), ExecParamFlags::EXEC)
                     .map_err(|e| {
-                        kerror!("Failed to load interpreter :{:?}", e);
+                        log::error!("Failed to load interpreter :{:?}", e);
                         return ExecError::NotSupported;
                     })?,
             );
@@ -815,11 +803,7 @@
             .filter(|seg| seg.p_type == elf::abi::PT_LOAD);
 
         for seg_to_load in loadable_sections {
-<<<<<<< HEAD
-            kdebug!("seg_to_load = {:?}", seg_to_load);
-=======
-            // debug!("seg_to_load = {:?}", seg_to_load);
->>>>>>> dc9b4fea
+            log::debug!("seg_to_load = {:?}", seg_to_load);
             if unlikely(elf_brk > elf_bss) {
                 // debug!(
                 //     "to set brk, elf_brk = {:?}, elf_bss = {:?}",
@@ -883,7 +867,6 @@
             }
 
             // 加载这个段到用户空间
-<<<<<<< HEAD
 
             let e = Self::load_elf_segment(
                 &mut user_vm,
@@ -899,27 +882,6 @@
                 SystemError::ENOMEM => ExecError::OutOfMemory,
                 _ => ExecError::Other(format!("load_elf_segment failed: {:?}", e)),
             })?;
-=======
-            // debug!("to load elf segment");
-            let e = self
-                .load_elf_segment(
-                    &mut user_vm,
-                    param,
-                    &seg_to_load,
-                    vaddr + load_bias,
-                    &elf_prot_flags,
-                    &elf_map_flags,
-                    total_size,
-                )
-                .map_err(|e| {
-                    error!("load_elf_segment failed: {:?}", e);
-                    match e {
-                        SystemError::EFAULT => ExecError::BadAddress(None),
-                        SystemError::ENOMEM => ExecError::OutOfMemory,
-                        _ => ExecError::Other(format!("load_elf_segment failed: {:?}", e)),
-                    }
-                })?;
->>>>>>> dc9b4fea
 
             // 如果地址不对，那么就报错
             if !e.1 {
@@ -1014,13 +976,8 @@
         end_code = end_code.map(|v| v + load_bias);
         start_data = start_data.map(|v| v + load_bias);
         end_data = end_data.map(|v| v + load_bias);
-<<<<<<< HEAD
         let mut interp_load_addr: Option<VirtAddr> = None;
-        // kdebug!(
-=======
-
         // debug!(
->>>>>>> dc9b4fea
         //     "to set brk: elf_bss: {:?}, elf_brk: {:?}, bss_prot_flags: {:?}",
         //     elf_bss,
         //     elf_brk,
@@ -1028,13 +985,8 @@
         // );
         self.set_elf_brk(&mut user_vm, elf_bss, elf_brk, bss_prot_flags)?;
 
-<<<<<<< HEAD
         if likely(elf_bss != elf_brk) && unlikely(Self::pad_zero(elf_bss).is_err()) {
-            // kdebug!("elf_bss = {elf_bss:?}, elf_brk = {elf_brk:?}");
-=======
-        if likely(elf_bss != elf_brk) && unlikely(self.pad_zero(elf_bss).is_err()) {
             // debug!("elf_bss = {elf_bss:?}, elf_brk = {elf_brk:?}");
->>>>>>> dc9b4fea
             return Err(ExecError::BadAddress(Some(elf_bss)));
         }
         drop(user_vm);
@@ -1052,8 +1004,7 @@
                 .map(|fd| fd as usize)
                 .map_err(|_| ExecError::InvalidParemeter)?;
         }
-<<<<<<< HEAD
-        // kdebug!("to create auxv");
+        // debug!("to create auxv");
         let mut user_vm = binding.write();
         self.create_auxv(
             param,
@@ -1061,11 +1012,6 @@
             phdr_vaddr,
             &ehdr,
         )?;
-=======
-        // debug!("to create auxv");
-
-        self.create_auxv(param, program_entrypoint, phdr_vaddr, &ehdr)?;
->>>>>>> dc9b4fea
 
         // debug!("auxv create ok");
         user_vm.start_code = start_code.unwrap_or(VirtAddr::new(0));
