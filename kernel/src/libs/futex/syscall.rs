--- conflicted
+++ resolved
@@ -1,14 +1,10 @@
 use system_error::SystemError;
 
-<<<<<<< HEAD
-use crate::{mm::VirtAddr, syscall::Syscall, time::PosixTimeSpec};
-=======
 use crate::{
     mm::{verify_area, VirtAddr},
     syscall::Syscall,
-    time::TimeSpec,
+    time::PosixTimeSpec,
 };
->>>>>>> 06560afa
 
 use super::{
     constant::*,
