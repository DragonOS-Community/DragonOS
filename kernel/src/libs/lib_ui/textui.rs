use crate::{
    driver::{
        serial::serial8250::send_to_default_serial8250_port,
        tty::{tty_port::tty_port, virtual_terminal::virtual_console::CURRENT_VCNUM},
        video::video_refresh_manager,
    },
    kdebug, kinfo,
    libs::{
        lib_ui::font::FONT_8x16,
        rwlock::RwLock,
        spinlock::{SpinLock, SpinLockGuard},
    },
};
use alloc::{boxed::Box, collections::LinkedList, string::ToString};
use alloc::{sync::Arc, vec::Vec};
use core::{
    fmt::Debug,
    intrinsics::unlikely,
    ops::{Add, AddAssign, Sub},
    ptr::copy_nonoverlapping,
    sync::atomic::{AtomicBool, AtomicI32, AtomicU32, Ordering},
};
use system_error::SystemError;

use super::{
    screen_manager::{
        scm_register, ScmBuffer, ScmBufferInfo, ScmFramworkType, ScmUiFramework,
        ScmUiFrameworkMetadata,
    },
    textui_no_alloc::no_init_textui_putchar_window,
};

/// 声明全局的TEXTUI_FRAMEWORK
static mut __TEXTUI_FRAMEWORK: Option<Arc<TextUiFramework>> = None;

/// 每个字符的宽度和高度（像素）
pub const TEXTUI_CHAR_WIDTH: u32 = 8;

pub const TEXTUI_CHAR_HEIGHT: u32 = 16;

pub static mut TEXTUI_IS_INIT: bool = false;

static ENABLE_PUT_TO_WINDOW: AtomicBool = AtomicBool::new(false);

/// 启用将文本输出到窗口的功能。
pub fn textui_enable_put_to_window() {
    ENABLE_PUT_TO_WINDOW.store(true, Ordering::SeqCst);
}

/// 禁用将文本输出到窗口的功能。
pub fn textui_disable_put_to_window() {
    ENABLE_PUT_TO_WINDOW.store(false, Ordering::SeqCst);
}

/// 检查是否启用了将文本输出到窗口的功能。
///
/// # 返回
/// 如果启用了将文本输出到窗口的功能，则返回 `true`，否则返回 `false`。
pub fn textui_is_enable_put_to_window() -> bool {
    ENABLE_PUT_TO_WINDOW.load(Ordering::SeqCst)
}

/// 获取TEXTUI_FRAMEWORK的可变实例
pub fn textui_framework() -> Arc<TextUiFramework> {
    unsafe {
        return __TEXTUI_FRAMEWORK
            .as_ref()
            .expect("Textui framework has not been initialized yet!")
            .clone();
    }
}

/// 初始化TEXTUI_FRAMEWORK
fn textui_framwork_init() {
    if unsafe { __TEXTUI_FRAMEWORK.is_none() } {
        kinfo!("textuiframework init");
        let metadata = ScmUiFrameworkMetadata::new("TextUI".to_string(), ScmFramworkType::Text);
        kdebug!("textui metadata: {:?}", metadata);
        // 为textui框架生成第一个窗口
        let vlines_num = (metadata.buf_info().height() / TEXTUI_CHAR_HEIGHT) as usize;

        let chars_num = (metadata.buf_info().width() / TEXTUI_CHAR_WIDTH) as usize;

        let initial_window = TextuiWindow::new(
            WindowFlag::TEXTUI_CHROMATIC,
            vlines_num as i32,
            chars_num as i32,
        );

        let current_window: Arc<SpinLock<TextuiWindow>> = Arc::new(SpinLock::new(initial_window));

        let default_window = current_window.clone();

        // 生成窗口链表，并把上面窗口添加进textui框架的窗口链表中
        let window_list: Arc<SpinLock<LinkedList<Arc<SpinLock<TextuiWindow>>>>> =
            Arc::new(SpinLock::new(LinkedList::new()));
        window_list.lock().push_back(current_window.clone());

        unsafe {
            __TEXTUI_FRAMEWORK = Some(Arc::new(TextUiFramework::new(
                metadata,
                window_list,
                current_window,
                default_window,
            )))
        };

        scm_register(textui_framework()).expect("register textui framework failed");
        kdebug!("textui framework init success");

        send_to_default_serial8250_port("\ntext ui initialized\n\0".as_bytes());
        unsafe { TEXTUI_IS_INIT = true };
    } else {
        panic!("Try to init TEXTUI_FRAMEWORK twice!");
    }
}
// window标志位
bitflags! {
    pub struct WindowFlag: u8 {
        // 采用彩色字符
        const TEXTUI_CHROMATIC = 1 << 0;
    }
}

/**
 * @brief 黑白字符对象
 *
 */
#[derive(Clone, Debug)]
struct TextuiCharNormal {
    _data: u8,
}

#[derive(Debug, Copy, Clone, Eq, PartialEq, PartialOrd, Ord, Hash, Default)]
pub struct LineId(i32);
impl LineId {
    pub fn new(num: i32) -> Self {
        LineId(num)
    }

    pub fn check(&self, max: i32) -> bool {
        self.0 < max && self.0 >= 0
    }

    pub fn data(&self) -> i32 {
        self.0
    }
}
impl Add<i32> for LineId {
    type Output = LineId;
    fn add(self, rhs: i32) -> Self::Output {
        LineId::new(self.0 + rhs)
    }
}
impl Sub<i32> for LineId {
    type Output = LineId;

    fn sub(self, rhs: i32) -> Self::Output {
        LineId::new(self.0 - rhs)
    }
}
impl From<LineId> for i32 {
    fn from(value: LineId) -> Self {
        value.0
    }
}
impl From<LineId> for u32 {
    fn from(value: LineId) -> Self {
        value.0 as u32
    }
}
impl From<LineId> for usize {
    fn from(value: LineId) -> Self {
        value.0 as usize
    }
}
impl Sub<LineId> for LineId {
    type Output = LineId;

    fn sub(mut self, rhs: LineId) -> Self::Output {
        self.0 -= rhs.0;
        return self;
    }
}
impl AddAssign<LineId> for LineId {
    fn add_assign(&mut self, rhs: LineId) {
        self.0 += rhs.0;
    }
}
#[derive(Debug, Copy, Clone, Eq, PartialEq, PartialOrd, Ord, Hash, Default)]
pub struct LineIndex(i32);
impl LineIndex {
    pub fn new(num: i32) -> Self {
        LineIndex(num)
    }
    pub fn check(&self, chars_per_line: i32) -> bool {
        self.0 < chars_per_line && self.0 >= 0
    }
}
impl Add<LineIndex> for LineIndex {
    type Output = LineIndex;

    fn add(self, rhs: LineIndex) -> Self::Output {
        LineIndex::new(self.0 + rhs.0)
    }
}
impl Add<i32> for LineIndex {
    // type Output = Self;
    type Output = LineIndex;

    fn add(self, rhs: i32) -> Self::Output {
        LineIndex::new(self.0 + rhs)
    }
}
impl Sub<i32> for LineIndex {
    type Output = LineIndex;

    fn sub(self, rhs: i32) -> Self::Output {
        LineIndex::new(self.0 - rhs)
    }
}

impl From<LineIndex> for i32 {
    fn from(val: LineIndex) -> Self {
        val.0
    }
}
impl From<LineIndex> for u32 {
    fn from(value: LineIndex) -> Self {
        value.0 as u32
    }
}
impl From<LineIndex> for usize {
    fn from(value: LineIndex) -> Self {
        value.0 as usize
    }
}
#[derive(Copy, Clone, Debug)]
pub struct FontColor(u32);
#[allow(dead_code)]
impl FontColor {
    pub const BLUE: FontColor = FontColor::new(0, 0, 0xff);
    pub const RED: FontColor = FontColor::new(0xff, 0, 0);
    pub const GREEN: FontColor = FontColor::new(0, 0xff, 0);
    pub const WHITE: FontColor = FontColor::new(0xff, 0xff, 0xff);
    pub const BLACK: FontColor = FontColor::new(0, 0, 0);
    pub const YELLOW: FontColor = FontColor::new(0xff, 0xff, 0);
    pub const ORANGE: FontColor = FontColor::new(0xff, 0x80, 0);
    pub const INDIGO: FontColor = FontColor::new(0x00, 0xff, 0xff);
    pub const PURPLE: FontColor = FontColor::new(0x80, 0x00, 0xff);

    pub const fn new(r: u8, g: u8, b: u8) -> Self {
        let val = ((r as u32) << 16) | ((g as u32) << 8) | (b as u32);
        return FontColor(val & 0x00ffffff);
    }
}

impl From<u32> for FontColor {
    fn from(value: u32) -> Self {
        return Self(value & 0x00ffffff);
    }
}
impl From<FontColor> for usize {
    fn from(value: FontColor) -> Self {
        value.0 as usize
    }
}
impl From<FontColor> for u32 {
    fn from(value: FontColor) -> Self {
        value.0
    }
}
impl From<FontColor> for u16 {
    fn from(value: FontColor) -> Self {
        value.0 as u16
    }
}
impl From<FontColor> for u64 {
    fn from(value: FontColor) -> Self {
        value.0 as u64
    }
}

/// 彩色字符对象

#[derive(Clone, Debug, Copy)]
pub struct TextuiCharChromatic {
    c: Option<char>,

    // 前景色
    frcolor: FontColor, // rgb

    // 背景色
    bkcolor: FontColor, // rgb
}

#[derive(Debug)]
pub struct TextuiBuf<'a> {
    buf: Option<&'a mut [u8]>,

    guard: Option<SpinLockGuard<'a, Box<[u8]>>>,

    bit_depth: u32,
}

impl TextuiBuf<'_> {
    pub fn new(buf: &mut ScmBufferInfo) -> TextuiBuf {
        let len = buf.buf_size() / 4;
        let depth = video_refresh_manager().device_buffer().bit_depth();
        match &buf.buf {
            ScmBuffer::DeviceBuffer(vaddr) => {
                return TextuiBuf {
                    buf: Some(unsafe {
                        core::slice::from_raw_parts_mut(vaddr.data() as *mut u8, len)
                    }),
                    guard: None,
                    bit_depth: depth,
                };
            }

            ScmBuffer::DoubleBuffer(double_buffer) => {
                let guard: SpinLockGuard<'_, Box<[u8]>> = double_buffer.lock();

                return TextuiBuf {
                    buf: None,
                    guard: Some(guard),
                    bit_depth: depth,
                };
            }
        }
    }

    pub fn buf_mut(&mut self) -> &mut [u8] {
        if let Some(buf) = &mut self.buf {
            return buf;
        } else {
            return self.guard.as_mut().unwrap().as_mut();
        }
    }
    pub fn put_color_in_pixel(&mut self, color: u32, index: usize) {
        let index = index as isize;
        match self.bit_depth {
            32 => {
                let buf = self.buf_mut().as_mut_ptr() as *mut u32;
                unsafe {
                    *buf.offset(index) = color;
                }
            }
            24 => {
                let buf = self.buf_mut().as_mut_ptr();
                unsafe {
                    copy_nonoverlapping(&color as *const u32 as *const u8, buf.offset(index * 3), 3)
                };
            }
            16 => {
                let buf = self.buf_mut().as_mut_ptr();
                unsafe {
                    copy_nonoverlapping(
                        &color as *const u32 as *const u8,
                        buf.offset(index * 2),
                        2,
                    );
                };
            }
            _ => {
                panic!("不支持的位深度！")
            }
        }
    }
    pub fn get_index_of_next_line(now_index: usize) -> usize {
        textui_framework().metadata.read().buf_info().width() as usize + now_index
    }
    pub fn get_index_by_x_y(x: usize, y: usize) -> usize {
        textui_framework().metadata.read().buf_info().width() as usize * y + x
    }
    pub fn get_start_index_by_lineid_lineindex(lineid: LineId, lineindex: LineIndex) -> usize {
        //   x 左上角列像素点位置
        //   y 左上角行像素点位置
        let index_x: u32 = lineindex.into();
        let x: u32 = index_x * TEXTUI_CHAR_WIDTH;

        let id_y: u32 = lineid.into();
        let y: u32 = id_y * TEXTUI_CHAR_HEIGHT;

        TextuiBuf::get_index_by_x_y(x as usize, y as usize)
    }
}

#[derive(Debug, Copy, Clone, Eq, PartialEq, PartialOrd, Ord, Hash)]
pub struct Font([u8; 16]);
impl Font {
    #[inline]
    pub fn get_font(character: char) -> Font {
        let x = FONT_8x16.char_map(character);

        let mut data = [0u8; 16];
        data.copy_from_slice(x);
        return Font(data);
    }
    pub fn is_frcolor(&self, height: usize, width: usize) -> bool {
        let w = self.0[height];
        let testbit = 1 << (8 - width);
        w & testbit != 0
    }
}

impl TextuiCharChromatic {
    pub fn new(c: Option<char>, frcolor: FontColor, bkcolor: FontColor) -> Self {
        TextuiCharChromatic {
            c,
            frcolor,
            bkcolor,
        }
    }

    /// 将该字符对象输出到缓冲区
    /// ## 参数
    /// -line_id 要放入的真实行号
    /// -index 要放入的真实列号
    pub fn textui_refresh_character(
        &self,
        lineid: LineId,
        lineindex: LineIndex,
    ) -> Result<i32, SystemError> {
        // 找到要渲染的字符的像素点数据

        let font: Font = Font::get_font(self.c.unwrap_or(' '));

        let mut count = TextuiBuf::get_start_index_by_lineid_lineindex(lineid, lineindex);

        let mut _binding = textui_framework().metadata.read().buf_info();

        let mut buf = TextuiBuf::new(&mut _binding);

        // 在缓冲区画出一个字体，每个字体有TEXTUI_CHAR_HEIGHT行，TEXTUI_CHAR_WIDTH列个像素点
        for i in 0..TEXTUI_CHAR_HEIGHT {
            let start = count;
            for j in 0..TEXTUI_CHAR_WIDTH {
                if font.is_frcolor(i as usize, j as usize) {
                    // 字，显示前景色
                    buf.put_color_in_pixel(self.frcolor.into(), count);
                } else {
                    // 背景色
                    buf.put_color_in_pixel(self.bkcolor.into(), count);
                }
                count += 1;
            }
            count = TextuiBuf::get_index_of_next_line(start);
        }

        return Ok(0);
    }

    pub fn no_init_textui_render_chromatic(&self, lineid: LineId, lineindex: LineIndex) {
        // 找到要渲染的字符的像素点数据
        let font = Font::get_font(self.c.unwrap_or(' '));

        //   x 左上角列像素点位置
        //   y 左上角行像素点位置
        let index_x: u32 = lineindex.into();
        let x: u32 = index_x * TEXTUI_CHAR_WIDTH;

        let id_y: u32 = lineid.into();
        let y: u32 = id_y * TEXTUI_CHAR_HEIGHT;
        let buf_depth = video_refresh_manager().device_buffer().bit_depth();
        let buf_width = video_refresh_manager().device_buffer().width();
        let byte_num_of_depth = (buf_depth / 8) as usize;

        // 找到输入缓冲区的起始地址位置
        let buf_start =
            if let ScmBuffer::DeviceBuffer(vaddr) = video_refresh_manager().device_buffer().buf {
                vaddr
            } else {
                panic!("device buffer is not init");
            };

        let mut testbit: u32; // 用来测试特定行的某列是背景还是字体本身

        // 在缓冲区画出一个字体，每个字体有TEXTUI_CHAR_HEIGHT行，TEXTUI_CHAR_WIDTH列个像素点
        for i in 0..TEXTUI_CHAR_HEIGHT {
            // 计算出帧缓冲区每一行打印的起始位置的地址（起始位置+（y+i）*缓冲区的宽度+x）

            let mut addr: *mut u8 = (buf_start
                + buf_width as usize * byte_num_of_depth * (y as usize + i as usize)
                + byte_num_of_depth * x as usize)
                .data() as *mut u8;

            testbit = 1 << (TEXTUI_CHAR_WIDTH + 1);

            for _j in 0..TEXTUI_CHAR_WIDTH {
                //该循环是渲染一行像素
                //从左往右逐个测试相应位
                testbit >>= 1;
                if (font.0[i as usize] & testbit as u8) != 0 {
                    let color: u32 = self.frcolor.into();
                    unsafe {
                        copy_nonoverlapping(
                            &color as *const u32 as *const u8,
                            addr,
                            byte_num_of_depth,
                        )
                    }; // 字，显示前景色
                } else {
                    let color: u32 = self.bkcolor.into();
                    unsafe {
                        copy_nonoverlapping(
                            &color as *const u32 as *const u8,
                            addr,
                            byte_num_of_depth,
                        )
                    };
                }

                unsafe {
                    addr = addr.offset(1);
                }
            }
        }
    }
}

/// 单色显示的虚拟行结构体

#[derive(Clone, Debug, Default)]
pub struct TextuiVlineNormal {
    _characters: Vec<TextuiCharNormal>, // 字符对象数组
    _index: i16,                        // 当前操作的位置
}
/// 彩色显示的虚拟行结构体

#[derive(Clone, Debug, Default)]
pub struct TextuiVlineChromatic {
    chars: Vec<TextuiCharChromatic>, // 字符对象数组
    index: LineIndex,                // 当前操作的位置
}
impl TextuiVlineChromatic {
    pub fn new(char_num: usize) -> Self {
        let mut r = TextuiVlineChromatic {
            chars: Vec::with_capacity(char_num),
            index: LineIndex::new(0),
        };

        for _ in 0..char_num {
            r.chars.push(TextuiCharChromatic::new(
                None,
                FontColor::BLACK,
                FontColor::BLACK,
            ));
        }

        return r;
    }
}

#[derive(Clone, Debug)]
pub enum TextuiVline {
    Chromatic(TextuiVlineChromatic),
    _Normal(TextuiVlineNormal),
}

#[derive(Debug, Copy, Clone, Eq, PartialEq, PartialOrd, Ord, Hash)]
pub struct WindowId(u32);

impl WindowId {
    pub fn new() -> Self {
        static MAX_ID: AtomicU32 = AtomicU32::new(0);
        return WindowId(MAX_ID.fetch_add(1, Ordering::SeqCst));
    }
}
#[allow(dead_code)]
#[derive(Clone, Debug)]
pub struct TextuiWindow {
    // 虚拟行是个循环表，头和尾相接
    id: WindowId,
    // 虚拟行总数
    vline_sum: i32,
    // 当前已经使用了的虚拟行总数（即在已经输入到缓冲区（之后显示在屏幕上）的虚拟行数量）
    vlines_used: i32,
    // 位于最顶上的那一个虚拟行的行号
    top_vline: LineId,
    // 储存虚拟行的数组
    vlines: Vec<TextuiVline>,
    // 正在操作的vline
    vline_operating: LineId,
    // 每行最大容纳的字符数
    chars_per_line: i32,
    // 窗口flag
    flags: WindowFlag,
}

impl TextuiWindow {
    /// 使用参数初始化window对象
    /// ## 参数
    ///
    /// -flags 标志位
    /// -vlines_num 虚拟行的总数
    /// -chars_num 每行最大的字符数

    pub fn new(flags: WindowFlag, vlines_num: i32, chars_num: i32) -> Self {
        let mut initial_vlines = Vec::new();

        for _ in 0..vlines_num {
            let vline = TextuiVlineChromatic::new(chars_num as usize);

            initial_vlines.push(TextuiVline::Chromatic(vline));
        }
        TextuiWindow {
            id: WindowId::new(),
            flags,
            vline_sum: vlines_num,
            vlines_used: 1,
            top_vline: LineId::new(0),
            vlines: initial_vlines,
            vline_operating: LineId::new(0),
            chars_per_line: chars_num,
        }
    }

    /// 刷新某个窗口的缓冲区的某个虚拟行的连续n个字符对象
    /// ## 参数
    /// - window 窗口结构体
    /// - vline_id 要刷新的虚拟行号
    /// - start 起始字符号
    /// - count 要刷新的字符数量

    fn textui_refresh_characters(
        &mut self,
        vline_id: LineId,
        start: LineIndex,
        count: i32,
    ) -> Result<(), SystemError> {
        let actual_line_sum = textui_framework().actual_line.load(Ordering::SeqCst);

        // 判断虚拟行参数是否合法
        if unlikely(
            !vline_id.check(self.vline_sum)
                || (<LineIndex as Into<i32>>::into(start) + count) > self.chars_per_line,
        ) {
            return Err(SystemError::EINVAL);
        }
        // 计算虚拟行对应的真实行（即要渲染的行）
        let mut actual_line_id = vline_id - self.top_vline; //为正说明虚拟行不在真实行显示的区域上面

        if <LineId as Into<i32>>::into(actual_line_id) < 0 {
            //真实行数小于虚拟行数，则需要加上真实行数的位置，以便正确计算真实行
            actual_line_id = actual_line_id + actual_line_sum;
        }

        // 将此窗口的某个虚拟行的连续n个字符对象往缓存区写入
        if self.flags.contains(WindowFlag::TEXTUI_CHROMATIC) {
            let vline = &mut self.vlines[<LineId as Into<usize>>::into(vline_id)];
            let mut i = 0;
            let mut index = start;

            while i < count {
                if let TextuiVline::Chromatic(vline) = vline {
                    vline.chars[<LineIndex as Into<usize>>::into(index)]
                        .textui_refresh_character(actual_line_id, index)?;

                    index = index + 1;
                }
                i += 1;
            }
        }

        return Ok(());
    }

    /// 重新渲染某个窗口的某个虚拟行
    /// ## 参数

    /// - window 窗口结构体
    /// - vline_id 虚拟行号

    fn textui_refresh_vline(&mut self, vline_id: LineId) -> Result<(), SystemError> {
        if self.flags.contains(WindowFlag::TEXTUI_CHROMATIC) {
            return self.textui_refresh_characters(
                vline_id,
                LineIndex::new(0),
                self.chars_per_line,
            );
        } else {
            //todo支持纯文本字符()
            todo!();
        }
    }

    // 刷新某个窗口的start 到start + count行（即将这些行输入到缓冲区）
    fn textui_refresh_vlines(&mut self, start: LineId, count: i32) -> Result<i32, SystemError> {
        let mut refresh_count = count;
        for i in <LineId as Into<i32>>::into(start)
            ..(self.vline_sum).min(<LineId as Into<i32>>::into(start) + count)
        {
            self.textui_refresh_vline(LineId::new(i))?;
            refresh_count -= 1;
        }
        //因为虚拟行是循环表
        let mut refresh_start = 0;
        while refresh_count > 0 {
            self.textui_refresh_vline(LineId::new(refresh_start))?;
            refresh_start += 1;
            refresh_count -= 1;
        }
        return Ok(0);
    }

    /// 往某个窗口的缓冲区的某个虚拟行插入换行
    /// ## 参数
    /// - window 窗口结构体
    /// - vline_id 虚拟行号

    fn textui_new_line(&mut self) -> Result<i32, SystemError> {
        // todo: 支持在两个虚拟行之间插入一个新行
        let actual_line_sum = textui_framework().actual_line.load(Ordering::SeqCst);
        self.vline_operating = self.vline_operating + 1;
        //如果已经到了最大行数，则重新从0开始
        if !self.vline_operating.check(self.vline_sum) {
            self.vline_operating = LineId::new(0);
        }

        if let TextuiVline::Chromatic(vline) =
            &mut (self.vlines[<LineId as Into<usize>>::into(self.vline_operating)])
        {
            for i in 0..self.chars_per_line {
                if let Some(v_char) = vline.chars.get_mut(i as usize) {
                    v_char.c = None;
                    v_char.frcolor = FontColor::BLACK;
                    v_char.bkcolor = FontColor::BLACK;
                }
            }
            vline.index = LineIndex::new(0);
        }
        // 当已经使用的虚拟行总数等于真实行总数时，说明窗口中已经显示的文本行数已经达到了窗口的最大容量。这时，如果继续在窗口中添加新的文本，就会导致文本溢出窗口而无法显示。因此，需要往下滚动屏幕来显示更多的文本。

        if self.vlines_used == actual_line_sum {
            self.top_vline = self.top_vline + 1;

            if !self.top_vline.check(self.vline_sum) {
                self.top_vline = LineId::new(0);
            }

            // 刷新所有行
            self.textui_refresh_vlines(self.top_vline, actual_line_sum)?;
        } else {
            //换行说明上一行已经在缓冲区中，所以已经使用的虚拟行总数+1
            self.vlines_used += 1;
        }

        return Ok(0);
    }

    /// 真正向窗口的缓冲区上输入字符的函数(位置为window.vline_operating，window.vline_operating.index)
    /// ## 参数
    /// - window
    /// - character

    fn true_textui_putchar_window(
        &mut self,
        character: char,
        frcolor: FontColor,
        bkcolor: FontColor,
    ) -> Result<(), SystemError> {
        // 启用彩色字符
        if self.flags.contains(WindowFlag::TEXTUI_CHROMATIC) {
            let mut line_index = LineIndex::new(0); //操作的列号
            if let TextuiVline::Chromatic(vline) =
                &mut (self.vlines[<LineId as Into<usize>>::into(self.vline_operating)])
            {
                let index = <LineIndex as Into<usize>>::into(vline.index);

                if let Some(v_char) = vline.chars.get_mut(index) {
                    v_char.c = Some(character);
                    v_char.frcolor = frcolor;
                    v_char.bkcolor = bkcolor;
                }
                line_index = vline.index;
                vline.index = vline.index + 1;
            }

            self.textui_refresh_characters(self.vline_operating, line_index, 1)?;

            // 加入光标后，因为会识别光标，所以需超过该行最大字符数才能创建新行
            if !line_index.check(self.chars_per_line - 1) {
                self.textui_new_line()?;
            }
        } else {
            // todo: 支持纯文本字符
            todo!();
        }
        return Ok(());
    }
    /// 根据输入的一个字符在窗口上输出
    /// ## 参数

    /// - window 窗口
    /// - character 字符
    /// - FRcolor 前景色（RGB）
    /// - BKcolor 背景色（RGB）

    fn textui_putchar_window(
        &mut self,
        character: char,
        frcolor: FontColor,
        bkcolor: FontColor,
        is_enable_window: bool,
    ) -> Result<(), SystemError> {
        let actual_line_sum = textui_framework().actual_line.load(Ordering::SeqCst);

        //字符'\0'代表ASCII码表中的空字符,表示字符串的结尾
        if unlikely(character == '\0') {
            return Ok(());
        }

        if unlikely(character == '\r') {
            return Ok(());
        }

        // 暂不支持纯文本窗口
        if !self.flags.contains(WindowFlag::TEXTUI_CHROMATIC) {
            return Ok(());
        }
        send_to_default_serial8250_port(&[character as u8]);

        //进行换行操作
        if character == '\n' {
            // 换行时还需要输出\r
            send_to_default_serial8250_port(&[b'\r']);
            if is_enable_window {
                self.textui_new_line()?;
            }
            return Ok(());
        }
        // 输出制表符
        else if character == '\t' {
            if is_enable_window {
                if let TextuiVline::Chromatic(vline) =
                    &self.vlines[<LineId as Into<usize>>::into(self.vline_operating)]
                {
                    //打印的空格数（注意将每行分成一个个表格，每个表格为8个字符）
                    let mut space_to_print = 8 - <LineIndex as Into<usize>>::into(vline.index) % 8;
                    while space_to_print > 0 {
                        self.true_textui_putchar_window(' ', frcolor, bkcolor)?;
                        space_to_print -= 1;
                    }
                }
            }
        }
        // 字符 '\x08' 代表 ASCII 码中的退格字符。它在输出中的作用是将光标向左移动一个位置，并在该位置上输出后续的字符，从而实现字符的删除或替换。
        else if character == '\x08' {
            if is_enable_window {
                let mut tmp = LineIndex(0);
                if let TextuiVline::Chromatic(vline) =
                    &mut self.vlines[<LineId as Into<usize>>::into(self.vline_operating)]
                {
                    vline.index = vline.index - 1;
                    tmp = vline.index;
                }
                if <LineIndex as Into<i32>>::into(tmp) >= 0 {
                    if let TextuiVline::Chromatic(vline) =
                        &mut self.vlines[<LineId as Into<usize>>::into(self.vline_operating)]
                    {
                        if let Some(v_char) =
                            vline.chars.get_mut(<LineIndex as Into<usize>>::into(tmp))
                        {
                            v_char.c = Some(' ');

                            v_char.bkcolor = bkcolor;
                        }
                    }
                    return self.textui_refresh_characters(self.vline_operating, tmp, 1);
                }
                // 需要向上缩一行
                if <LineIndex as Into<i32>>::into(tmp) < 0 {
                    // 当前行为空,需要重新刷新
                    if let TextuiVline::Chromatic(vline) =
                        &mut self.vlines[<LineId as Into<usize>>::into(self.vline_operating)]
                    {
                        vline.index = LineIndex::new(0);
                        for i in 0..self.chars_per_line {
                            if let Some(v_char) = vline.chars.get_mut(i as usize) {
                                v_char.c = None;
                                v_char.frcolor = FontColor::BLACK;
                                v_char.bkcolor = FontColor::BLACK;
                            }
                        }
                    }
                    // 上缩一行
                    self.vline_operating = self.vline_operating - 1;
                    if self.vline_operating.data() < 0 {
                        self.vline_operating = LineId(self.vline_sum - 1);
                    }

                    // 考虑是否向上滚动（在top_vline上退格）
                    if self.vlines_used > actual_line_sum {
                        self.top_vline = self.top_vline - 1;
                        if <LineId as Into<i32>>::into(self.top_vline) < 0 {
                            self.top_vline = LineId(self.vline_sum - 1);
                        }
                    }
                    //因为上缩一行所以显示在屏幕中的虚拟行少一
                    self.vlines_used -= 1;
                    self.textui_refresh_vlines(self.top_vline, actual_line_sum)?;
                }
            }
        } else if is_enable_window {
            if let TextuiVline::Chromatic(vline) =
                &self.vlines[<LineId as Into<usize>>::into(self.vline_operating)]
            {
                if !vline.index.check(self.chars_per_line) {
                    self.textui_new_line()?;
                }

                return self.true_textui_putchar_window(character, frcolor, bkcolor);
            }
        }

        return Ok(());
    }
}
impl Default for TextuiWindow {
    fn default() -> Self {
        TextuiWindow {
            id: WindowId(0),
            flags: WindowFlag::TEXTUI_CHROMATIC,
            vline_sum: 0,
            vlines_used: 1,
            top_vline: LineId::new(0),
            vlines: Vec::new(),
            vline_operating: LineId::new(0),
            chars_per_line: 0,
        }
    }
}
#[allow(dead_code)]
#[derive(Debug)]
pub struct TextUiFramework {
    metadata: RwLock<ScmUiFrameworkMetadata>,
    window_list: Arc<SpinLock<LinkedList<Arc<SpinLock<TextuiWindow>>>>>,
    actual_line: AtomicI32, // 真实行的数量（textui的帧缓冲区能容纳的内容的行数）
    current_window: Arc<SpinLock<TextuiWindow>>, // 当前的主窗口
    default_window: Arc<SpinLock<TextuiWindow>>, // 默认print到的窗口
}

impl TextUiFramework {
    pub fn new(
        metadata: ScmUiFrameworkMetadata,
        window_list: Arc<SpinLock<LinkedList<Arc<SpinLock<TextuiWindow>>>>>,
        current_window: Arc<SpinLock<TextuiWindow>>,
        default_window: Arc<SpinLock<TextuiWindow>>,
    ) -> Self {
        let actual_line =
            AtomicI32::new((metadata.buf_info().height() / TEXTUI_CHAR_HEIGHT) as i32);
        let inner = TextUiFramework {
            metadata: RwLock::new(metadata),
            window_list,
            actual_line,
            current_window,
            default_window,
        };
        return inner;
    }
}

impl ScmUiFramework for TextUiFramework {
    // 安装ui框架的回调函数
    fn install(&self) -> Result<i32, SystemError> {
        send_to_default_serial8250_port("\ntextui_install_handler\n\0".as_bytes());
        return Ok(0);
    }
    // 卸载ui框架的回调函数
    fn uninstall(&self) -> Result<i32, SystemError> {
        return Ok(0);
    }
    // 启用ui框架的回调函数
    fn enable(&self) -> Result<i32, SystemError> {
        textui_enable_put_to_window();
        return Ok(0);
    }
    // 禁用ui框架的回调函数
    fn disable(&self) -> Result<i32, SystemError> {
        textui_disable_put_to_window();

        return Ok(0);
    }
    // 改变ui框架的帧缓冲区的回调函数
    fn change(&self, buf_info: ScmBufferInfo) -> Result<i32, SystemError> {
        let old_buf = textui_framework().metadata.read().buf_info();

        textui_framework().metadata.write().set_buf_info(buf_info);

        let mut new_buf = textui_framework().metadata.read().buf_info();

        new_buf.copy_from_nonoverlapping(&old_buf);
        kdebug!("textui change buf_info: old: {:?}", old_buf);
        kdebug!("textui change buf_info: new: {:?}", new_buf);

        return Ok(0);
    }
    ///  获取ScmUiFramework的元数据
    ///  ## 返回值
    ///
    ///  -成功：Ok(ScmUiFramework的元数据)
    ///  -失败：Err(错误码)
    fn metadata(&self) -> Result<ScmUiFrameworkMetadata, SystemError> {
        let metadata = self.metadata.read().clone();

        return Ok(metadata);
    }
}

/// Mapping from characters to glyph indices.
pub trait GlyphMapping: Sync {
    /// Maps a character to a glyph index.
    ///
    /// If `c` isn't included in the font the index of a suitable replacement glyph is returned.
    fn index(&self, c: char) -> usize;
}

impl<F> GlyphMapping for F
where
    F: Sync + Fn(char) -> usize,
{
    fn index(&self, c: char) -> usize {
        self(c)
    }
}

/// 在默认窗口上输出一个字符
/// ## 参数
/// - character 字符
/// - FRcolor 前景色（RGB）
/// - BKcolor 背景色（RGB）

#[no_mangle]
pub extern "C" fn rs_textui_putchar(character: u8, fr_color: u32, bk_color: u32) -> i32 {
    let current_vcnum = CURRENT_VCNUM.load(Ordering::SeqCst);
    if current_vcnum != -1 {
        // tty已经初始化了之后才输出到屏幕
        let fr = (fr_color & 0x00ff0000) >> 16;
        let fg = (fr_color & 0x0000ff00) >> 8;
        let fb = fr_color & 0x000000ff;
        let br = (bk_color & 0x00ff0000) >> 16;
        let bg = (bk_color & 0x0000ff00) >> 8;
        let bb = bk_color & 0x000000ff;
        let buf = format!(
            "\x1B[38;2;{fr};{fg};{fb};48;2;{br};{bg};{bb}m{}\x1B[0m",
            character as char
        );
        let port = tty_port(current_vcnum as usize);
<<<<<<< HEAD
        let tty = port.port_data().tty();
=======
        let tty = port.port_data().internal_tty();
>>>>>>> dfe53cf0
        if let Some(tty) = tty {
            send_to_default_serial8250_port(&[character]);
            return tty
                .write_without_serial(buf.as_bytes(), buf.len())
                .map(|_| 0)
                .unwrap_or_else(|e| e.to_posix_errno());
        }
    }
    return textui_putchar(
        character as char,
        FontColor::from(fr_color),
        FontColor::from(bk_color),
    )
    .map(|_| 0)
    .unwrap_or_else(|e| e.to_posix_errno());
}

pub fn textui_putchar(
    character: char,
    fr_color: FontColor,
    bk_color: FontColor,
) -> Result<(), SystemError> {
    if unsafe { TEXTUI_IS_INIT } {
        return textui_framework()
            .current_window
            .lock_irqsave()
            .textui_putchar_window(
                character,
                fr_color,
                bk_color,
                textui_is_enable_put_to_window(),
            );
    } else {
        //未初始化暴力输出
        return no_init_textui_putchar_window(
            character,
            fr_color,
            bk_color,
            textui_is_enable_put_to_window(),
        );
    }
}

/// 向默认窗口输出一个字符串
pub fn textui_putstr(
    string: &str,
    fr_color: FontColor,
    bk_color: FontColor,
) -> Result<(), SystemError> {
    let window = if unsafe { TEXTUI_IS_INIT } {
        let fw = textui_framework();
        let w = fw.current_window.clone();
        Some(w)
    } else {
        None
    };

    let mut guard = window.as_ref().map(|w| w.lock_irqsave());

    for character in string.chars() {
        if unsafe { TEXTUI_IS_INIT } {
            guard.as_mut().unwrap().textui_putchar_window(
                character,
                fr_color,
                bk_color,
                textui_is_enable_put_to_window(),
            )?;
        } else {
            no_init_textui_putchar_window(
                character,
                fr_color,
                bk_color,
                textui_is_enable_put_to_window(),
            )?;
        }
    }

    return Ok(());
}

/// 初始化text ui框架
#[inline(never)]
pub fn textui_init() -> Result<i32, SystemError> {
    #[cfg(target_arch = "x86_64")]
    textui_framwork_init();

    return Ok(0);
}<|MERGE_RESOLUTION|>--- conflicted
+++ resolved
@@ -1047,11 +1047,7 @@
             character as char
         );
         let port = tty_port(current_vcnum as usize);
-<<<<<<< HEAD
-        let tty = port.port_data().tty();
-=======
         let tty = port.port_data().internal_tty();
->>>>>>> dfe53cf0
         if let Some(tty) = tty {
             send_to_default_serial8250_port(&[character]);
             return tty
