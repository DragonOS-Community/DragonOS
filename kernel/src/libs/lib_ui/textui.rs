--- conflicted
+++ resolved
@@ -1,11 +1,4 @@
 use crate::{
-<<<<<<< HEAD
-    driver::uart::uart::{c_uart_send, c_uart_send_str, UartPort},
-    include::bindings::bindings::video_frame_buffer_info,
-    kinfo,
-    libs::{lib_ui::font::FONT_8x16, spinlock::SpinLock},
-    syscall::{Syscall, SystemError}, time::Duration,
-=======
     driver::{
         tty::serial::serial8250::send_to_default_serial8250_port, video::video_refresh_manager,
     },
@@ -15,8 +8,7 @@
         rwlock::RwLock,
         spinlock::{SpinLock, SpinLockGuard},
     },
-    syscall::SystemError,
->>>>>>> 446d871f
+    syscall::{Syscall, SystemError}, time::Duration,
 };
 use alloc::{boxed::Box, collections::LinkedList, string::ToString};
 use alloc::{sync::Arc, vec::Vec};
@@ -816,17 +808,6 @@
         if !self.flags.contains(WindowFlag::TEXTUI_CHROMATIC) {
             return Ok(());
         }
-<<<<<<< HEAD
-        // //进行换行操作
-        // if character == '\n' {
-        //     // 换行时还需要输出\r
-        //     c_uart_send(UartPort::COM1.to_u16(), b'\r');
-        //     if is_enable_window == true {
-        //         self.textui_new_line()?;
-        //     }
-        //     return Ok(());
-        // }
-=======
 
         //进行换行操作
         if character == '\n' {
@@ -837,7 +818,6 @@
             }
             return Ok(());
         }
->>>>>>> 446d871f
         // 输出制表符
         else if character == '\t' {
             if is_enable_window == true {
@@ -916,14 +896,8 @@
             }
         } else {
             // 输出其他字符
-<<<<<<< HEAD
-            if character != '\n' {
-                c_uart_send(UartPort::COM1.to_u16(), character as u8);
-            }
-=======
 
             send_to_default_serial8250_port(&[character as u8]);
->>>>>>> 446d871f
 
             if is_enable_window == true {
                 if let TextuiVline::Chromatic(vline) =
