--- conflicted
+++ resolved
@@ -926,19 +926,11 @@
     }
     // 改变ui框架的帧缓冲区的回调函数
     fn change(&self, buf_info: ScmBufferInfo) -> Result<i32, SystemError> {
-<<<<<<< HEAD
-        let old_buf = textui_framework().metadata.buf_info();
-
-        textui_framework().metadata.set_buf_info(buf_info);
-
-        let mut new_buf = textui_framework().metadata.buf_info();
-=======
         let old_buf = textui_framework().metadata.read().buf_info();
 
         textui_framework().metadata.write().set_buf_info(buf_info);
 
         let mut new_buf = textui_framework().metadata.read().buf_info();
->>>>>>> 3cced922
 
         new_buf.copy_from_nonoverlapping(&old_buf);
         kdebug!("textui change buf_info: old: {:?}", old_buf);
