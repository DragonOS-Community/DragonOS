#![allow(dead_code)]
use super::spinlock::RawSpinlock;
<<<<<<< HEAD
use crate::{
    arch::asm::cmpxchg::try_cmpxchg_q,
    syscall::SystemError,
};
=======
use crate::{arch::asm::cmpxchg::try_cmpxchg_q, syscall::SystemError};
>>>>>>> ac48398d
use core::{fmt::Debug, intrinsics::size_of};

#[cfg(target_arch = "x86_64")]
/// 由于需要cmpxchg，所以整个lockref按照8字节对齐
#[repr(align(8))]
#[derive(Debug)]
pub struct LockRef {
    pub lock: RawSpinlock,
    pub count: i32,
}

/// 除了x86_64以外的架构，不使用cmpxchg进行优化
#[cfg(not(target_arch = "x86_64"))]
pub struct LockRef {
    lock: RawSpinlock,
    count: i32,
}

enum CmpxchgMode {
    Increase,
    IncreaseNotZero,
    IncreaseNotDead,
    Decrease,
    DecreaseReturn,
    DecreaseNotZero,
    DecreaseOrLockNotZero,
}

impl LockRef {
    pub const INIT: LockRef = LockRef {
        lock: RawSpinlock::INIT,
        count: 0,
    };

    pub fn new() -> LockRef {
        assert_eq!(size_of::<LockRef>(), 8);
        return LockRef::INIT;
    }

    /// @brief 为X86架构实现cmpxchg循环，以支持无锁操作。
    ///
    /// @return 操作成功：返回Ok(new.count)
    /// @return 操作失败，原因：超时 => 返回Err(SystemError::ETIMEDOUT)
    /// @return 操作失败，原因：不满足规则 => 返回Err(SystemError::E2BIG)
    #[cfg(target_arch = "x86_64")]
    #[inline]
    fn cmpxchg_loop(&mut self, mode: CmpxchgMode) -> Result<i32, i32> {
        use core::ptr::read_volatile;

        use crate::{arch::cpu::cpu_relax};

        let mut old: LockRef = LockRef::INIT;
        old.count = unsafe { read_volatile(&self.count) };
        for _ in 0..100 {
            if !old.lock.is_locked() {
                let mut new = LockRef::INIT;
                unsafe {
                    *(&mut new as *mut LockRef as *mut usize as *mut u64) =
                        read_volatile(&mut old as *mut LockRef as *mut usize as *mut u64);
                    new.lock.set_value(false);
                }

                // 根据不同情况，执行不同代码
                match mode {
                    CmpxchgMode::Increase => {
                        new.count += 1;
                    }
                    CmpxchgMode::IncreaseNotZero => {
                        // 操作失败
                        if old.count <= 0 {
                            return Err(1);
                        }
                        new.count += 1;
                    }

                    CmpxchgMode::IncreaseNotDead => {
                        if old.count < 0 {
                            return Err(1);
                        }
                        new.count += 1;
                    }

                    CmpxchgMode::Decrease | CmpxchgMode::DecreaseReturn => {
                        if old.count <= 0 {
                            return Err(1);
                        }
                        new.count -= 1;
                    }
                    CmpxchgMode::DecreaseNotZero | CmpxchgMode::DecreaseOrLockNotZero => {
                        if old.count <= 1 {
                            return Err(1);
                        }
                        new.count -= 1;
                    }
                }

                if unsafe {
                    try_cmpxchg_q(
                        self as *mut LockRef as *mut usize as *mut u64,
                        &mut old as *mut LockRef as *mut usize as *mut u64,
                        &mut new as *mut LockRef as *mut usize as *mut u64,
                    )
                } {
                    // 无锁操作成功，返回新的值
                    return Ok(new.count);
                }
                cpu_relax();
            }
        }

        return Err(SystemError::ETIMEDOUT.to_posix_errno());
    }

    /// @brief 对于不支持无锁lockref的架构，直接返回Err(SystemError::ENOTSUP)，表示不支持
    #[cfg(not(target_arch = "x86_64"))]
    #[inline]
    fn cmpxchg_loop(&mut self, mode: CmpxchgMode) -> Result<i32, i32> {
        use crate::include::bindings::bindings::ENOTSUP;

        return Err(SystemError::ENOTSUP.to_posix_errno());
    }

    /// @brief 原子的将引用计数加1
    pub fn inc(&mut self) {
        let cmpxchg_result = self.cmpxchg_loop(CmpxchgMode::Increase);
        if cmpxchg_result.is_ok() {
            return;
        }

        self.lock.lock();
        self.count += 1;
        self.lock.unlock();
    }

    /**
     * @brief 原子地将引用计数加1.如果原来的count≤0，则操作失败。
     *
     * @return Ok(self.count) 操作成功
     * @return Err(SystemError::EPERM) 操作失败
     */
    pub fn inc_not_zero(&mut self) -> Result<i32, SystemError> {
        {
            let cmpxchg_result = self.cmpxchg_loop(CmpxchgMode::IncreaseNotZero);
            if cmpxchg_result.is_ok() {
                return Ok(cmpxchg_result.unwrap());
            } else if cmpxchg_result.unwrap_err() == 1 {
                // 不满足not zero 的条件
                return Err(SystemError::EPERM);
            }
        }
        let mut retval = Err(SystemError::EPERM);
        self.lock.lock();

        if self.count > 0 {
            self.count += 1;
            retval = Ok(self.count);
        }

        self.lock.unlock();
        return retval;
    }

    /**
     * @brief 引用计数自增1。（除非该lockref已经被标记为死亡）
     *
     * @return Ok(self.count) 操作成功
     * @return Err(SystemError::EPERM) 操作失败，lockref已死亡
     */
    pub fn inc_not_dead(&mut self) -> Result<i32, SystemError> {
        {
            let cmpxchg_result = self.cmpxchg_loop(CmpxchgMode::IncreaseNotDead);
            if cmpxchg_result.is_ok() {
                return Ok(cmpxchg_result.unwrap());
            } else if cmpxchg_result.unwrap_err() == 1 {
                return Err(SystemError::EPERM);
            }
        }
        // 快捷路径操作失败，尝试加锁
        let mut retval = Err(SystemError::EPERM);

        self.lock.lock();
        if self.count >= 0 {
            self.count += 1;
            retval = Ok(self.count);
        }
        self.lock.unlock();
        return retval;
    }

    /**
     * @brief 原子地将引用计数-1。如果已处于count≤0的状态，则返回SystemError::EPERM
     *
     * 本函数与lockref_dec_return()的区别在于，当在cmpxchg()中检测到count<=0或已加锁，本函数会再次尝试通过加锁来执行操作
     * 而后者会直接返回错误
     *
     * @return Ok(self.count) 操作成功,返回新的引用变量值
     * @return Err(SystemError::EPERM) 操作失败,lockref处于count≤0的状态
     */
    pub fn dec(&mut self) -> Result<i32, SystemError> {
        {
            let cmpxchg_result = self.cmpxchg_loop(CmpxchgMode::Decrease);
            if cmpxchg_result.is_ok() {
                return Ok(cmpxchg_result.unwrap());
            }
        }
        let retval: Result<i32, SystemError>;
        self.lock.lock();

        if self.count > 0 {
            self.count -= 1;
            retval = Ok(self.count);
        } else {
            retval = Err(SystemError::EPERM);
        }

        self.lock.unlock();

        return retval;
    }

    /**
     * @brief 原子地将引用计数减1。如果处于已加锁或count≤0的状态，则返回SystemError::EPERM
     *      若当前处理器架构不支持cmpxchg，则退化为self.dec()
     *
     * 本函数与lockref_dec()的区别在于，当在cmpxchg()中检测到count<=0或已加锁，本函数会直接返回错误
     * 而后者会再次尝试通过加锁来执行操作
     *
     * @return Ok(self.count) 操作成功,返回新的引用变量值
     * @return Err(SystemError::EPERM) 操作失败，lockref处于已加锁或count≤0的状态
     */
    pub fn dec_return(&mut self) -> Result<i32, SystemError> {
        let cmpxchg_result = self.cmpxchg_loop(CmpxchgMode::DecreaseReturn);
        if cmpxchg_result.is_ok() {
            return Ok(cmpxchg_result.unwrap());
        } else if *cmpxchg_result.as_ref().unwrap_err() == 1 {
            return Err(SystemError::EPERM);
        }
        // 由于cmpxchg超时，操作失败
        if *cmpxchg_result.as_ref().unwrap_err() != SystemError::ENOTSUP.to_posix_errno() {
            return Err(SystemError::EFAULT);
        }

        // 能走到这里，代表架构当前不支持cmpxchg
        // 退化为直接dec，加锁
        return self.dec();
    }

    /**
     * @brief 原子地将引用计数减1。若当前的引用计数≤1，则操作失败
     *
     * 该函数与lockref_dec_or_lock_not_zero()的区别在于，当cmpxchg()时发现old.count≤1时，该函数会直接返回Err(SystemError::EPERM)
     * 而后者在这种情况下，会尝试加锁来进行操作。
     *
     * @return Ok(self.count) 成功将引用计数减1
     * @return Err(SystemError::EPERM) 如果当前的引用计数≤1，操作失败
     */
    pub fn dec_not_zero(&mut self) -> Result<i32, SystemError> {
        {
            let cmpxchg_result = self.cmpxchg_loop(CmpxchgMode::DecreaseNotZero);
            if cmpxchg_result.is_ok() {
                return Ok(cmpxchg_result.unwrap());
<<<<<<< HEAD
            } else if cmpxchg_result.unwrap_err() == 1{
=======
            } else if cmpxchg_result.unwrap_err() == 1 {
>>>>>>> ac48398d
                return Err(SystemError::EPERM);
            }
        }

        let retval: Result<i32, SystemError>;
        self.lock.lock();
        if self.count > 1 {
            self.count -= 1;
            retval = Ok(self.count);
        } else {
            retval = Err(SystemError::EPERM);
        }
        self.lock.unlock();
        return retval;
    }

    /**
     * @brief 原子地将引用计数减1。若当前的引用计数≤1，则操作失败
     *
     * 该函数与lockref_dec_not_zero()的区别在于，当cmpxchg()时发现old.count≤1时，该函数会尝试加锁来进行操作。
     * 而后者在这种情况下，会直接返回Err(SystemError::EPERM).
     *
     * @return Ok(self.count) 成功将引用计数减1
     * @return Err(SystemError::EPERM) 如果当前的引用计数≤1，操作失败
     */
    pub fn dec_or_lock_not_zero(&mut self) -> Result<i32, SystemError> {
        {
            let cmpxchg_result = self.cmpxchg_loop(CmpxchgMode::DecreaseOrLockNotZero);
            if cmpxchg_result.is_ok() {
                return Ok(cmpxchg_result.unwrap());
            }
        }

        let retval: Result<i32, SystemError>;
        self.lock.lock();
        if self.count > 1 {
            self.count -= 1;
            retval = Ok(self.count);
        } else {
            retval = Err(SystemError::EPERM);
        }
        self.lock.unlock();
        return retval;
    }

    /**
     * @brief 原子地将lockref变量标记为已经死亡（将count设置为负值）
     */
    pub fn mark_dead(&mut self) {
        self.lock.lock();
        self.count = -128;
        self.lock.unlock();
    }
}

/*
* 您可以使用以下代码测试lockref

   let mut lockref = LockRef::new();
   kdebug!("lockref={:?}", lockref);
   lockref.inc();
   assert_eq!(lockref.count, 1);
   kdebug!("lockref={:?}", lockref);
   assert!(lockref.dec().is_ok());
   assert_eq!(lockref.count, 0);

   assert!(lockref.dec().is_err());
   assert_eq!(lockref.count, 0);

   lockref.inc();
   assert_eq!(lockref.count, 1);

   assert!(lockref.dec_not_zero().is_err());

   lockref.inc();
   assert_eq!(lockref.count, 2);

   assert!(lockref.dec_not_zero().is_ok());

   lockref.mark_dead();
   assert!(lockref.count < 0);

   assert!(lockref.inc_not_dead().is_err());
   kdebug!("lockref={:?}", lockref);
*/<|MERGE_RESOLUTION|>--- conflicted
+++ resolved
@@ -1,13 +1,6 @@
 #![allow(dead_code)]
 use super::spinlock::RawSpinlock;
-<<<<<<< HEAD
-use crate::{
-    arch::asm::cmpxchg::try_cmpxchg_q,
-    syscall::SystemError,
-};
-=======
 use crate::{arch::asm::cmpxchg::try_cmpxchg_q, syscall::SystemError};
->>>>>>> ac48398d
 use core::{fmt::Debug, intrinsics::size_of};
 
 #[cfg(target_arch = "x86_64")]
@@ -269,11 +262,7 @@
             let cmpxchg_result = self.cmpxchg_loop(CmpxchgMode::DecreaseNotZero);
             if cmpxchg_result.is_ok() {
                 return Ok(cmpxchg_result.unwrap());
-<<<<<<< HEAD
-            } else if cmpxchg_result.unwrap_err() == 1{
-=======
             } else if cmpxchg_result.unwrap_err() == 1 {
->>>>>>> ac48398d
                 return Err(SystemError::EPERM);
             }
         }
