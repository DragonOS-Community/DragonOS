pub mod ffi_convert;
pub mod printk;
pub mod spinlock;
#[macro_use]
pub mod refcount;
pub mod atomic;
pub mod list;
pub mod lockref;
pub mod mutex;
pub mod vec_cursor;
#[macro_use]
pub mod volatile_io;
<<<<<<< HEAD
=======
pub mod rwlock;
pub mod semaphore;
>>>>>>> 004e86ff
pub mod wait_queue;<|MERGE_RESOLUTION|>--- conflicted
+++ resolved
@@ -10,9 +10,6 @@
 pub mod vec_cursor;
 #[macro_use]
 pub mod volatile_io;
-<<<<<<< HEAD
-=======
 pub mod rwlock;
 pub mod semaphore;
->>>>>>> 004e86ff
 pub mod wait_queue;