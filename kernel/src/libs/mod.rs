pub mod align;
pub mod atomic;
pub mod casting;
pub mod ffi_convert;
#[macro_use]
pub mod int_like;
pub mod keyboard_parser;
pub mod lazy_init;
pub mod list;
pub mod lockref;
pub mod mutex;
pub mod printk;
pub mod rbtree;
#[macro_use]
pub mod refcount;
pub mod rwlock;
pub mod semaphore;
pub mod spinlock;
pub mod vec_cursor;
#[macro_use]
pub mod volatile;
<<<<<<< HEAD
pub mod keyboard_parser;
pub mod lazy_init;
=======
>>>>>>> aa0367d6
pub mod wait_queue;<|MERGE_RESOLUTION|>--- conflicted
+++ resolved
@@ -19,9 +19,4 @@
 pub mod vec_cursor;
 #[macro_use]
 pub mod volatile;
-<<<<<<< HEAD
-pub mod keyboard_parser;
-pub mod lazy_init;
-=======
->>>>>>> aa0367d6
 pub mod wait_queue;