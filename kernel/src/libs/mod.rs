--- conflicted
+++ resolved
@@ -8,13 +8,9 @@
 pub mod refcount;
 pub mod rwlock;
 pub mod semaphore;
-<<<<<<< HEAD
-pub mod wait_queue;
-pub mod keyboard_parser;
-=======
 pub mod spinlock;
 pub mod vec_cursor;
 #[macro_use]
 pub mod volatile;
 pub mod wait_queue;
->>>>>>> 73c607aa
+pub mod keyboard_parser;