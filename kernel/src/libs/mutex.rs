--- conflicted
+++ resolved
@@ -8,16 +8,10 @@
 use crate::{
     arch::{asm::current::current_pcb, sched::sched},
     include::bindings::bindings::{
-<<<<<<< HEAD
-        pid_t, process_control_block, process_wakeup,  PROC_INTERRUPTIBLE, PROC_RUNNING,
-    },
-    libs::spinlock::SpinLockGuard, syscall::SystemError,
-=======
         pid_t, process_control_block, process_wakeup, PROC_INTERRUPTIBLE, PROC_RUNNING,
     },
     libs::spinlock::SpinLockGuard,
     syscall::SystemError,
->>>>>>> ac48398d
 };
 
 use super::spinlock::SpinLock;
