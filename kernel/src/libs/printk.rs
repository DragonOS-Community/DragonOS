use core::{
    fmt::{self, Write},
    sync::atomic::Ordering,
};

use alloc::string::ToString;

use super::lib_ui::textui::{textui_putstr, FontColor};

use crate::{
    driver::tty::{
        tty_driver::TtyOperation, tty_port::tty_port,
        virtual_terminal::virtual_console::CURRENT_VCNUM,
    },
    filesystem::procfs::{
        kmsg::KMSG,
        log::{LogLevel, LogMessage},
    },
    time::PosixTimeSpec,
};

#[macro_export]
macro_rules! print {
    ($($arg:tt)*) => ($crate::libs::printk::__printk(format_args!($($arg)*)));
}

#[macro_export]
macro_rules! println {
    () => {
        $crate::print!("\n");
    };
    ($($arg:tt)*) => ($crate::print!("{}\n", format_args!($($arg)*)));
}

#[macro_export]
macro_rules! kdebug {
    ($($arg:tt)*) => {
        $crate::libs::printk::Logger.log(7,format_args!("({}:{})\t {}\n", file!(), line!(),format_args!($($arg)*)));
        $crate::libs::printk::PrintkWriter.__write_fmt(format_args!("[ DEBUG ] ({}:{})\t {}\n", file!(), line!(),format_args!($($arg)*)))
    }
}

#[macro_export]
macro_rules! kinfo {
    ($($arg:tt)*) => {
        $crate::libs::printk::Logger.log(6,format_args!("({}:{})\t {}\n", file!(), line!(),format_args!($($arg)*)));
        $crate::libs::printk::PrintkWriter.__write_fmt(format_args!("[ INFO ] ({}:{})\t {}\n", file!(), line!(),format_args!($($arg)*)))
    }
}

#[macro_export]
macro_rules! kwarn {
    ($($arg:tt)*) => {
        $crate::libs::printk::Logger.log(4,format_args!("({}:{})\t {}\n", file!(), line!(),format_args!($($arg)*)));
        $crate::libs::printk::PrintkWriter.__write_fmt(format_args!("\x1B[1;33m[ WARN ] \x1B[0m"));
        $crate::libs::printk::PrintkWriter.__write_fmt(format_args!("({}:{})\t {}\n", file!(), line!(),format_args!($($arg)*)));
    }
}

#[macro_export]
macro_rules! kerror {
    ($($arg:tt)*) => {
        $crate::libs::printk::Logger.log(3,format_args!("({}:{})\t {}\n", file!(), line!(),format_args!($($arg)*)));
        $crate::libs::printk::PrintkWriter.__write_fmt(format_args!("\x1B[41m[ ERROR ] \x1B[0m"));
        $crate::libs::printk::PrintkWriter.__write_fmt(format_args!("({}:{})\t {}\n", file!(), line!(),format_args!($($arg)*)));
    }
}

#[macro_export]
macro_rules! kBUG {
    ($($arg:tt)*) => {
        $crate::libs::printk::Logger.log(1,format_args!("({}:{})\t {}\n", file!(), line!(),format_args!($($arg)*)));
        $crate::libs::printk::PrintkWriter.__write_fmt(format_args!("\x1B[41m[ BUG ] \x1B[0m"));
        $crate::libs::printk::PrintkWriter.__write_fmt(format_args!("({}:{})\t {}\n", file!(), line!(),format_args!($($arg)*)));
    }
}

pub struct PrintkWriter;

impl PrintkWriter {
    #[inline]
    pub fn __write_fmt(&mut self, args: fmt::Arguments) {
        self.write_fmt(args).ok();
    }

    /// 并输出白底黑字
    /// @param str: 要写入的字符
    pub fn __write_string(&mut self, s: &str) {
        let current_vcnum = CURRENT_VCNUM.load(Ordering::SeqCst);
        if current_vcnum != -1 {
            // tty已经初始化了之后才输出到屏幕
            let port = tty_port(current_vcnum as usize);
            let tty = port.port_data().internal_tty();
            if let Some(tty) = tty {
                let _ = tty.write(tty.core(), s.as_bytes(), s.len());
            } else {
                let _ = textui_putstr(s, FontColor::WHITE, FontColor::BLACK);
            }
        } else {
            let _ = textui_putstr(s, FontColor::WHITE, FontColor::BLACK);
        }
    }
}

/// 为Printk Writer实现core::fmt::Write, 使得能够借助Rust自带的格式化组件，格式化字符并输出
impl fmt::Write for PrintkWriter {
    fn write_str(&mut self, s: &str) -> fmt::Result {
        self.__write_string(s);
        Ok(())
    }
}

#[doc(hidden)]
pub fn __printk(args: fmt::Arguments) {
    PrintkWriter.write_fmt(args).unwrap();
}

pub struct Logger;

impl Logger {
    pub fn log(&self, log_level: usize, message: fmt::Arguments) {
        if unsafe { KMSG.is_some() } {
<<<<<<< HEAD
            let timestamp: PosixTimeSpec = PosixTimeSpec::now();
=======
            let timestamp: PosixTimeSpec = PosixTimeSpec::now_cpu_time();
>>>>>>> 6fc066ac
            let log_level = LogLevel::from(log_level);

            let log_message = LogMessage::new(timestamp, log_level, message.to_string());

            unsafe { KMSG.as_ref().unwrap().lock_irqsave().push(log_message) };
        }
    }
}<|MERGE_RESOLUTION|>--- conflicted
+++ resolved
@@ -120,11 +120,7 @@
 impl Logger {
     pub fn log(&self, log_level: usize, message: fmt::Arguments) {
         if unsafe { KMSG.is_some() } {
-<<<<<<< HEAD
-            let timestamp: PosixTimeSpec = PosixTimeSpec::now();
-=======
             let timestamp: PosixTimeSpec = PosixTimeSpec::now_cpu_time();
->>>>>>> 6fc066ac
             let log_level = LogLevel::from(log_level);
 
             let log_message = LogMessage::new(timestamp, log_level, message.to_string());
