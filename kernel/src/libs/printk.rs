use core::{
    fmt::{self, Write},
    sync::atomic::Ordering,
};

use alloc::string::ToString;

use super::lib_ui::textui::{textui_putstr, FontColor};

use crate::{
    driver::tty::{
        tty_driver::TtyOperation, tty_port::tty_port,
        virtual_terminal::virtual_console::CURRENT_VCNUM,
    },
    filesystem::procfs::{
        kmsg::KMSG,
        log::{LogLevel, LogMessage},
    },
    time::TimeSpec,
};

#[macro_export]
macro_rules! print {
    ($($arg:tt)*) => ($crate::libs::printk::__printk(format_args!($($arg)*)));
}

#[macro_export]
macro_rules! println {
    () => {
        $crate::print!("\n");
    };
    ($($arg:tt)*) => ($crate::print!("{}\n", format_args!($($arg)*)));
}

#[macro_export]
macro_rules! kdebug {
    ($($arg:tt)*) => {
        $crate::libs::printk::Logger.log(7,format_args!("({}:{})\t {}\n", file!(), line!(),format_args!($($arg)*)));
        $crate::libs::printk::PrintkWriter.__write_fmt(format_args!("[ DEBUG ] ({}:{})\t {}\n", file!(), line!(),format_args!($($arg)*)))
    }
}

#[macro_export]
macro_rules! kinfo {
    ($($arg:tt)*) => {
        $crate::libs::printk::Logger.log(6,format_args!("({}:{})\t {}\n", file!(), line!(),format_args!($($arg)*)));
        $crate::libs::printk::PrintkWriter.__write_fmt(format_args!("[ INFO ] ({}:{})\t {}\n", file!(), line!(),format_args!($($arg)*)))
    }
}

#[macro_export]
macro_rules! kwarn {
    ($($arg:tt)*) => {
        $crate::libs::printk::Logger.log(4,format_args!("({}:{})\t {}\n", file!(), line!(),format_args!($($arg)*)));
        $crate::libs::printk::PrintkWriter.__write_fmt(format_args!("\x1B[1;33m[ WARN ] \x1B[0m"));
        $crate::libs::printk::PrintkWriter.__write_fmt(format_args!("({}:{})\t {}\n", file!(), line!(),format_args!($($arg)*)));
    }
}

#[macro_export]
macro_rules! kerror {
    ($($arg:tt)*) => {
        $crate::libs::printk::Logger.log(3,format_args!("({}:{})\t {}\n", file!(), line!(),format_args!($($arg)*)));
        $crate::libs::printk::PrintkWriter.__write_fmt(format_args!("\x1B[41m[ ERROR ] \x1B[0m"));
        $crate::libs::printk::PrintkWriter.__write_fmt(format_args!("({}:{})\t {}\n", file!(), line!(),format_args!($($arg)*)));
    }
}

#[macro_export]
macro_rules! kBUG {
    ($($arg:tt)*) => {
        $crate::libs::printk::Logger.log(1,format_args!("({}:{})\t {}\n", file!(), line!(),format_args!($($arg)*)));
        $crate::libs::printk::PrintkWriter.__write_fmt(format_args!("\x1B[41m[ BUG ] \x1B[0m"));
        $crate::libs::printk::PrintkWriter.__write_fmt(format_args!("({}:{})\t {}\n", file!(), line!(),format_args!($($arg)*)));
    }
}

pub struct PrintkWriter;

impl PrintkWriter {
    #[inline]
    pub fn __write_fmt(&mut self, args: fmt::Arguments) {
        self.write_fmt(args).ok();
    }

    /// 并输出白底黑字
    /// @param str: 要写入的字符
    pub fn __write_string(&mut self, s: &str) {
        let current_vcnum = CURRENT_VCNUM.load(Ordering::SeqCst);
        if current_vcnum != -1 {
            // tty已经初始化了之后才输出到屏幕
            let port = tty_port(current_vcnum as usize);
<<<<<<< HEAD
            let tty = port.port_data().tty();
=======
            let tty = port.port_data().internal_tty();
>>>>>>> dfe53cf0
            if let Some(tty) = tty {
                let _ = tty.write(tty.core(), s.as_bytes(), s.len());
            } else {
                let _ = textui_putstr(s, FontColor::WHITE, FontColor::BLACK);
            }
        } else {
            let _ = textui_putstr(s, FontColor::WHITE, FontColor::BLACK);
        }
    }
}

/// 为Printk Writer实现core::fmt::Write, 使得能够借助Rust自带的格式化组件，格式化字符并输出
impl fmt::Write for PrintkWriter {
    fn write_str(&mut self, s: &str) -> fmt::Result {
        self.__write_string(s);
        Ok(())
    }
}

#[doc(hidden)]
pub fn __printk(args: fmt::Arguments) {
    PrintkWriter.write_fmt(args).unwrap();
}

pub struct Logger;

impl Logger {
    pub fn log(&self, log_level: usize, message: fmt::Arguments) {
        if unsafe { KMSG.is_some() } {
            let timestamp: TimeSpec = TimeSpec::now();
            let log_level = LogLevel::from(log_level);

            let log_message = LogMessage::new(timestamp, log_level, message.to_string());

            unsafe { KMSG.as_ref().unwrap().lock_irqsave().push(log_message) };
        }
    }
}<|MERGE_RESOLUTION|>--- conflicted
+++ resolved
@@ -90,11 +90,7 @@
         if current_vcnum != -1 {
             // tty已经初始化了之后才输出到屏幕
             let port = tty_port(current_vcnum as usize);
-<<<<<<< HEAD
-            let tty = port.port_data().tty();
-=======
             let tty = port.port_data().internal_tty();
->>>>>>> dfe53cf0
             if let Some(tty) = tty {
                 let _ = tty.write(tty.core(), s.as_bytes(), s.len());
             } else {
