--- conflicted
+++ resolved
@@ -7,14 +7,10 @@
     sync::atomic::{AtomicU32, Ordering},
 };
 
-<<<<<<< HEAD
-use crate::syscall::SystemError;
-=======
 use crate::{
     process::preempt::{preempt_disable, preempt_enable},
     syscall::SystemError,
 };
->>>>>>> 9a367aa7
 
 ///RwLock读写锁
 
