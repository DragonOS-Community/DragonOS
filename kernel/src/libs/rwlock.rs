#![allow(dead_code)]
use core::{
    cell::UnsafeCell,
    hint::spin_loop,
    mem::{self, ManuallyDrop},
    ops::{Deref, DerefMut},
    sync::atomic::{AtomicU32, Ordering},
};

<<<<<<< HEAD
use crate::{syscall::SystemError};
=======
use crate::syscall::SystemError;
>>>>>>> ac48398d

///RwLock读写锁

/// @brief READER位占据从右往左数第三个比特位
const READER: u32 = 1 << 2;

/// @brief UPGRADED位占据从右到左数第二个比特位
const UPGRADED: u32 = 1 << 1;

/// @brief WRITER位占据最右边的比特位
const WRITER: u32 = 1;

const READER_BIT: u32 = 2;

/// @brief 读写锁的基本数据结构
/// @param lock 32位原子变量,最右边的两位从左到右分别是UPGRADED,WRITER (标志位)
///             剩下的bit位存储READER数量(除了MSB)
///             对于标志位,0代表无, 1代表有
///             对于剩下的比特位表征READER的数量的多少
///             lock的MSB必须为0,否则溢出
#[derive(Debug)]
pub struct RwLock<T> {
    lock: AtomicU32,
    data: UnsafeCell<T>,
}

/// @brief  READER守卫的数据结构
/// @param lock 是对RwLock的lock属性值的只读引用
pub struct RwLockReadGuard<'a, T: 'a> {
    data: *const T,
    lock: &'a AtomicU32,
}

/// @brief UPGRADED是介于READER和WRITER之间的一种锁,它可以升级为WRITER,
///        UPGRADED守卫的数据结构,注册UPGRADED锁只需要查看UPGRADED和WRITER的比特位
///        但是当UPGRADED守卫注册后,不允许有新的读者锁注册
/// @param inner    是对RwLock数据结构的只读引用
pub struct RwLockUpgradableGuard<'a, T: 'a> {
    data: *const T,
    inner: &'a RwLock<T>,
}

/// @brief WRITER守卫的数据结构
/// @param data     RwLock的data的可变引用
/// @param inner    是对RwLock数据结构的只读引用    
pub struct RwLockWriteGuard<'a, T: 'a> {
    data: *mut T,
    inner: &'a RwLock<T>,
}

unsafe impl<T: Send> Send for RwLock<T> {}
unsafe impl<T: Send + Sync> Sync for RwLock<T> {}

/// @brief RwLock的API
impl<T> RwLock<T> {
    #[inline]
    /// @brief  RwLock的初始化
    pub const fn new(data: T) -> Self {
        return RwLock {
            lock: AtomicU32::new(0),
            data: UnsafeCell::new(data),
        };
    }

    #[allow(dead_code)]
    #[inline]
    /// @brief 将读写锁的皮扒掉,返回内在的data,返回的是一个真身而非引用
    pub fn into_inner(self) -> T {
        let RwLock { data, .. } = self;
        return data.into_inner();
    }

    #[allow(dead_code)]
    #[inline]
    /// @brief 返回data的raw pointer,
    /// unsafe
    pub fn as_mut_ptr(&self) -> *mut T {
        return self.data.get();
    }

    #[allow(dead_code)]
    #[inline]
    /// @brief 获取实时的读者数并尝试加1,如果增加值成功则返回增加1后的读者数,否则panic
    fn current_reader(&self) -> Result<u32, SystemError> {
        const MAX_READERS: u32 = core::u32::MAX >> READER_BIT >> 1; //右移3位

        let value = self.lock.fetch_add(READER, Ordering::Acquire);
        //value二进制形式的MSB不能为1, 否则导致溢出

        if value > MAX_READERS << READER_BIT {
            self.lock.fetch_sub(READER, Ordering::Release);
            //panic!("Too many lock readers, cannot safely proceed");
            return Err(SystemError::EOVERFLOW);
        } else {
            return Ok(value);
        }
    }

    #[allow(dead_code)]
    #[inline]
    /// @brief 尝试获取READER守卫
    pub fn try_read(&self) -> Option<RwLockReadGuard<T>> {
        let reader_value = self.current_reader();
        //得到自增后的reader_value, 包括了尝试获得READER守卫的进程
        let value;

        if reader_value.is_err() {
            return None; //获取失败
        } else {
            value = reader_value.unwrap();
        }

        //判断有没有writer和upgrader
        //注意, 若upgrader存在,已经存在的读者继续占有锁,但新读者不允许获得锁
        if value & (WRITER | UPGRADED) != 0 {
            self.lock.fetch_sub(READER, Ordering::Release);
            return None;
        } else {
            return Some(RwLockReadGuard {
                data: unsafe { &*self.data.get() },
                lock: &self.lock,
            });
        }
    }

    #[allow(dead_code)]
    #[inline]
    /// @brief 获得READER的守卫
    pub fn read(&self) -> RwLockReadGuard<T> {
        loop {
            match self.try_read() {
                Some(guard) => return guard,
                None => spin_loop(),
            }
        } //忙等待
    }

    #[allow(dead_code)]
    #[inline]
    /// @brief 获取读者+UPGRADER的数量, 不能保证能否获得同步值
    pub fn reader_count(&self) -> u32 {
        let state = self.lock.load(Ordering::Relaxed);
        return state / READER + (state & UPGRADED) / UPGRADED;
    }

    #[allow(dead_code)]
    #[inline]
    /// @brief 获取写者数量,不能保证能否获得同步值
    pub fn writer_count(&self) -> u32 {
        return (self.lock.load(Ordering::Relaxed) & WRITER) / WRITER;
    }

    #[cfg(target_arch = "x86_64")]
    #[allow(dead_code)]
    #[inline]
    /// @brief 尝试获得WRITER守卫
    pub fn try_write(&self) -> Option<RwLockWriteGuard<T>> {
        let res: bool = self
            .lock
            .compare_exchange(0, WRITER, Ordering::Acquire, Ordering::Relaxed)
            .is_ok();
        //只有lock大小为0的时候能获得写者守卫
        if res {
            return Some(RwLockWriteGuard {
                data: unsafe { &mut *self.data.get() },
                inner: self,
            });
        } else {
            return None;
        }
    } //当架构为arm时,有些代码需要作出调整compare_exchange=>compare_exchange_weak

    #[allow(dead_code)]
    #[inline]
    /// @brief 获得WRITER守卫
    pub fn write(&self) -> RwLockWriteGuard<T> {
        loop {
            match self.try_write() {
                Some(guard) => return guard,
                None => spin_loop(),
            }
        }
    }

    #[allow(dead_code)]
    #[inline]
    /// @brief 尝试获得UPGRADER守卫
    pub fn try_upgradeable_read(&self) -> Option<RwLockUpgradableGuard<T>> {
        //获得UPGRADER守卫不需要查看读者位
        //如果获得读者锁失败,不需要撤回fetch_or的原子操作
        if self.lock.fetch_or(UPGRADED, Ordering::Acquire) & (WRITER | UPGRADED) == 0 {
            return Some(RwLockUpgradableGuard {
                inner: self,
                data: unsafe { &mut *self.data.get() },
            });
        } else {
            return None;
        }
    }

    #[allow(dead_code)]
    #[inline]
    /// @brief 获得UPGRADER守卫
    pub fn upgradeable_read(&self) -> RwLockUpgradableGuard<T> {
        loop {
            match self.try_upgradeable_read() {
                Some(guard) => return guard,
                None => spin_loop(),
            }
        }
    }

    #[allow(dead_code)]
    #[inline]
    //extremely unsafe behavior
    /// @brief 强制减少READER数
    pub unsafe fn force_read_decrement(&self) {
        debug_assert!(self.lock.load(Ordering::Relaxed) & !WRITER > 0);
        self.lock.fetch_sub(READER, Ordering::Release);
    }

    #[allow(dead_code)]
    #[inline]
    //extremely unsafe behavior
    /// @brief 强制给WRITER解锁
    pub unsafe fn force_write_unlock(&self) {
        debug_assert_eq!(self.lock.load(Ordering::Relaxed) & !(WRITER | UPGRADED), 0);
        self.lock.fetch_and(!(WRITER | UPGRADED), Ordering::Release);
    }

    #[allow(dead_code)]
    pub unsafe fn get_mut(&mut self) -> &mut T {
        unsafe { &mut *self.data.get() }
    }
}

impl<T: Default> Default for RwLock<T> {
    fn default() -> Self {
        Self::new(Default::default())
    }
}

/// @brief 由原有的值创建新的锁
impl<T> From<T> for RwLock<T> {
    fn from(data: T) -> Self {
        return Self::new(data);
    }
}

impl<'rwlock, T> RwLockReadGuard<'rwlock, T> {
    #[allow(dead_code)]
    #[inline]
    /// @brief 释放守卫,获得保护的值的不可变引用
    pub fn leak(this: Self) -> &'rwlock T {
        let Self { data, .. } = this;
        return unsafe { &*data };
    }
}

impl<'rwlock, T> RwLockUpgradableGuard<'rwlock, T> {
    #[allow(dead_code)]
    #[inline]
    /// @brief 尝试将UPGRADER守卫升级为WRITER守卫
    pub fn try_upgrade(self) -> Result<RwLockWriteGuard<'rwlock, T>, Self> {
        let res = self.inner.lock.compare_exchange(
            UPGRADED,
            WRITER,
            Ordering::Acquire,
            Ordering::Relaxed,
        );
        //当且仅当只有UPGRADED守卫时可以升级

        if res.is_ok() {
            let inner = self.inner;

            mem::forget(self);

            Ok(RwLockWriteGuard {
                data: unsafe { &mut *inner.data.get() },
                inner,
            })
        } else {
            Err(self)
        }
    }

    #[allow(dead_code)]
    #[inline]
    /// @brief 将upgrader升级成writer
    pub fn upgrade(mut self) -> RwLockWriteGuard<'rwlock, T> {
        loop {
            self = match self.try_upgrade() {
                Ok(writeguard) => return writeguard,
                Err(former) => former,
            };

            spin_loop();
        }
    }

    #[allow(dead_code)]
    #[inline]
    /// @brief UPGRADER降级为READER
    pub fn downgrade(self) -> RwLockReadGuard<'rwlock, T> {
        while self.inner.current_reader().is_err() {
            spin_loop();
        }

        let inner: &RwLock<T> = self.inner;

        //自动移去UPGRADED比特位
        mem::drop(self);

        RwLockReadGuard {
            data: unsafe { &*inner.data.get() },
            lock: &inner.lock,
        }
    }

    #[allow(dead_code)]
    #[inline]
    /// @brief 返回内部数据的引用,消除锁
    pub fn leak(this: Self) -> &'rwlock T {
        let this = ManuallyDrop::new(this);

        unsafe { &*this.data }
    }
}

impl<'rwlock, T> RwLockWriteGuard<'rwlock, T> {
    #[allow(dead_code)]
    #[inline]
    /// @brief 返回内部数据的引用,消除锁
    pub fn leak(this: Self) -> &'rwlock T {
        let this = ManuallyDrop::new(this);

        return unsafe { &*this.data };
    }

    #[allow(dead_code)]
    #[inline]
    /// @brief 将WRITER降级为READER
    pub fn downgrade(self) -> RwLockReadGuard<'rwlock, T> {
        while self.inner.current_reader().is_err() {
            spin_loop();
        }
        //本质上来说绝对保证没有任何读者

        let inner = self.inner;

        mem::drop(self);

        return RwLockReadGuard {
            data: unsafe { &*inner.data.get() },
            lock: &inner.lock,
        };
    }

    #[allow(dead_code)]
    #[inline]
    /// @brief 将WRITER降级为UPGRADER
    pub fn downgrade_to_upgradeable(self) -> RwLockUpgradableGuard<'rwlock, T> {
        debug_assert_eq!(
            self.inner.lock.load(Ordering::Acquire) & (WRITER | UPGRADED),
            WRITER
        );

        self.inner.lock.store(UPGRADED, Ordering::Release);

        let inner = self.inner;

        mem::forget(self);

        return RwLockUpgradableGuard {
            inner,
            data: unsafe { &*inner.data.get() },
        };
    }
}

impl<'rwlock, T> Deref for RwLockReadGuard<'rwlock, T> {
    type Target = T;

    fn deref(&self) -> &Self::Target {
        return unsafe { &*self.data };
    }
}

impl<'rwlock, T> Deref for RwLockUpgradableGuard<'rwlock, T> {
    type Target = T;

    fn deref(&self) -> &Self::Target {
        return unsafe { &*self.data };
    }
}

impl<'rwlock, T> Deref for RwLockWriteGuard<'rwlock, T> {
    type Target = T;

    fn deref(&self) -> &Self::Target {
        return unsafe { &*self.data };
    }
}

impl<'rwlock, T> DerefMut for RwLockWriteGuard<'rwlock, T> {
    fn deref_mut(&mut self) -> &mut Self::Target {
        return unsafe { &mut *self.data };
    }
}

impl<'rwlock, T> Drop for RwLockReadGuard<'rwlock, T> {
    fn drop(&mut self) {
        debug_assert!(self.lock.load(Ordering::Relaxed) & !(WRITER | UPGRADED) > 0);
        self.lock.fetch_sub(READER, Ordering::Release);
    }
}

impl<'rwlock, T> Drop for RwLockUpgradableGuard<'rwlock, T> {
    fn drop(&mut self) {
        debug_assert_eq!(
            self.inner.lock.load(Ordering::Relaxed) & (WRITER | UPGRADED),
            UPGRADED
        );
        self.inner.lock.fetch_sub(UPGRADED, Ordering::AcqRel);
        //这里为啥要AcqRel? Release应该就行了?
    }
}

impl<'rwlock, T> Drop for RwLockWriteGuard<'rwlock, T> {
    fn drop(&mut self) {
        debug_assert_eq!(self.inner.lock.load(Ordering::Relaxed) & WRITER, WRITER);
        self.inner
            .lock
            .fetch_and(!(WRITER | UPGRADED), Ordering::Release);
    }
}<|MERGE_RESOLUTION|>--- conflicted
+++ resolved
@@ -7,11 +7,7 @@
     sync::atomic::{AtomicU32, Ordering},
 };
 
-<<<<<<< HEAD
-use crate::{syscall::SystemError};
-=======
 use crate::syscall::SystemError;
->>>>>>> ac48398d
 
 ///RwLock读写锁
 
