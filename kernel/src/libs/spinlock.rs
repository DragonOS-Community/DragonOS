#![allow(dead_code)]
use core::cell::UnsafeCell;
use core::ops::{Deref, DerefMut};
use core::ptr::read_volatile;

use core::sync::atomic::{AtomicBool, Ordering};

use crate::arch::asm::irqflags::{local_irq_restore, local_irq_save};
use crate::arch::interrupt::{cli, sti};
use crate::include::bindings::bindings::{spin_lock, spin_unlock, spinlock_t};
use crate::process::preempt::{preempt_disable, preempt_enable};

/// @brief 保存中断状态到flags中，关闭中断，并对自旋锁加锁
#[inline]
pub fn spin_lock_irqsave(lock: *mut spinlock_t, flags: &mut u64) {
    local_irq_save(flags);
    unsafe {
        spin_lock(lock);
    }
}

/// @brief 恢复rflags以及中断状态并解锁自旋锁
#[inline]
pub fn spin_unlock_irqrestore(lock: *mut spinlock_t, flags: &u64) {
    unsafe {
        spin_unlock(lock);
    }
    // kdebug!("123");
    local_irq_restore(flags);
}

/// 判断一个自旋锁是否已经被加锁
#[inline]
pub fn spin_is_locked(lock: &spinlock_t) -> bool {
    let val = unsafe { read_volatile(&lock.lock as *const i8) };

    return if val == 0 { true } else { false };
}

impl Default for spinlock_t {
    fn default() -> Self {
        Self { lock: 1 }
    }
}

/// @brief 关闭中断并加锁
pub fn spin_lock_irq(lock: *mut spinlock_t) {
    cli();
    unsafe {
        spin_lock(lock);
    }
}

/// @brief 解锁并开中断
pub fn spin_unlock_irq(lock: *mut spinlock_t) {
    unsafe {
        spin_unlock(lock);
    }
    sti();
}

/// 原始的Spinlock（自旋锁）
/// 请注意，这个自旋锁和C的不兼容。
///
/// @param self.0 这个AtomicBool的值为false时，表示没有被加锁。当它为true时，表示自旋锁已经被上锁。
#[derive(Debug)]
pub struct RawSpinlock(AtomicBool);

impl RawSpinlock {
    /// @brief 初始化自旋锁
    pub const INIT: RawSpinlock = RawSpinlock(AtomicBool::new(false));

    /// @brief 加锁
    pub fn lock(&self) {
        while !self.try_lock() {}
    }

    /// @brief 关中断并加锁
<<<<<<< HEAD
    pub fn lock_irq(&mut self) {
=======
    pub fn lock_irq(&self) {
>>>>>>> ec53d23e
        cli();
        self.lock();
    }

    /// @brief 尝试加锁
    /// @return 加锁成功->true
    ///         加锁失败->false
    pub fn try_lock(&self) -> bool {
        // 先增加自旋锁持有计数
        preempt_disable();

        let res = self
            .0
            .compare_exchange(false, true, Ordering::Acquire, Ordering::Relaxed)
            .is_ok();

        // 如果加锁失败恢复自旋锁持有计数
        if res == false {
            preempt_enable();
        }
        return res;
    }

    /// @brief 解锁
<<<<<<< HEAD
    pub fn unlock(&mut self) {
=======
    pub fn unlock(&self) {
>>>>>>> ec53d23e
        // 减少自旋锁持有计数
        preempt_enable();
        self.0.store(false, Ordering::Release);
    }

    /// @brief 放锁并开中断
<<<<<<< HEAD
    pub fn unlock_irq(&mut self) {
=======
    pub fn unlock_irq(&self) {
>>>>>>> ec53d23e
        self.unlock();
        sti();
    }

    /// @brief 判断自旋锁是否被上锁
    ///
    /// @return true 自旋锁被上锁
    /// @return false 自旋锁处于解锁状态
    pub fn is_locked(&self) -> bool {
        return self.0.load(Ordering::Relaxed).into();
    }

    /// @brief 强制设置自旋锁的状态
    /// 请注意，这样操作可能会带来未知的风险。因此它是unsafe的。（尽管从Rust语言本身来说，它是safe的）
    pub unsafe fn set_value(&mut self, value: bool) {
        self.0.store(value, Ordering::SeqCst);
    }

    // todo: spin_lock_irqsave
    // todo: spin_unlock_irqrestore
<<<<<<< HEAD
=======
}

/// 实现了守卫的SpinLock, 能够支持内部可变性
///
#[derive(Debug)]
pub struct SpinLock<T> {
    lock: RawSpinlock,
    /// 自旋锁保护的数据
    data: UnsafeCell<T>,
}

/// SpinLock的守卫
/// 该守卫没有构造器，并且其信息均为私有的。我们只能通过SpinLock的lock()方法获得一个守卫。
/// 因此我们可以认为，只要能够获得一个守卫，那么数据就在自旋锁的保护之下。
#[derive(Debug)]
pub struct SpinLockGuard<'a, T: 'a> {
    lock: &'a SpinLock<T>,
}

/// 向编译器保证，SpinLock在线程之间是安全的.
/// 其中要求类型T实现了Send这个Trait
unsafe impl<T> Sync for SpinLock<T> where T: Send {}

impl<T> SpinLock<T> {
    pub const fn new(value: T) -> Self {
        return Self {
            lock: RawSpinlock::INIT,
            data: UnsafeCell::new(value),
        };
    }

    #[inline(always)]
    pub fn lock(&self) -> SpinLockGuard<T> {
        self.lock.lock();
        // 加锁成功，返回一个守卫
        return SpinLockGuard { lock: self };
    }
}

/// 实现Deref trait，支持通过获取SpinLockGuard来获取临界区数据的不可变引用
impl<T> Deref for SpinLockGuard<'_, T> {
    type Target = T;
    
    fn deref(&self) -> &Self::Target {
        return unsafe { &*self.lock.data.get() };
    }
}

/// 实现DerefMut trait，支持通过获取SpinLockGuard来获取临界区数据的可变引用
impl<T> DerefMut for SpinLockGuard<'_, T> {
    fn deref_mut(&mut self) -> &mut Self::Target {
        return unsafe { &mut *self.lock.data.get() };
    }
}

/// @brief 为SpinLockGuard实现Drop方法，那么，一旦守卫的生命周期结束，就会自动释放自旋锁，避免了忘记放锁的情况
impl<T> Drop for SpinLockGuard<'_, T> {
    fn drop(&mut self) {
        self.lock.lock.unlock();
    }
>>>>>>> ec53d23e
}<|MERGE_RESOLUTION|>--- conflicted
+++ resolved
@@ -76,11 +76,7 @@
     }
 
     /// @brief 关中断并加锁
-<<<<<<< HEAD
-    pub fn lock_irq(&mut self) {
-=======
     pub fn lock_irq(&self) {
->>>>>>> ec53d23e
         cli();
         self.lock();
     }
@@ -105,22 +101,14 @@
     }
 
     /// @brief 解锁
-<<<<<<< HEAD
-    pub fn unlock(&mut self) {
-=======
     pub fn unlock(&self) {
->>>>>>> ec53d23e
         // 减少自旋锁持有计数
         preempt_enable();
         self.0.store(false, Ordering::Release);
     }
 
     /// @brief 放锁并开中断
-<<<<<<< HEAD
-    pub fn unlock_irq(&mut self) {
-=======
     pub fn unlock_irq(&self) {
->>>>>>> ec53d23e
         self.unlock();
         sti();
     }
@@ -141,8 +129,6 @@
 
     // todo: spin_lock_irqsave
     // todo: spin_unlock_irqrestore
-<<<<<<< HEAD
-=======
 }
 
 /// 实现了守卫的SpinLock, 能够支持内部可变性
@@ -203,5 +189,4 @@
     fn drop(&mut self) {
         self.lock.lock.unlock();
     }
->>>>>>> ec53d23e
 }