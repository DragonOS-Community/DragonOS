--- conflicted
+++ resolved
@@ -37,10 +37,7 @@
 
 extern int rs_tty_init();
 extern void rs_softirq_init();
-<<<<<<< HEAD
-=======
 extern void rs_mm_init();
->>>>>>> 9a367aa7
 
 ul bsp_idt_size, bsp_gdt_size;
 
@@ -134,32 +131,14 @@
 
     current_pcb->cpu_id = 0;
     current_pcb->preempt_count = 0;
-<<<<<<< HEAD
-    
+
     syscall_init();
-=======
->>>>>>> 9a367aa7
-
-    syscall_init();
     io_mfence();
 
     rs_timekeeping_init();
-<<<<<<< HEAD
     io_mfence();
 
     rs_timer_init();
-    io_mfence();
-
-    rs_jiffies_init();
-    io_mfence();
-
-    rs_clocksource_boot_finish();
-    // 这里必须加内存屏障，否则会出错
-=======
-    io_mfence();
-
-    rs_timer_init();
->>>>>>> 9a367aa7
     io_mfence();
 
     rs_jiffies_init();
@@ -168,8 +147,6 @@
     io_mfence();
     vfs_init();
     rs_tty_init();
-<<<<<<< HEAD
-=======
     io_mfence();
     // 由于进程管理模块依赖于文件系统，因此必须在文件系统初始化完毕后再初始化进程管理模块
     // 并且，因为smp的IDLE进程的初始化依赖于进程管理模块，
@@ -183,18 +160,9 @@
 
     io_mfence();
 
->>>>>>> 9a367aa7
     cpu_init();
 
     ps2_keyboard_init();
-<<<<<<< HEAD
-    // tty_init();
-    // ps2_mouse_init();
-    // ata_init();
-    pci_init();
-    rs_pci_init();
-=======
->>>>>>> 9a367aa7
     io_mfence();
 
     pci_init();
@@ -214,10 +182,6 @@
     // current_pcb->preempt_count = 0;
     // kdebug("cpu_get_core_crysral_freq()=%ld", cpu_get_core_crysral_freq());
 
-<<<<<<< HEAD
-    process_init();
-=======
->>>>>>> 9a367aa7
     // 启用double buffer
     // scm_enable_double_buffer();  // 因为时序问题, 该函数调用被移到 initial_kernel_thread
     io_mfence();
@@ -229,13 +193,6 @@
 
     apic_timer_init();
     io_mfence();
-<<<<<<< HEAD
-
-    // 这里不能删除，否则在O1会报错
-    // while (1)
-    //     pause();
-=======
->>>>>>> 9a367aa7
 }
 
 // 操作系统内核从这里开始执行
