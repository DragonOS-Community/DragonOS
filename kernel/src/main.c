--- conflicted
+++ resolved
@@ -191,7 +191,6 @@
 
     apic_timer_init();
     io_mfence();
-<<<<<<< HEAD
 
     io_mfence();
     kvm_init();
@@ -200,8 +199,6 @@
     // 这里不能删除，否则在O1会报错
     // while (1)
     //     pause();
-=======
->>>>>>> 40fe15e0
 }
 
 // 操作系统内核从这里开始执行
