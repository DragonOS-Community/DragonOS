--- conflicted
+++ resolved
@@ -31,12 +31,7 @@
 #include <driver/interrupt/apic/apic_timer.h>
 #include <virt/kvm/kvm.h>
 
-<<<<<<< HEAD
-extern int rs_device_init();
-extern int rs_tty_init();
-=======
 extern int rs_driver_init();
->>>>>>> 77799cca
 extern void rs_softirq_init();
 extern void rs_mm_init();
 extern void rs_kthread_init();
@@ -162,14 +157,6 @@
     rs_hpet_enable();
     rs_tsc_init();
 
-<<<<<<< HEAD
-    HPET_init();
-    while (1)
-    {
-        /* code */
-    }
-=======
->>>>>>> 77799cca
     io_mfence();
 
     kvm_init();
