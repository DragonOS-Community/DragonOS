--- conflicted
+++ resolved
@@ -140,11 +140,7 @@
     rs_jiffies_init();
     io_mfence();
 
-<<<<<<< HEAD
-    rs_timer_init();
-=======
     rs_clocksource_boot_finish();
->>>>>>> 7a82d8dc
     // 这里必须加内存屏障，否则会出错
     io_mfence();
     smp_init();
@@ -152,11 +148,6 @@
 
     vfs_init();
     rs_tty_init();
-<<<<<<< HEAD
-    
-=======
-
->>>>>>> 7a82d8dc
     cpu_init();
     ps2_keyboard_init();
     // tty_init();
