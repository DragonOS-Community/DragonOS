--- conflicted
+++ resolved
@@ -1,8 +1,4 @@
-<<<<<<< HEAD
-use crate::{mm, kdebug};
-=======
 use crate::{kdebug, kerror, mm};
->>>>>>> 116c2a57
 /// @Auther: Kong
 /// @Date: 2023-03-28 16:03:47
 /// @FilePath: /DragonOS/kernel/src/mm/allocator/buddy.rs
@@ -17,15 +13,10 @@
 use core::ops::Add;
 use core::{marker::PhantomData, mem};
 
-<<<<<<< HEAD
-// 一个全局变量MAX_ORDER，表示最大的阶数
-const MAX_ORDER: u8 = 11;
-=======
 // 一个全局变量MAX_ORDER，用来表示buddy算法的最大阶数 [MIN_ORDER, MAX_ORDER)左闭右开区间
 const MAX_ORDER: usize = 31;
 // 4KB
 const MIN_ORDER: usize = 12;
->>>>>>> 116c2a57
 
 /// @brief: 用来表示 buddy 算法中的一个 buddy 块，整体存放在area的头部
 // 这种方式会出现对齐问题
