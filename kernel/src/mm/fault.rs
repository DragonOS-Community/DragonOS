use alloc::boxed::Box;
use core::{
    alloc::Layout,
    cmp::{max, min},
    intrinsics::unlikely,
    panic,
};

use alloc::sync::Arc;

use crate::{
    arch::{mm::PageMapper, MMArch},
    libs::align::align_down,
    mm::{
        page::{page_manager_lock_irqsave, EntryFlags},
        ucontext::LockedVMA,
        VirtAddr, VmFaultReason, VmFlags,
    },
    process::{ProcessManager, ProcessState},
};

use crate::mm::MemoryManagementArch;

use super::page::{Page, PageFlags};

bitflags! {
    pub struct FaultFlags: u64{
        const FAULT_FLAG_WRITE = 1 << 0;
        const FAULT_FLAG_MKWRITE = 1 << 1;
        const FAULT_FLAG_ALLOW_RETRY = 1 << 2;
        const FAULT_FLAG_RETRY_NOWAIT = 1 << 3;
        const FAULT_FLAG_KILLABLE = 1 << 4;
        const FAULT_FLAG_TRIED = 1 << 5;
        const FAULT_FLAG_USER = 1 << 6;
        const FAULT_FLAG_REMOTE = 1 << 7;
        const FAULT_FLAG_INSTRUCTION = 1 << 8;
        const FAULT_FLAG_INTERRUPTIBLE =1 << 9;
        const FAULT_FLAG_UNSHARE = 1 << 10;
        const FAULT_FLAG_ORIG_PTE_VALID = 1 << 11;
        const FAULT_FLAG_VMA_LOCK = 1 << 12;
    }
}

/// # 缺页异常信息结构体
/// 包含了页面错误处理的相关信息，例如出错的地址、VMA等
#[derive(Debug)]
pub struct PageFaultMessage<'a> {
    /// 产生缺页的VMA结构体
    vma: Arc<LockedVMA>,
    /// 缺页地址
    address: VirtAddr,
    /// 异常处理标志
    flags: FaultFlags,
    /// 页表映射器
    mapper: &'a mut PageMapper,
    /// 缺页的文件页在文件中的偏移页号
    file_pgoff: Option<usize>,
    /// 缺页对应PageCache中的文件页
    page: Option<Arc<Page>>,
    /// 写时拷贝需要的页面
    cow_page: Option<Arc<Page>>,
}

impl<'a> PageFaultMessage<'a> {
    pub fn new(
        vma: Arc<LockedVMA>,
        address: VirtAddr,
        flags: FaultFlags,
        mapper: &'a mut PageMapper,
    ) -> Self {
        let guard = vma.lock_irqsave();
        let file_pgoff = guard.file_page_offset().map(|file_page_offset| {
            ((address - guard.region().start()) >> MMArch::PAGE_SHIFT) + file_page_offset
        });
        Self {
            vma: vma.clone(),
            address: VirtAddr::new(crate::libs::align::page_align_down(address.data())),
            flags,
            file_pgoff,
            page: None,
            mapper,
            cow_page: None,
        }
    }

    #[inline(always)]
    #[allow(dead_code)]
    pub fn vma(&self) -> Arc<LockedVMA> {
        self.vma.clone()
    }

    #[inline(always)]
    #[allow(dead_code)]
    pub fn address(&self) -> VirtAddr {
        self.address
    }

    #[inline(always)]
    #[allow(dead_code)]
    pub fn address_aligned_down(&self) -> VirtAddr {
        VirtAddr::new(crate::libs::align::page_align_down(self.address.data()))
    }

    #[inline(always)]
    #[allow(dead_code)]
    pub fn flags(&self) -> FaultFlags {
        self.flags
    }
}

/// 缺页中断处理结构体
pub struct PageFaultHandler;

impl PageFaultHandler {
    /// 处理缺页异常
    /// ## 参数
    ///
    /// - `pfm`: 缺页异常信息
    /// - `mapper`: 页表映射器
    ///
    /// ## 返回值
    /// - VmFaultReason: 页面错误处理信息标志
    pub unsafe fn handle_mm_fault(mut pfm: PageFaultMessage) -> VmFaultReason {
        let flags = pfm.flags();
        let vma = pfm.vma();
        let current_pcb = ProcessManager::current_pcb();
        let mut guard = current_pcb.sched_info().inner_lock_write_irqsave();
        guard.set_state(ProcessState::Runnable);

        if !MMArch::vma_access_permitted(
            vma.clone(),
            flags.contains(FaultFlags::FAULT_FLAG_WRITE),
            flags.contains(FaultFlags::FAULT_FLAG_INSTRUCTION),
            flags.contains(FaultFlags::FAULT_FLAG_REMOTE),
        ) {
            return VmFaultReason::VM_FAULT_SIGSEGV;
        }

        let guard = vma.lock_irqsave();
        let vm_flags = *guard.vm_flags();
        drop(guard);
        if unlikely(vm_flags.contains(VmFlags::VM_HUGETLB)) {
            //TODO: 添加handle_hugetlb_fault处理大页缺页异常
        } else {
            Self::handle_normal_fault(&mut pfm);
        }

        VmFaultReason::VM_FAULT_COMPLETED
    }

    /// 处理普通页缺页异常
    /// ## 参数
    ///
    /// - `pfm`: 缺页异常信息
    /// - `mapper`: 页表映射器
    ///
    /// ## 返回值
    /// - VmFaultReason: 页面错误处理信息标志
    pub unsafe fn handle_normal_fault(pfm: &mut PageFaultMessage) -> VmFaultReason {
        let address = pfm.address_aligned_down();
        let vma = pfm.vma.clone();
        let mapper = &mut pfm.mapper;
        if mapper.get_entry(address, 3).is_none() {
            mapper
                .allocate_table(address, 2)
                .expect("failed to allocate PUD table");
        }
        let page_flags = vma.lock_irqsave().flags();

        for level in 2..=3 {
            let level = MMArch::PAGE_LEVELS - level;
            if mapper.get_entry(address, level).is_none() {
                if vma.is_hugepage() {
                    if vma.is_anonymous() {
                        mapper.map_huge_page(address, page_flags);
                    }
                } else if mapper.allocate_table(address, level - 1).is_none() {
                    return VmFaultReason::VM_FAULT_OOM;
                }
            }
        }

        Self::handle_pte_fault(pfm)
    }

    /// 处理页表项异常
    /// ## 参数
    ///
    /// - `pfm`: 缺页异常信息
    /// - `mapper`: 页表映射器
    ///
    /// ## 返回值
    /// - VmFaultReason: 页面错误处理信息标志
    pub unsafe fn handle_pte_fault(pfm: &mut PageFaultMessage) -> VmFaultReason {
        let address = pfm.address_aligned_down();
        let flags = pfm.flags;
        let vma = pfm.vma.clone();
        let mut ret = VmFaultReason::VM_FAULT_COMPLETED;
        let mapper = &pfm.mapper;

        // pte存在
        if let Some(mut entry) = mapper.get_entry(address, 0) {
            if !entry.present() {
                ret = Self::do_swap_page(pfm);
            }

            if entry.protnone() && vma.is_accessible() {
                ret = Self::do_numa_page(pfm);
            }

            if flags.intersects(FaultFlags::FAULT_FLAG_WRITE | FaultFlags::FAULT_FLAG_UNSHARE) {
                if !entry.write() {
                    ret = Self::do_wp_page(pfm);
                } else {
                    entry.set_flags(EntryFlags::from_data(MMArch::ENTRY_FLAG_DIRTY));
                }
            }
        } else if vma.is_anonymous() {
            ret = Self::do_anonymous_page(pfm);
        } else {
            ret = Self::do_fault(pfm);
        }

        vma.lock_irqsave().set_mapped(true);

        return ret;
    }

    /// 处理匿名映射页缺页异常
    /// ## 参数
    ///
    /// - `pfm`: 缺页异常信息
    /// - `mapper`: 页表映射器
    ///
    /// ## 返回值
    /// - VmFaultReason: 页面错误处理信息标志
    pub unsafe fn do_anonymous_page(pfm: &mut PageFaultMessage) -> VmFaultReason {
        let address = pfm.address_aligned_down();
        let vma = pfm.vma.clone();
        let guard = vma.lock_irqsave();
        let mapper = &mut pfm.mapper;

        if let Some(flush) = mapper.map(address, guard.flags()) {
            flush.flush();
            crate::debug::klog::mm::mm_debug_log(
                klog_types::AllocatorLogType::LazyAlloc(klog_types::AllocLogItem::new(
                    Layout::from_size_align(MMArch::PAGE_SIZE, MMArch::PAGE_SIZE).unwrap(),
                    Some(address.data()),
                    Some(mapper.translate(address).unwrap().0.data()),
                )),
                klog_types::LogSource::Buddy,
            );
            let paddr = mapper.translate(address).unwrap().0;
            let mut page_manager_guard = page_manager_lock_irqsave();
            let page = page_manager_guard.get_unwrap(&paddr);
            page.write_irqsave().insert_vma(vma.clone());
            VmFaultReason::VM_FAULT_COMPLETED
        } else {
            VmFaultReason::VM_FAULT_OOM
        }
    }

    /// 处理文件映射页的缺页异常
    /// ## 参数
    ///
    /// - `pfm`: 缺页异常信息
    /// - `mapper`: 页表映射器
    ///
    /// ## 返回值
    /// - VmFaultReason: 页面错误处理信息标志
    #[inline(never)]
    pub unsafe fn do_fault(pfm: &mut PageFaultMessage) -> VmFaultReason {
        if !pfm.flags().contains(FaultFlags::FAULT_FLAG_WRITE) {
            Self::do_read_fault(pfm)
        } else if !pfm
            .vma()
            .lock_irqsave()
            .vm_flags()
            .contains(VmFlags::VM_SHARED)
        {
            Self::do_cow_fault(pfm)
        } else {
            Self::do_shared_fault(pfm)
        }
    }

    /// 处理私有文件映射的写时复制
    /// ## 参数
    ///
    /// - `pfm`: 缺页异常信息
    /// - `mapper`: 页表映射器
    ///
    /// ## 返回值
    /// - VmFaultReason: 页面错误处理信息标志
    #[inline(never)]
    pub unsafe fn do_cow_fault(pfm: &mut PageFaultMessage) -> VmFaultReason {
        let mut ret = Self::filemap_fault(pfm);

        if unlikely(ret.intersects(
            VmFaultReason::VM_FAULT_ERROR
                | VmFaultReason::VM_FAULT_NOPAGE
                | VmFaultReason::VM_FAULT_RETRY
                | VmFaultReason::VM_FAULT_DONE_COW,
        )) {
            return ret;
        }

        let cache_page = pfm.page.clone().unwrap();
        let mapper = &mut pfm.mapper;

        let mut page_manager_guard = page_manager_lock_irqsave();
        if let Ok(page) =
            page_manager_guard.copy_page(&cache_page.phys_address(), mapper.allocator_mut())
        {
            pfm.cow_page = Some(page.clone());
        } else {
            return VmFaultReason::VM_FAULT_OOM;
        }
        ret = ret.union(Self::finish_fault(pfm));

        ret
    }

    /// 处理文件映射页的缺页异常
    /// ## 参数
    ///
    /// - `pfm`: 缺页异常信息
    /// - `mapper`: 页表映射器
    ///
    /// ## 返回值
    /// - VmFaultReason: 页面错误处理信息标志
    pub unsafe fn do_read_fault(pfm: &mut PageFaultMessage) -> VmFaultReason {
        let fs = pfm.vma().lock_irqsave().vm_file().unwrap().inode().fs();

        let mut ret = Self::do_fault_around(pfm);
        if !ret.is_empty() {
            return ret;
        }

        ret = fs.fault(pfm);

        ret = ret.union(Self::finish_fault(pfm));

        ret
    }

    /// 处理对共享文件映射区写入引起的缺页
    /// ## 参数
    ///
    /// - `pfm`: 缺页异常信息
    /// - `mapper`: 页表映射器
    ///
    /// ## 返回值
    /// - VmFaultReason: 页面错误处理信息标志
    #[inline(never)]
    pub unsafe fn do_shared_fault(pfm: &mut PageFaultMessage) -> VmFaultReason {
        let mut ret = Self::filemap_fault(pfm);

        let cache_page = pfm.page.clone().expect("no cache_page in PageFaultMessage");

        // 将pagecache页设为脏页，以便回收时能够回写
        cache_page.write_irqsave().add_flags(PageFlags::PG_DIRTY);
        ret = ret.union(Self::finish_fault(pfm));

        ret
    }

    /// 处理被置换页面的缺页异常
    /// ## 参数
    ///
    /// - `pfm`: 缺页异常信息
    /// - `mapper`: 页表映射器
    ///
    /// ## 返回值
    /// - VmFaultReason: 页面错误处理信息标志
    #[allow(unused_variables)]
    pub unsafe fn do_swap_page(pfm: &mut PageFaultMessage) -> VmFaultReason {
        panic!(
            "do_swap_page has not yet been implemented, 
        fault message: {:?}, 
        pid: {}\n",
            pfm,
            crate::process::ProcessManager::current_pid().data()
        );
        // TODO https://code.dragonos.org.cn/xref/linux-6.6.21/mm/memory.c#do_swap_page
    }

    /// 处理NUMA的缺页异常
    /// ## 参数
    ///
    /// - `pfm`: 缺页异常信息
    /// - `mapper`: 页表映射器
    ///
    /// ## 返回值
    /// - VmFaultReason: 页面错误处理信息标志
    #[allow(unused_variables)]
    pub unsafe fn do_numa_page(pfm: &mut PageFaultMessage) -> VmFaultReason {
        panic!(
            "do_numa_page has not yet been implemented, 
        fault message: {:?}, 
        pid: {}\n",
            pfm,
            crate::process::ProcessManager::current_pid().data()
        );
        // TODO https://code.dragonos.org.cn/xref/linux-6.6.21/mm/memory.c#do_numa_page
    }

    /// 处理写保护页面的写保护异常
    /// ## 参数
    ///
    /// - `pfm`: 缺页异常信息
    /// - `mapper`: 页表映射器
    ///
    /// ## 返回值
    /// - VmFaultReason: 页面错误处理信息标志
    #[inline(never)]
    pub unsafe fn do_wp_page(pfm: &mut PageFaultMessage) -> VmFaultReason {
        let address = pfm.address_aligned_down();
        let vma = pfm.vma.clone();
        let mapper = &mut pfm.mapper;

        let old_paddr = mapper.translate(address).unwrap().0;
        let mut page_manager = page_manager_lock_irqsave();
        let old_page = page_manager.get_unwrap(&old_paddr);
        let map_count = old_page.read_irqsave().map_count();
        drop(page_manager);

        let mut entry = mapper.get_entry(address, 0).unwrap();
        let new_flags = entry.flags().set_write(true).set_dirty(true);

        if vma.lock().vm_flags().contains(VmFlags::VM_SHARED) {
            // 共享映射，直接修改页表项保护位，标记为脏页
            let table = mapper.get_table(address, 0).unwrap();
            let i = table.index_of(address).unwrap();
            entry.set_flags(new_flags);
            table.set_entry(i, entry);

            old_page.write_irqsave().add_flags(PageFlags::PG_DIRTY);

            VmFaultReason::VM_FAULT_COMPLETED
        } else if vma.is_anonymous() {
            // 私有匿名映射，根据引用计数判断是否拷贝页面
            if map_count == 1 {
                let table = mapper.get_table(address, 0).unwrap();
                let i = table.index_of(address).unwrap();
                entry.set_flags(new_flags);
                table.set_entry(i, entry);
                VmFaultReason::VM_FAULT_COMPLETED
            } else if let Some(flush) = mapper.map(address, new_flags) {
                let mut page_manager_guard = page_manager_lock_irqsave();
                let old_page = page_manager_guard.get_unwrap(&old_paddr);
                old_page.write_irqsave().remove_vma(&vma);
                // drop(page_manager_guard);

                flush.flush();
                let paddr = mapper.translate(address).unwrap().0;
                // let mut page_manager_guard = page_manager_lock_irqsave();
                let page = page_manager_guard.get_unwrap(&paddr);
                page.write_irqsave().insert_vma(vma.clone());

                (MMArch::phys_2_virt(paddr).unwrap().data() as *mut u8).copy_from_nonoverlapping(
                    MMArch::phys_2_virt(old_paddr).unwrap().data() as *mut u8,
                    MMArch::PAGE_SIZE,
                );

                VmFaultReason::VM_FAULT_COMPLETED
            } else {
                VmFaultReason::VM_FAULT_OOM
            }
        } else {
            // 私有文件映射，必须拷贝页面
            if let Some(flush) = mapper.map(address, new_flags) {
                let mut page_manager_guard = page_manager_lock_irqsave();
                let old_page = page_manager_guard.get_unwrap(&old_paddr);
                old_page.write_irqsave().remove_vma(&vma);
                // drop(page_manager_guard);

                flush.flush();
                let paddr = mapper.translate(address).unwrap().0;
                // let mut page_manager_guard = page_manager_lock_irqsave();
                let page = page_manager_guard.get_unwrap(&paddr);
                page.write_irqsave().insert_vma(vma.clone());

                (MMArch::phys_2_virt(paddr).unwrap().data() as *mut u8).copy_from_nonoverlapping(
                    MMArch::phys_2_virt(old_paddr).unwrap().data() as *mut u8,
                    MMArch::PAGE_SIZE,
                );

                VmFaultReason::VM_FAULT_COMPLETED
            } else {
                VmFaultReason::VM_FAULT_OOM
            }
        }
    }

    /// 缺页附近页预读
    /// ## 参数
    ///
    /// - `pfm`: 缺页异常信息
    /// - `mapper`: 页表映射器
    ///
    /// ## 返回值
    /// - VmFaultReason: 页面错误处理信息标志
    pub unsafe fn do_fault_around(pfm: &mut PageFaultMessage) -> VmFaultReason {
        let vma = pfm.vma();
        let address = pfm.address();
        let mapper = &mut pfm.mapper;

        if mapper.get_table(address, 0).is_none() {
            mapper
                .allocate_table(address, 0)
                .expect("failed to allocate pte table");
        }
        let vma_guard = vma.lock_irqsave();
        let vma_region = *vma_guard.region();
        drop(vma_guard);

        // 缺页在VMA中的偏移量
        let vm_pgoff = (address - vma_region.start()) >> MMArch::PAGE_SHIFT;

        // 缺页在PTE中的偏移量
        let pte_pgoff = (address.data() >> MMArch::PAGE_SHIFT) & (1 << MMArch::PAGE_ENTRY_SHIFT);

        // 缺页在文件中的偏移量
        let file_pgoff = pfm.file_pgoff.expect("no file_pgoff");

        let vma_pages_count = (vma_region.end() - vma_region.start()) >> MMArch::PAGE_SHIFT;

        let fault_around_page_number = 16;

        // 开始位置不能超出当前pte和vma头部
        let from_pte = max(
            align_down(pte_pgoff, fault_around_page_number),
            pte_pgoff - min(vm_pgoff, pte_pgoff),
        );

        // pte结束位置不能超过：
        // 1.最大预读上限（默认16）
        // 2.最大pte(512)
        // 3.vma结束位置(pte_pgoff + (vma_pages_count - vm_pgoff)计算出vma结束页号对当前pte开头的偏移)
        let to_pte = min(
            from_pte + fault_around_page_number,
            min(
                MMArch::PAGE_ENTRY_NUM,
                pte_pgoff + (vma_pages_count - vm_pgoff),
            ),
        );

        // 预先分配pte页表（如果不存在）
        if mapper.get_table(address, 0).is_none() && mapper.allocate_table(address, 0).is_none() {
            return VmFaultReason::VM_FAULT_OOM;
        }

        let fs = pfm.vma().lock_irqsave().vm_file().unwrap().inode().fs();
        // from_pte - pte_pgoff得出预读起始pte相对缺失页的偏移，加上pfm.file_pgoff（缺失页在文件中的偏移）得出起始页在文件中的偏移，结束pte同理
        fs.map_pages(
            pfm,
            file_pgoff + (from_pte - pte_pgoff),
            file_pgoff + (to_pte - pte_pgoff),
        );

        VmFaultReason::empty()
    }

    /// 通用的VMA文件映射页面映射函数，将PageCache中的页面映射到进程空间
    /// ## 参数
    ///
    /// - `pfm`: 缺页异常信息
    /// - `mapper`: 页表映射器
    ///
    /// ## 返回值
    /// - VmFaultReason: 页面错误处理信息标志
    pub unsafe fn filemap_map_pages(
        pfm: &mut PageFaultMessage,

        start_pgoff: usize,
        end_pgoff: usize,
    ) -> VmFaultReason {
        let vma = pfm.vma();
        let vma_guard = vma.lock_irqsave();
        let file = vma_guard.vm_file().expect("no vm_file in vma");
        let page_cache = file.inode().page_cache().unwrap();
        let mapper = &mut pfm.mapper;

        // 起始页地址
        let addr = vma_guard.region().start
            + ((start_pgoff
                - vma_guard
                    .file_page_offset()
                    .expect("file_page_offset is none"))
                << MMArch::PAGE_SHIFT);

        for pgoff in start_pgoff..end_pgoff {
            if let Some(page) = page_cache.lock_irqsave().get_page(pgoff) {
                let page_guard = page.read_irqsave();
                if page_guard.flags().contains(PageFlags::PG_UPTODATE) {
                    let phys = page.phys_address();

                    let address =
                        VirtAddr::new(addr.data() + ((pgoff - start_pgoff) << MMArch::PAGE_SHIFT));
                    mapper
                        .map_phys(address, phys, vma_guard.flags())
                        .unwrap()
                        .flush();
                }
            }
        }
        VmFaultReason::empty()
    }

    /// 通用的VMA文件映射错误处理函数
    /// ## 参数
    ///
    /// - `pfm`: 缺页异常信息
    /// - `mapper`: 页表映射器
    ///
    /// ## 返回值
    /// - VmFaultReason: 页面错误处理信息标志
    pub unsafe fn filemap_fault(pfm: &mut PageFaultMessage) -> VmFaultReason {
        let vma = pfm.vma();
        let vma_guard = vma.lock_irqsave();
        let file = vma_guard.vm_file().expect("no vm_file in vma");
        let page_cache = file.inode().page_cache().unwrap();
        let file_pgoff = pfm.file_pgoff.expect("no file_pgoff");
        let mut ret = VmFaultReason::empty();

        let page = page_cache.lock_irqsave().get_page(file_pgoff);
        if let Some(page) = page {
            // TODO 异步从磁盘中预读页面进PageCache

            // 直接将PageCache中的页面作为要映射的页面
            pfm.page = Some(page.clone());
        } else {
            // TODO 同步预读
            //涉及磁盘IO，返回标志为VM_FAULT_MAJOR
            ret = VmFaultReason::VM_FAULT_MAJOR;
<<<<<<< HEAD

            let mut buffer = Box::new([0u8; MMArch::PAGE_SIZE]);

=======
            let mut buffer = Box::new([0u8; MMArch::PAGE_SIZE]);
>>>>>>> d3ae9c7c
            file.pread(
                file_pgoff * MMArch::PAGE_SIZE,
                MMArch::PAGE_SIZE,
                buffer.as_mut_slice(),
            )
            .expect("failed to read file to create pagecache page");
            drop(buffer);

            let page = page_cache.lock_irqsave().get_page(file_pgoff);
<<<<<<< HEAD

=======
>>>>>>> d3ae9c7c
            pfm.page = page;
        }
        ret
    }

    /// 将文件页映射到缺页地址
    /// ## 参数
    ///
    /// - `pfm`: 缺页异常信息
    /// - `mapper`: 页表映射器
    ///
    /// ## 返回值
    /// - VmFaultReason: 页面错误处理信息标志
    pub unsafe fn finish_fault(pfm: &mut PageFaultMessage) -> VmFaultReason {
        let vma = pfm.vma();
        let vma_guard = vma.lock_irqsave();
        let flags = pfm.flags();
        let cache_page = pfm.page.clone();
        let cow_page = pfm.cow_page.clone();
        let address = pfm.address();
        let mapper = &mut pfm.mapper;

        let page_to_map = if flags.contains(FaultFlags::FAULT_FLAG_WRITE)
            && !vma_guard.vm_flags().contains(VmFlags::VM_SHARED)
        {
            // 私有文件映射的写时复制
            cow_page.expect("no cow_page in PageFaultMessage")
        } else {
            // 直接映射到PageCache
            cache_page.expect("no cache_page in PageFaultMessage")
        };

        let page_phys = page_to_map.phys_address();

        mapper.map_phys(address, page_phys, vma_guard.flags());
        page_to_map.write_irqsave().insert_vma(pfm.vma());
        VmFaultReason::VM_FAULT_COMPLETED
    }
}<|MERGE_RESOLUTION|>--- conflicted
+++ resolved
@@ -634,13 +634,9 @@
             // TODO 同步预读
             //涉及磁盘IO，返回标志为VM_FAULT_MAJOR
             ret = VmFaultReason::VM_FAULT_MAJOR;
-<<<<<<< HEAD
 
             let mut buffer = Box::new([0u8; MMArch::PAGE_SIZE]);
 
-=======
-            let mut buffer = Box::new([0u8; MMArch::PAGE_SIZE]);
->>>>>>> d3ae9c7c
             file.pread(
                 file_pgoff * MMArch::PAGE_SIZE,
                 MMArch::PAGE_SIZE,
@@ -650,10 +646,6 @@
             drop(buffer);
 
             let page = page_cache.lock_irqsave().get_page(file_pgoff);
-<<<<<<< HEAD
-
-=======
->>>>>>> d3ae9c7c
             pfm.page = page;
         }
         ret
