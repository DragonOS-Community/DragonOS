use system_error::SystemError;

use super::{page::PageFlags, PageTableKind, PhysAddr, VirtAddr};
use crate::{
    arch::{
        mm::{LockedFrameAllocator, PageMapper},
        CurrentIrqArch,
    },
    exception::InterruptArch,
    libs::align::page_align_up,
    mm::{allocator::page_frame::PageFrameCount, MMArch, MemoryManagementArch},
    smp::{
        core::smp_get_processor_id,
        cpu::{AtomicProcessorId, ProcessorId},
    },
};
use core::{
    ops::Deref,
    sync::atomic::{compiler_fence, AtomicUsize, Ordering},
};

/// 标志当前没有处理器持有内核映射器的锁
/// 之所以需要这个标志，是因为 AtomicProcessorId::new(0) 会把0当作一个处理器的id
const KERNEL_MAPPER_NO_PROCESSOR: ProcessorId = ProcessorId::INVALID;
/// 当前持有内核映射器锁的处理器
static KERNEL_MAPPER_LOCK_OWNER: AtomicProcessorId =
    AtomicProcessorId::new(KERNEL_MAPPER_NO_PROCESSOR);
/// 内核映射器的锁计数器
static KERNEL_MAPPER_LOCK_COUNT: AtomicUsize = AtomicUsize::new(0);

pub struct KernelMapper {
    /// 内核空间映射器
    mapper: PageMapper,
    /// 标记当前映射器是否为只读
    readonly: bool,
}

impl KernelMapper {
<<<<<<< HEAD
    fn lock_cpu(cpuid: usize, mapper: PageMapper) -> Self {
        //这个函数需要使用一个cpuid和一个mapper才能获得一个KernelMapper
=======
    fn lock_cpu(cpuid: ProcessorId, mapper: PageMapper) -> Self {
>>>>>>> 82df0a13
        loop {
            match KERNEL_MAPPER_LOCK_OWNER.compare_exchange_weak(
                //这里有一个lock_owner的变量，它表示一个当前拥有KernelMapper的cpu的id
                KERNEL_MAPPER_NO_PROCESSOR,
                cpuid,
                Ordering::Acquire,
                Ordering::Relaxed,
            ) {
                Ok(_) => break,
                // 当前处理器已经持有了锁
                Err(id) if id == cpuid => break,
                // either CAS failed, or some other hardware thread holds the lock
                Err(_) => core::hint::spin_loop(),
            }
        }

        let prev_count = KERNEL_MAPPER_LOCK_COUNT.fetch_add(1, Ordering::Relaxed);
        compiler_fence(Ordering::Acquire);

        // 本地核心已经持有过锁，因此标记当前加锁获得的映射器为只读
        let readonly = prev_count > 0;

        return Self { mapper, readonly };
    }

    /// @brief 锁定内核映射器, 并返回一个内核映射器对象
    #[inline(always)]
    pub fn lock() -> Self {
<<<<<<< HEAD
        //运行这个函数可以直接获得内核映射器，获得的是当前cpu的内核映射器
        let cpuid = smp_get_processor_id() as usize;
=======
        let cpuid = smp_get_processor_id();
>>>>>>> 82df0a13
        let mapper = unsafe { PageMapper::current(PageTableKind::Kernel, LockedFrameAllocator) };
        return Self::lock_cpu(cpuid, mapper);
    }

    /// @brief 获取内核映射器的page mapper的可变引用。如果当前映射器为只读，则返回 None
    #[inline(always)]
    pub fn as_mut(&mut self) -> Option<&mut PageMapper> {
        if self.readonly {
            return None;
        } else {
            return Some(&mut self.mapper);
        }
    }

    /// @brief 获取内核映射器的page mapper的不可变引用
    #[inline(always)]
    pub fn as_ref(&self) -> &PageMapper {
        return &self.mapper;
    }

    /// 映射一段物理地址到指定的虚拟地址。
    ///
    /// ## 参数
    ///
    /// - `vaddr`: 要映射的虚拟地址
    /// - `paddr`: 要映射的物理地址
    /// - `size`: 要映射的大小（字节，必须是页大小的整数倍，否则会向上取整）
    /// - `flags`: 页面标志
    /// - `flush`: 是否刷新TLB
    ///
    /// ## 返回
    ///
    /// - 成功：返回Ok(())
    /// - 失败： 如果当前映射器为只读，则返回EAGAIN_OR_EWOULDBLOCK
    pub unsafe fn map_phys_with_size(
        &mut self,
        mut vaddr: VirtAddr,
        mut paddr: PhysAddr,
        size: usize,
        flags: PageFlags<MMArch>,
        flush: bool,
    ) -> Result<(), SystemError> {
        if self.readonly {
            return Err(SystemError::EAGAIN_OR_EWOULDBLOCK);
        }

        let count = PageFrameCount::new(page_align_up(size) / MMArch::PAGE_SIZE);
        // kdebug!("kernel mapper: map_phys: vaddr: {vaddr:?}, paddr: {paddr:?}, count: {count:?}, flags: {flags:?}");

        for _ in 0..count.data() {
            let flusher = self.mapper.map_phys(vaddr, paddr, flags).unwrap();

            if flush {
                flusher.flush();
            }

            vaddr += MMArch::PAGE_SIZE;
            paddr += MMArch::PAGE_SIZE;
        }
        return Ok(());
    }
}

impl Drop for KernelMapper {
    fn drop(&mut self) {
        // 为了防止fetch_sub和store之间，由于中断，导致store错误清除了owner，导致错误，因此需要关中断。
        let guard = unsafe { CurrentIrqArch::save_and_disable_irq() };
        let prev_count = KERNEL_MAPPER_LOCK_COUNT.fetch_sub(1, Ordering::Relaxed);
        if prev_count == 1 {
            KERNEL_MAPPER_LOCK_OWNER.store(KERNEL_MAPPER_NO_PROCESSOR, Ordering::Release);
        }
        drop(guard);
        compiler_fence(Ordering::Release);
    }
}

impl Deref for KernelMapper {
    type Target = PageMapper;

    fn deref(&self) -> &Self::Target {
        return self.as_ref();
    }
}<|MERGE_RESOLUTION|>--- conflicted
+++ resolved
@@ -36,12 +36,7 @@
 }
 
 impl KernelMapper {
-<<<<<<< HEAD
-    fn lock_cpu(cpuid: usize, mapper: PageMapper) -> Self {
-        //这个函数需要使用一个cpuid和一个mapper才能获得一个KernelMapper
-=======
     fn lock_cpu(cpuid: ProcessorId, mapper: PageMapper) -> Self {
->>>>>>> 82df0a13
         loop {
             match KERNEL_MAPPER_LOCK_OWNER.compare_exchange_weak(
                 //这里有一个lock_owner的变量，它表示一个当前拥有KernelMapper的cpu的id
@@ -70,12 +65,7 @@
     /// @brief 锁定内核映射器, 并返回一个内核映射器对象
     #[inline(always)]
     pub fn lock() -> Self {
-<<<<<<< HEAD
-        //运行这个函数可以直接获得内核映射器，获得的是当前cpu的内核映射器
-        let cpuid = smp_get_processor_id() as usize;
-=======
         let cpuid = smp_get_processor_id();
->>>>>>> 82df0a13
         let mapper = unsafe { PageMapper::current(PageTableKind::Kernel, LockedFrameAllocator) };
         return Self::lock_cpu(cpuid, mapper);
     }
