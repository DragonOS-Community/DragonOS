--- conflicted
+++ resolved
@@ -678,8 +678,6 @@
         }
 
         let flags = EntryFlags::mmio_flags();
-<<<<<<< HEAD
-=======
 
         let mut kernel_mapper = KernelMapper::lock();
         let r = kernel_mapper.map_phys_with_size(self.vaddr, paddr, length, flags, true);
@@ -708,7 +706,6 @@
         if check.is_err() {
             return Err(SystemError::EINVAL);
         }
->>>>>>> 79eda4bc
 
         let mut kernel_mapper = KernelMapper::lock();
         let r = kernel_mapper.map_phys_with_size(self.vaddr, paddr, length, flags, true);
