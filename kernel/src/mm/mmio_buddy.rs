--- conflicted
+++ resolved
@@ -4,13 +4,8 @@
     arch::asm::current::current_pcb,
     include::bindings::bindings::{
         initial_mm, mm_create_vma, mm_unmap, vm_area_del, vm_area_free, vm_area_struct, vm_flags_t,
-<<<<<<< HEAD
-        vma_find, MMIO_BASE, MMIO_TOP, PAGE_1G_SHIFT, PAGE_1G_SIZE,
-        PAGE_2M_SIZE, PAGE_4K_SHIFT, PAGE_4K_SIZE, VM_DONTCOPY, VM_IO,
-=======
         vma_find, MMIO_BASE, MMIO_TOP, PAGE_1G_SHIFT, PAGE_1G_SIZE, PAGE_2M_SIZE, PAGE_4K_SHIFT,
         PAGE_4K_SIZE, VM_DONTCOPY, VM_IO,
->>>>>>> ac48398d
     },
     kdebug, kerror,
 };
