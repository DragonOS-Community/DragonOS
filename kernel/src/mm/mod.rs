<<<<<<< HEAD
use core::ptr;

use crate::include::bindings::bindings::PAGE_OFFSET;
=======
use crate::include::bindings::bindings::{PAGE_OFFSET, process_control_block, mm_struct};
>>>>>>> e0dfd4d5

pub mod allocator;
pub mod gfp;
pub mod mmio_buddy;
pub mod page;

/// @brief 将内核空间的虚拟地址转换为物理地址
#[inline(always)]
pub fn virt_2_phys(addr: usize) -> usize {
    addr - PAGE_OFFSET as usize
}

/// @brief 将物理地址转换为内核空间的虚拟地址
#[inline(always)]
pub fn phys_2_virt(addr: usize) -> usize {
    addr + PAGE_OFFSET as usize
}

<<<<<<< HEAD
#[derive(Clone, Copy, Debug, Eq, Ord, PartialEq, PartialOrd)]
pub enum PageTableKind {
    /// 用户可访问的页表
    User,
    /// 内核页表
    Kernel,
}

/// 物理内存地址
#[derive(Clone, Copy, Debug, Eq, Ord, PartialEq, PartialOrd)]
#[repr(transparent)]
pub struct PhysAddr(usize);

impl PhysAddr {
    #[inline(always)]
    pub const fn new(address: usize) -> Self {
        Self(address)
    }

    /// @brief 获取物理地址的值
    #[inline(always)]
    pub fn data(&self) -> usize {
        self.0
    }

    /// @brief 将物理地址加上一个偏移量
    #[inline(always)]
    pub fn add(self, offset: usize) -> Self {
        Self(self.0 + offset)
    }
}

/// 虚拟内存地址
#[derive(Clone, Copy, Debug, Eq, Ord, PartialEq, PartialOrd)]
#[repr(transparent)]
pub struct VirtAddr(usize);

impl VirtAddr {
    #[inline(always)]
    pub const fn new(address: usize) -> Self {
        return Self(address);
    }

    /// @brief 获取虚拟地址的值
    #[inline(always)]
    pub fn data(&self) -> usize {
        return self.0;
    }

    /// @brief 将虚拟地址加上一个偏移量
    #[inline(always)]
    pub fn add(self, offset: usize) -> Self {
        return Self(self.0 + offset);
    }

    /// @brief 判断虚拟地址的类型
    #[inline(always)]
    pub fn kind(&self) -> PageTableKind {
        if (self.0 as isize) < 0 {
            return PageTableKind::Kernel;
        } else {
            return PageTableKind::User;
        }
    }
}

/// @brief 物理内存区域
#[derive(Clone, Copy, Debug)]
pub struct PhysMemoryArea {
    /// 物理基地址
    pub base: PhysAddr,
    /// 该区域的物理内存大小
    pub size: usize,
}

pub trait MemoryManagementArch: Clone + Copy {
    /// 页面大小的shift（假如页面4K，那么这个值就是12,因为2^12=4096）
    const PAGE_SHIFT: usize;
    /// 每个页表的页表项数目。（以2^n次幂来表示）假如有512个页表项，那么这个值就是9
    const PAGE_ENTRY_SHIFT: usize;
    /// 页表层级数量
    const PAGE_LEVELS: usize;

    /// 页表项的有效位的index（假如页表项的第0-51位有效，那么这个值就是52）
    const ENTRY_ADDRESS_SHIFT: usize;
    /// 页面的页表项的默认值
    const ENTRY_FLAG_DEFAULT_PAGE: usize;
    /// 页表的页表项的默认值
    const ENTRY_FLAG_DEFAULT_TABLE: usize;
    /// 页表项的present位被置位之后的值
    const ENTRY_FLAG_PRESENT: usize;
    /// 页表项为read only时的值
    const ENTRY_FLAG_READONLY: usize;
    /// 页表项为可读写状态的值
    const ENTRY_FLAG_READWRITE: usize;
    /// 页面项标记页面为user page的值
    const ENTRY_FLAG_USER: usize;
    /// 页面项标记页面为write through的值
    const ENTRY_FLAG_WRITE_THROUGH: usize;
    /// 页面项标记页面为cache disable的值
    const ENTRY_FLAG_CACHE_DISABLE: usize;
    /// 标记当前页面不可执行的标志位（Execute disable）（也就是说，不能从这段内存里面获取处理器指令）
    const ENTRY_FLAG_NO_EXEC: usize;
    /// 标记当前页面可执行的标志位（Execute enable）
    const ENTRY_FLAG_EXEC: usize;

    /// 虚拟地址与物理地址的偏移量
    const PHYS_OFFSET: usize;

    /// 每个页面的大小
    const PAGE_SIZE: usize = 1 << Self::PAGE_SHIFT;
    /// 通过这个mask，获取地址的页内偏移量
    const PAGE_OFFSET_MASK: usize = Self::PAGE_SIZE - 1;
    /// 页表项的地址、数据部分的shift。
    /// 打个比方，如果这个值为52,那么意味着页表项的[0, 52)位，用于表示地址以及其他的标志位
    const PAGE_ADDRESS_SHIFT: usize = Self::PAGE_LEVELS * Self::PAGE_ENTRY_SHIFT + Self::PAGE_SHIFT;
    /// 最大的虚拟地址（对于不同的架构，由于上述PAGE_ADDRESS_SHIFT可能包括了reserved bits, 事实上能表示的虚拟地址应该比这个值要小）
    const PAGE_ADDRESS_SIZE: usize = 1 << Self::PAGE_ADDRESS_SHIFT;
    /// 页表项的值与这个常量进行与运算，得到的结果是所填写的物理地址
    const PAGE_ADDRESS_MASK: usize = Self::PAGE_ADDRESS_SIZE - Self::PAGE_SIZE;
    /// 每个页表项的大小
    const PAGE_ENTRY_SIZE: usize = 1 << (Self::PAGE_SHIFT - Self::PAGE_ENTRY_SHIFT);
    /// 每个页表的页表项数目
    const PAGE_ENTRY_NUM: usize = 1 << Self::PAGE_ENTRY_SHIFT;
    /// 该字段用于根据虚拟地址，获取该虚拟地址在对应的页表中是第几个页表项
    const PAGE_ENTRY_MASK: usize = Self::PAGE_ENTRY_NUM - 1;

    const PAGE_NEGATIVE_MASK: usize = !((Self::PAGE_ADDRESS_SIZE) - 1);

    const ENTRY_ADDRESS_SIZE: usize = 1 << Self::ENTRY_ADDRESS_SHIFT;
    /// 该mask用于获取页表项中地址字段
    const ENTRY_ADDRESS_MASK: usize = Self::ENTRY_ADDRESS_SIZE - Self::PAGE_SIZE;
    /// 这个mask用于获取页表项中的flags
    const ENTRY_FLAGS_MASK: usize = !Self::ENTRY_ADDRESS_MASK;

    /// @brief 用于初始化内存管理模块与架构相关的信息。
    /// 该函数应调用其他模块的接口，生成内存区域结构体，提供给BumpAllocator使用
    unsafe fn init() -> &'static [PhysMemoryArea];

    /// @brief 读取指定虚拟地址的值，并假设它是类型T的指针
    #[inline(always)]
    unsafe fn read<T>(address: VirtAddr) -> T {
        return ptr::read(address.data() as *const T);
    }

    /// @brief 将value写入到指定的虚拟地址
    #[inline(always)]
    unsafe fn write<T>(address: VirtAddr, value: T) {
        ptr::write(address.data() as *mut T, value);
    }

    /// @brief 刷新TLB中，关于指定虚拟地址的条目
    unsafe fn invalidate_page(address: VirtAddr);

    /// @brief 刷新TLB中，所有的条目
    unsafe fn invalidate_all();

    /// @brief 获取顶级页表的物理地址
    unsafe fn table(table_kind: PageTableKind) -> PhysAddr;

    /// @brief 设置顶级页表的物理地址到处理器中
    unsafe fn set_table(table_kind: PageTableKind, table: PhysAddr);

    /// @brief 将物理地址转换为虚拟地址.
    ///
    /// @param phys 物理地址
    ///
    /// @return 转换后的虚拟地址。如果转换失败，返回None
    #[inline(always)]
    unsafe fn phys_2_virt(phys: PhysAddr) -> Option<VirtAddr> {
        if let Some(vaddr) = phys.data().checked_add(Self::PHYS_OFFSET) {
            return Some(VirtAddr::new(vaddr));
        } else {
            return None;
        }
    }

    /// @brief 判断指定的虚拟地址是否正确（符合规范）
    fn virt_is_valid(virt: VirtAddr) -> bool;
}
=======
// ====== 重构内存管理后，请删除18-24行 ======
//BUG pcb问题
unsafe impl Send for process_control_block {}
unsafe impl Sync for process_control_block {}

unsafe impl Send for mm_struct {}
unsafe impl Sync for mm_struct {}
>>>>>>> e0dfd4d5
<|MERGE_RESOLUTION|>--- conflicted
+++ resolved
@@ -1,10 +1,6 @@
-<<<<<<< HEAD
 use core::ptr;
-
-use crate::include::bindings::bindings::PAGE_OFFSET;
-=======
 use crate::include::bindings::bindings::{PAGE_OFFSET, process_control_block, mm_struct};
->>>>>>> e0dfd4d5
+
 
 pub mod allocator;
 pub mod gfp;
@@ -23,7 +19,6 @@
     addr + PAGE_OFFSET as usize
 }
 
-<<<<<<< HEAD
 #[derive(Clone, Copy, Debug, Eq, Ord, PartialEq, PartialOrd)]
 pub enum PageTableKind {
     /// 用户可访问的页表
@@ -204,12 +199,10 @@
     /// @brief 判断指定的虚拟地址是否正确（符合规范）
     fn virt_is_valid(virt: VirtAddr) -> bool;
 }
-=======
 // ====== 重构内存管理后，请删除18-24行 ======
 //BUG pcb问题
 unsafe impl Send for process_control_block {}
 unsafe impl Sync for process_control_block {}
 
 unsafe impl Send for mm_struct {}
-unsafe impl Sync for mm_struct {}
->>>>>>> e0dfd4d5
+unsafe impl Sync for mm_struct {}