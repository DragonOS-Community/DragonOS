--- conflicted
+++ resolved
@@ -1,11 +1,5 @@
-<<<<<<< HEAD
 use crate::include::bindings::bindings::{mm_struct, process_control_block, PAGE_OFFSET};
 use core::{fmt::Debug, ptr};
-=======
-use core::ptr;
-use crate::include::bindings::bindings::{PAGE_OFFSET, process_control_block, mm_struct};
-
->>>>>>> b422e0e0
 
 pub mod allocator;
 pub mod gfp;
@@ -228,20 +222,12 @@
     /// @brief 判断指定的虚拟地址是否正确（符合规范）
     fn virt_is_valid(virt: VirtAddr) -> bool;
 }
-<<<<<<< HEAD
 
 // ====== 重构内存管理、进程管理后，请删除这几行 BEGIN ======
-=======
-// ====== 重构内存管理后，请删除18-24行 ======
->>>>>>> b422e0e0
 //BUG pcb问题
 unsafe impl Send for process_control_block {}
 unsafe impl Sync for process_control_block {}
 
 unsafe impl Send for mm_struct {}
-<<<<<<< HEAD
 unsafe impl Sync for mm_struct {}
-// ====== 重构内存管理后，请删除这几行 END ======
-=======
-unsafe impl Sync for mm_struct {}
->>>>>>> b422e0e0
+// ====== 重构内存管理后，请删除这几行 END =======