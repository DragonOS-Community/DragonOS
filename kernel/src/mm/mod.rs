use core::ptr;

use crate::include::bindings::bindings::PAGE_OFFSET;

pub mod allocator;
pub mod gfp;
pub mod mmio_buddy;
pub mod bump;
pub mod page_frame;

/// @brief 将内核空间的虚拟地址转换为物理地址
#[inline(always)]
pub fn virt_2_phys(addr: usize) -> usize {
    addr - PAGE_OFFSET as usize
}

/// @brief 将物理地址转换为内核空间的虚拟地址
#[inline(always)]
pub fn phys_2_virt(addr: usize) -> usize {
    addr + PAGE_OFFSET as usize
}

#[derive(Clone, Copy, Debug, Eq, Ord, PartialEq, PartialOrd)]
pub enum PageTableKind {
    /// 用户可访问的页表
    User,
    /// 内核页表
    Kernel,
}

/// 物理内存地址
#[derive(Clone, Copy, Debug, Eq, Ord, PartialEq, PartialOrd)]
#[repr(transparent)]
pub struct PhysAddr(usize);

impl PhysAddr {
    #[inline(always)]
    pub const fn new(address: usize) -> Self {
        Self(address)
    }

    /// @brief 获取物理地址的值
    #[inline(always)]
    pub fn data(&self) -> usize {
        self.0
    }

    /// @brief 将物理地址加上一个偏移量
    #[inline(always)]
    pub fn add(self, offset: usize) -> Self {
        Self(self.0 + offset)
    }
}

/// 虚拟内存地址
#[derive(Clone, Copy, Debug, Eq, Ord, PartialEq, PartialOrd)]
#[repr(transparent)]
pub struct VirtAddr(usize);

impl VirtAddr {
    #[inline(always)]
    pub const fn new(address: usize) -> Self {
        return Self(address);
    }

    /// @brief 获取虚拟地址的值
    #[inline(always)]
    pub fn data(&self) -> usize {
        return self.0;
    }

    /// @brief 将虚拟地址加上一个偏移量
    #[inline(always)]
    pub fn add(self, offset: usize) -> Self {
        return Self(self.0 + offset);
    }

    /// @brief 判断虚拟地址的类型
    #[inline(always)]
    pub fn kind(&self) -> PageTableKind {
        if (self.0 as isize) < 0 {
            return PageTableKind::Kernel;
        } else {
            return PageTableKind::User;
        }
    }
}

/// @brief 物理内存区域
#[derive(Clone, Copy, Debug)]
pub struct PhysMemoryArea {
    /// 物理基地址
    pub base: PhysAddr,
    /// 该区域的物理内存大小
    pub size: usize,
}

pub trait MemoryManagementArch: Clone + Copy {
    /// 页面大小的shift（假如页面4K，那么这个值就是12,因为2^12=4096）
    const PAGE_SHIFT: usize;
    /// 每个页表的页表项数目。（以2^n次幂来表示）假如有512个页表项，那么这个值就是9
    const PAGE_ENTRY_SHIFT: usize;
    /// 页表层级数量
    const PAGE_LEVELS: usize;

    /// 页表项的有效位的index（假如页表项的第0-51位有效，那么这个值就是52）
    const ENTRY_ADDRESS_SHIFT: usize;
    /// 页面的页表项的默认值
    const ENTRY_FLAG_DEFAULT_PAGE: usize;
    /// 页表的页表项的默认值
    const ENTRY_FLAG_DEFAULT_TABLE: usize;
    /// 页表项的present位被置位之后的值
    const ENTRY_FLAG_PRESENT: usize;
    /// 页表项为read only时的值
    const ENTRY_FLAG_READONLY: usize;
    /// 页表项为可读写状态的值
    const ENTRY_FLAG_READWRITE: usize;
    /// 页面项标记页面为user page的值
    const ENTRY_FLAG_USER: usize;
    /// 页面项标记页面为write through的值
    const ENTRY_FLAG_WRITE_THROUGH: usize;
    /// 页面项标记页面为cache disable的值
    const ENTRY_FLAG_CACHE_DISABLE: usize;
    /// 标记当前页面不可执行的标志位（Execute disable）（也就是说，不能从这段内存里面获取处理器指令）
    const ENTRY_FLAG_NO_EXEC: usize;

    /// 虚拟地址与物理地址的偏移量
    const PHYS_OFFSET: usize;

    /// 每个页面的大小
    const PAGE_SIZE: usize = 1 << Self::PAGE_SHIFT;
    /// 通过这个mask，获取地址的页内偏移量
    const PAGE_OFFSET_MASK: usize = Self::PAGE_SIZE - 1;
    /// 页表项的地址、数据部分的shift。
    /// 打个比方，如果这个值为52,那么意味着页表项的[0, 52)位，用于表示地址以及其他的标志位
    const PAGE_ADDRESS_SHIFT: usize = Self::PAGE_LEVELS * Self::PAGE_ENTRY_SHIFT + Self::PAGE_SHIFT;
    /// 最大的虚拟地址（对于不同的架构，由于上述PAGE_ADDRESS_SHIFT可能包括了reserved bits, 事实上能表示的虚拟地址应该比这个值要小）
    const PAGE_ADDRESS_SIZE: usize = 1 << Self::PAGE_ADDRESS_SHIFT;
    /// 页表项的值与这个常量进行与运算，得到的结果是所填写的物理地址
    const PAGE_ADDRESS_MASK: usize = Self::PAGE_ADDRESS_SIZE - Self::PAGE_SIZE;
    /// 每个页表项的大小
    const PAGE_ENTRY_SIZE: usize = 1 << (Self::PAGE_SHIFT - Self::PAGE_ENTRY_SHIFT);
    /// 每个页表的页表项数目
    const PAGE_ENTRY_NUM: usize = 1 << Self::PAGE_ENTRY_SHIFT;
    /// 该字段用于根据虚拟地址，获取该虚拟地址在对应的页表中是第几个页表项
    const PAGE_ENTRY_MASK: usize = Self::PAGE_ENTRY_NUM - 1;

    const PAGE_NEGATIVE_MASK: usize = !((Self::PAGE_ADDRESS_SIZE) - 1);

    const ENTRY_ADDRESS_SIZE: usize = 1 << Self::ENTRY_ADDRESS_SHIFT;
    /// 该mask用于获取页表项中地址字段
    const ENTRY_ADDRESS_MASK: usize = Self::ENTRY_ADDRESS_SIZE - Self::PAGE_SIZE;
    /// 这个mask用于获取页表项中的flags
    const ENTRY_FLAGS_MASK: usize = !Self::ENTRY_ADDRESS_MASK;

    /// @brief 用于初始化内存管理模块与架构相关的信息。
    /// 该函数应调用其他模块的接口，生成内存区域结构体，提供给BumpAllocator使用
    unsafe fn init() -> &'static [PhysMemoryArea];

    /// @brief 读取指定虚拟地址的值，并假设它是类型T的指针
    #[inline(always)]
    unsafe fn read<T>(address: VirtAddr) -> T {
        return ptr::read(address.data() as *const T);
    }

    /// @brief 将value写入到指定的虚拟地址
    #[inline(always)]
    unsafe fn write<T>(address: VirtAddr, value: T) {
        ptr::write(address.data() as *mut T, value);
    }
<<<<<<< HEAD

=======
>>>>>>> af8d3197
    /// @brief 刷新TLB中，关于指定虚拟地址的条目
    unsafe fn invalidate_page(address: VirtAddr);

    /// @brief 刷新TLB中，所有的条目
    unsafe fn invalidate_all();

    /// @brief 获取顶级页表的物理地址
    unsafe fn table(table_kind: PageTableKind) -> PhysAddr;


    /// @brief 设置顶级页表的物理地址到处理器中
    unsafe fn set_table(table_kind: PageTableKind, table: PhysAddr);

    /// @brief 将物理地址转换为虚拟地址.
    /// 
    /// @param phys 物理地址
    /// 
    /// @return 转换后的虚拟地址。如果转换失败，返回None
    #[inline(always)]
    unsafe fn phys_2_virt(phys: PhysAddr) -> Option<VirtAddr> {
        if let Some(vaddr) = phys.data().checked_add(Self::PHYS_OFFSET) {
            return Some(VirtAddr::new(vaddr));
        } else {
            return None;
        }
    }

    /// @brief 判断指定的虚拟地址是否正确（符合规范）
    fn virt_is_valid(virt: VirtAddr) -> bool;
}<|MERGE_RESOLUTION|>--- conflicted
+++ resolved
@@ -168,10 +168,7 @@
     unsafe fn write<T>(address: VirtAddr, value: T) {
         ptr::write(address.data() as *mut T, value);
     }
-<<<<<<< HEAD
-
-=======
->>>>>>> af8d3197
+
     /// @brief 刷新TLB中，关于指定虚拟地址的条目
     unsafe fn invalidate_page(address: VirtAddr);
 
