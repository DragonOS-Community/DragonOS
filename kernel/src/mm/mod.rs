<<<<<<< HEAD
use crate::include::bindings::bindings::{mm_struct, process_control_block, PAGE_OFFSET};
=======
use alloc::sync::Arc;

use crate::{
    arch::MMArch,
    include::bindings::bindings::{process_control_block, PAGE_OFFSET},
    syscall::SystemError,
};

use core::{
    cmp,
    fmt::Debug,
    intrinsics::unlikely,
    ops::{Add, AddAssign, Sub, SubAssign},
    ptr,
    sync::atomic::{AtomicBool, Ordering},
};

use self::{
    allocator::page_frame::{VirtPageFrame, VirtPageFrameIter},
    page::round_up_to_page_size,
    ucontext::{AddressSpace, UserMapper},
};
>>>>>>> 9a367aa7

pub mod allocator;
pub mod c_adapter;
pub mod kernel_mapper;
pub mod mmio_buddy;
<<<<<<< HEAD
pub mod syscall;
=======
pub mod no_init;
pub mod page;
pub mod percpu;
pub mod syscall;
pub mod ucontext;

/// 内核INIT进程的用户地址空间结构体（仅在process_init中初始化）
static mut __INITIAL_PROCESS_ADDRESS_SPACE: Option<Arc<AddressSpace>> = None;

/// 获取内核INIT进程的用户地址空间结构体
#[allow(non_snake_case)]
#[inline(always)]
pub fn INITIAL_PROCESS_ADDRESS_SPACE() -> Arc<AddressSpace> {
    unsafe {
        return __INITIAL_PROCESS_ADDRESS_SPACE
            .as_ref()
            .expect("INITIAL_PROCESS_ADDRESS_SPACE is null")
            .clone();
    }
}

/// 设置内核INIT进程的用户地址空间结构体全局变量
#[allow(non_snake_case)]
pub unsafe fn set_INITIAL_PROCESS_ADDRESS_SPACE(address_space: Arc<AddressSpace>) {
    static INITIALIZED: AtomicBool = AtomicBool::new(false);
    if INITIALIZED
        .compare_exchange(false, true, Ordering::SeqCst, Ordering::Acquire)
        .is_err()
    {
        panic!("INITIAL_PROCESS_ADDRESS_SPACE is already initialized");
    }
    __INITIAL_PROCESS_ADDRESS_SPACE = Some(address_space);
}
>>>>>>> 9a367aa7

/// @brief 将内核空间的虚拟地址转换为物理地址
#[inline(always)]
pub fn virt_2_phys(addr: usize) -> usize {
    addr - PAGE_OFFSET as usize
}

/// @brief 将物理地址转换为内核空间的虚拟地址
#[inline(always)]
pub fn phys_2_virt(addr: usize) -> usize {
    addr + PAGE_OFFSET as usize
}

<<<<<<< HEAD
// ====== 重构内存管理后，请删除18-24行 ======
=======
#[derive(Clone, Copy, Debug, Eq, Ord, PartialEq, PartialOrd, Hash)]
pub enum PageTableKind {
    /// 用户可访问的页表
    User,
    /// 内核页表
    Kernel,
}

/// 物理内存地址
#[derive(Clone, Copy, Eq, Ord, PartialEq, PartialOrd, Hash)]
#[repr(transparent)]
pub struct PhysAddr(usize);

impl PhysAddr {
    #[inline(always)]
    pub const fn new(address: usize) -> Self {
        Self(address)
    }

    /// @brief 获取物理地址的值
    #[inline(always)]
    pub fn data(&self) -> usize {
        self.0
    }

    /// @brief 将物理地址加上一个偏移量
    #[inline(always)]
    pub fn add(self, offset: usize) -> Self {
        Self(self.0 + offset)
    }

    /// @brief 判断物理地址是否按照指定要求对齐
    #[inline(always)]
    pub fn check_aligned(&self, align: usize) -> bool {
        return self.0 & (align - 1) == 0;
    }

    #[inline(always)]
    pub fn is_null(&self) -> bool {
        return self.0 == 0;
    }
}

impl Debug for PhysAddr {
    fn fmt(&self, f: &mut core::fmt::Formatter<'_>) -> core::fmt::Result {
        write!(f, "PhysAddr({:#x})", self.0)
    }
}

impl core::ops::Add<usize> for PhysAddr {
    type Output = Self;

    #[inline(always)]
    fn add(self, rhs: usize) -> Self::Output {
        return Self(self.0 + rhs);
    }
}

impl core::ops::AddAssign<usize> for PhysAddr {
    #[inline(always)]
    fn add_assign(&mut self, rhs: usize) {
        self.0 += rhs;
    }
}

impl core::ops::Add<PhysAddr> for PhysAddr {
    type Output = Self;

    #[inline(always)]
    fn add(self, rhs: PhysAddr) -> Self::Output {
        return Self(self.0 + rhs.0);
    }
}

impl core::ops::AddAssign<PhysAddr> for PhysAddr {
    #[inline(always)]
    fn add_assign(&mut self, rhs: PhysAddr) {
        self.0 += rhs.0;
    }
}

impl core::ops::Sub<usize> for PhysAddr {
    type Output = Self;

    #[inline(always)]
    fn sub(self, rhs: usize) -> Self::Output {
        return Self(self.0 - rhs);
    }
}

impl core::ops::SubAssign<usize> for PhysAddr {
    #[inline(always)]
    fn sub_assign(&mut self, rhs: usize) {
        self.0 -= rhs;
    }
}

impl core::ops::Sub<PhysAddr> for PhysAddr {
    type Output = usize;

    #[inline(always)]
    fn sub(self, rhs: PhysAddr) -> Self::Output {
        return self.0 - rhs.0;
    }
}

impl core::ops::SubAssign<PhysAddr> for PhysAddr {
    #[inline(always)]
    fn sub_assign(&mut self, rhs: PhysAddr) {
        self.0 -= rhs.0;
    }
}

/// 虚拟内存地址
#[derive(Clone, Copy, Eq, Ord, PartialEq, PartialOrd, Hash)]
#[repr(transparent)]
pub struct VirtAddr(usize);

impl VirtAddr {
    #[inline(always)]
    pub const fn new(address: usize) -> Self {
        return Self(address);
    }

    /// @brief 获取虚拟地址的值
    #[inline(always)]
    pub fn data(&self) -> usize {
        return self.0;
    }

    /// @brief 判断虚拟地址的类型
    #[inline(always)]
    pub fn kind(&self) -> PageTableKind {
        if self.check_user() {
            return PageTableKind::User;
        } else {
            return PageTableKind::Kernel;
        }
    }

    /// @brief 判断虚拟地址是否按照指定要求对齐
    #[inline(always)]
    pub fn check_aligned(&self, align: usize) -> bool {
        return self.0 & (align - 1) == 0;
    }

    /// @brief 判断虚拟地址是否在用户空间
    #[inline(always)]
    pub fn check_user(&self) -> bool {
        if self < &MMArch::USER_END_VADDR {
            return true;
        } else {
            return false;
        }
    }

    #[inline(always)]
    pub fn as_ptr<T>(self) -> *mut T {
        return self.0 as *mut T;
    }

    #[inline(always)]
    pub fn is_null(&self) -> bool {
        return self.0 == 0;
    }
}

impl Add<VirtAddr> for VirtAddr {
    type Output = Self;

    #[inline(always)]
    fn add(self, rhs: VirtAddr) -> Self::Output {
        return Self(self.0 + rhs.0);
    }
}

impl Add<usize> for VirtAddr {
    type Output = Self;

    #[inline(always)]
    fn add(self, rhs: usize) -> Self::Output {
        return Self(self.0 + rhs);
    }
}

impl Sub<VirtAddr> for VirtAddr {
    type Output = usize;

    #[inline(always)]
    fn sub(self, rhs: VirtAddr) -> Self::Output {
        return self.0 - rhs.0;
    }
}

impl Sub<usize> for VirtAddr {
    type Output = Self;

    #[inline(always)]
    fn sub(self, rhs: usize) -> Self::Output {
        return Self(self.0 - rhs);
    }
}

impl AddAssign<usize> for VirtAddr {
    #[inline(always)]
    fn add_assign(&mut self, rhs: usize) {
        self.0 += rhs;
    }
}

impl AddAssign<VirtAddr> for VirtAddr {
    #[inline(always)]
    fn add_assign(&mut self, rhs: VirtAddr) {
        self.0 += rhs.0;
    }
}

impl SubAssign<usize> for VirtAddr {
    #[inline(always)]
    fn sub_assign(&mut self, rhs: usize) {
        self.0 -= rhs;
    }
}

impl SubAssign<VirtAddr> for VirtAddr {
    #[inline(always)]
    fn sub_assign(&mut self, rhs: VirtAddr) {
        self.0 -= rhs.0;
    }
}

impl Debug for VirtAddr {
    fn fmt(&self, f: &mut core::fmt::Formatter<'_>) -> core::fmt::Result {
        write!(f, "VirtAddr({:#x})", self.0)
    }
}

/// @brief 物理内存区域
#[derive(Clone, Copy, Debug)]
pub struct PhysMemoryArea {
    /// 物理基地址
    pub base: PhysAddr,
    /// 该区域的物理内存大小
    pub size: usize,
}

pub trait MemoryManagementArch: Clone + Copy + Debug {
    /// 页面大小的shift（假如页面4K，那么这个值就是12,因为2^12=4096）
    const PAGE_SHIFT: usize;
    /// 每个页表的页表项数目。（以2^n次幂来表示）假如有512个页表项，那么这个值就是9
    const PAGE_ENTRY_SHIFT: usize;
    /// 页表层级数量
    const PAGE_LEVELS: usize;

    /// 页表项的有效位的index（假如页表项的第0-51位有效，那么这个值就是52）
    const ENTRY_ADDRESS_SHIFT: usize;
    /// 页面的页表项的默认值
    const ENTRY_FLAG_DEFAULT_PAGE: usize;
    /// 页表的页表项的默认值
    const ENTRY_FLAG_DEFAULT_TABLE: usize;
    /// 页表项的present位被置位之后的值
    const ENTRY_FLAG_PRESENT: usize;
    /// 页表项为read only时的值
    const ENTRY_FLAG_READONLY: usize;
    /// 页表项为可读写状态的值
    const ENTRY_FLAG_READWRITE: usize;
    /// 页面项标记页面为user page的值
    const ENTRY_FLAG_USER: usize;
    /// 页面项标记页面为write through的值
    const ENTRY_FLAG_WRITE_THROUGH: usize;
    /// 页面项标记页面为cache disable的值
    const ENTRY_FLAG_CACHE_DISABLE: usize;
    /// 标记当前页面不可执行的标志位（Execute disable）（也就是说，不能从这段内存里面获取处理器指令）
    const ENTRY_FLAG_NO_EXEC: usize;
    /// 标记当前页面可执行的标志位（Execute enable）
    const ENTRY_FLAG_EXEC: usize;

    /// 虚拟地址与物理地址的偏移量
    const PHYS_OFFSET: usize;

    /// 每个页面的大小
    const PAGE_SIZE: usize = 1 << Self::PAGE_SHIFT;
    /// 通过这个mask，获取地址的页内偏移量
    const PAGE_OFFSET_MASK: usize = Self::PAGE_SIZE - 1;
    /// 页表项的地址、数据部分的shift。
    /// 打个比方，如果这个值为52,那么意味着页表项的[0, 52)位，用于表示地址以及其他的标志位
    const PAGE_ADDRESS_SHIFT: usize = Self::PAGE_LEVELS * Self::PAGE_ENTRY_SHIFT + Self::PAGE_SHIFT;
    /// 最大的虚拟地址（对于不同的架构，由于上述PAGE_ADDRESS_SHIFT可能包括了reserved bits, 事实上能表示的虚拟地址应该比这个值要小）
    const PAGE_ADDRESS_SIZE: usize = 1 << Self::PAGE_ADDRESS_SHIFT;
    /// 页表项的值与这个常量进行与运算，得到的结果是所填写的物理地址
    const PAGE_ADDRESS_MASK: usize = Self::PAGE_ADDRESS_SIZE - Self::PAGE_SIZE;
    /// 每个页表项的大小
    const PAGE_ENTRY_SIZE: usize = 1 << (Self::PAGE_SHIFT - Self::PAGE_ENTRY_SHIFT);
    /// 每个页表的页表项数目
    const PAGE_ENTRY_NUM: usize = 1 << Self::PAGE_ENTRY_SHIFT;
    /// 该字段用于根据虚拟地址，获取该虚拟地址在对应的页表中是第几个页表项
    const PAGE_ENTRY_MASK: usize = Self::PAGE_ENTRY_NUM - 1;

    const PAGE_NEGATIVE_MASK: usize = !((Self::PAGE_ADDRESS_SIZE) - 1);

    const ENTRY_ADDRESS_SIZE: usize = 1 << Self::ENTRY_ADDRESS_SHIFT;
    /// 该mask用于获取页表项中地址字段
    const ENTRY_ADDRESS_MASK: usize = Self::ENTRY_ADDRESS_SIZE - Self::PAGE_SIZE;
    /// 这个mask用于获取页表项中的flags
    const ENTRY_FLAGS_MASK: usize = !Self::ENTRY_ADDRESS_MASK;

    /// 用户空间的最高地址
    const USER_END_VADDR: VirtAddr;
    /// 用户堆的起始地址
    const USER_BRK_START: VirtAddr;
    /// 用户栈起始地址（向下生长，不包含该值）
    const USER_STACK_START: VirtAddr;

    /// @brief 用于初始化内存管理模块与架构相关的信息。
    /// 该函数应调用其他模块的接口，生成内存区域结构体，提供给BumpAllocator使用
    unsafe fn init() -> &'static [PhysMemoryArea];

    /// @brief 读取指定虚拟地址的值，并假设它是类型T的指针
    #[inline(always)]
    unsafe fn read<T>(address: VirtAddr) -> T {
        return ptr::read(address.data() as *const T);
    }

    /// @brief 将value写入到指定的虚拟地址
    #[inline(always)]
    unsafe fn write<T>(address: VirtAddr, value: T) {
        ptr::write(address.data() as *mut T, value);
    }

    #[inline(always)]
    unsafe fn write_bytes(address: VirtAddr, value: u8, count: usize) {
        ptr::write_bytes(address.data() as *mut u8, value, count);
    }

    /// @brief 刷新TLB中，关于指定虚拟地址的条目
    unsafe fn invalidate_page(address: VirtAddr);

    /// @brief 刷新TLB中，所有的条目
    unsafe fn invalidate_all();

    /// @brief 获取顶级页表的物理地址
    unsafe fn table(table_kind: PageTableKind) -> PhysAddr;

    /// @brief 设置顶级页表的物理地址到处理器中
    unsafe fn set_table(table_kind: PageTableKind, table: PhysAddr);

    /// @brief 将物理地址转换为虚拟地址.
    ///
    /// @param phys 物理地址
    ///
    /// @return 转换后的虚拟地址。如果转换失败，返回None
    #[inline(always)]
    unsafe fn phys_2_virt(phys: PhysAddr) -> Option<VirtAddr> {
        if let Some(vaddr) = phys.data().checked_add(Self::PHYS_OFFSET) {
            return Some(VirtAddr::new(vaddr));
        } else {
            return None;
        }
    }

    /// 将虚拟地址转换为物理地址
    ///
    /// ## 参数
    ///
    /// - `virt` 虚拟地址
    ///
    /// ## 返回值
    ///
    /// 转换后的物理地址。如果转换失败，返回None
    #[inline(always)]
    unsafe fn virt_2_phys(virt: VirtAddr) -> Option<PhysAddr> {
        if let Some(paddr) = virt.data().checked_sub(Self::PHYS_OFFSET) {
            return Some(PhysAddr::new(paddr));
        } else {
            return None;
        }
    }

    /// @brief 判断指定的虚拟地址是否正确（符合规范）
    fn virt_is_valid(virt: VirtAddr) -> bool;

    /// 获取内存管理初始化时，创建的第一个内核页表的地址
    fn initial_page_table() -> PhysAddr;

    /// 初始化新的usermapper，为用户进程创建页表
    fn setup_new_usermapper() -> Result<UserMapper, SystemError>;
}

/// @brief 虚拟地址范围
/// 该结构体用于表示一个虚拟地址范围，包括起始地址与大小
///
/// 请注意与VMA进行区分，该结构体被VMA所包含
#[derive(Debug, Clone, Copy, PartialEq, Eq, Hash)]
pub struct VirtRegion {
    start: VirtAddr,
    size: usize,
}

#[allow(dead_code)]
impl VirtRegion {
    /// # 创建一个新的虚拟地址范围
    pub fn new(start: VirtAddr, size: usize) -> Self {
        VirtRegion { start, size }
    }

    /// 获取虚拟地址范围的起始地址
    #[inline(always)]
    pub fn start(&self) -> VirtAddr {
        self.start
    }

    /// 获取虚拟地址范围的截止地址（不包括返回的地址）
    #[inline(always)]
    pub fn end(&self) -> VirtAddr {
        return self.start().add(self.size);
    }

    /// # Create a new VirtRegion from a range [start, end)
    ///
    /// If end <= start, return None
    pub fn between(start: VirtAddr, end: VirtAddr) -> Option<Self> {
        if unlikely(end.data() <= start.data()) {
            return None;
        }
        let size = end.data() - start.data();
        return Some(VirtRegion::new(start, size));
    }

    /// # 取两个虚拟地址范围的交集
    ///
    /// 如果两个虚拟地址范围没有交集，返回None
    pub fn intersect(&self, other: &VirtRegion) -> Option<VirtRegion> {
        let start = self.start.max(other.start);
        let end = self.end().min(other.end());
        return VirtRegion::between(start, end);
    }

    /// 设置虚拟地址范围的起始地址
    #[inline(always)]
    pub fn set_start(&mut self, start: VirtAddr) {
        self.start = start;
    }

    #[inline(always)]
    pub fn size(&self) -> usize {
        self.size
    }

    /// 设置虚拟地址范围的大小
    #[inline(always)]
    pub fn set_size(&mut self, size: usize) {
        self.size = size;
    }

    /// 判断虚拟地址范围是否为空
    #[inline(always)]
    pub fn is_empty(&self) -> bool {
        self.size == 0
    }

    /// 将虚拟地址区域的大小向上对齐到页大小
    #[inline(always)]
    pub fn round_up_size_to_page(self) -> Self {
        return VirtRegion::new(self.start, round_up_to_page_size(self.size));
    }

    /// 判断两个虚拟地址范围是否由于具有交集而导致冲突
    #[inline(always)]
    pub fn collide(&self, other: &VirtRegion) -> bool {
        return self.intersect(other).is_some();
    }

    pub fn iter_pages(&self) -> VirtPageFrameIter {
        return VirtPageFrame::iter_range(
            VirtPageFrame::new(self.start),
            VirtPageFrame::new(self.end()),
        );
    }

    /// 获取[self.start(), region.start())的虚拟地址范围
    ///
    /// 如果self.start() >= region.start()，返回None
    pub fn before(self, region: &VirtRegion) -> Option<Self> {
        return Self::between(self.start(), region.start());
    }

    /// 获取[region.end(),self.end())的虚拟地址范围
    ///
    /// 如果 self.end() >= region.end() ，返回None
    pub fn after(self, region: &VirtRegion) -> Option<Self> {
        // if self.end() > region.end() none
        return Self::between(region.end(), self.end());
    }

    /// 把当前虚拟地址范围内的某个虚拟地址，转换为另一个虚拟地址范围内的虚拟地址
    ///
    /// 如果vaddr不在当前虚拟地址范围内，返回None
    ///
    /// 如果vaddr在当前虚拟地址范围内，返回vaddr在new_base中的虚拟地址
    pub fn rebase(self, vaddr: VirtAddr, new_base: &VirtRegion) -> Option<VirtAddr> {
        if !self.contains(vaddr) {
            return None;
        }
        let offset = vaddr.data() - self.start().data();
        let new_start = new_base.start().data() + offset;
        return Some(VirtAddr::new(new_start));
    }

    /// 判断虚拟地址范围是否包含指定的虚拟地址
    pub fn contains(&self, addr: VirtAddr) -> bool {
        return self.start() <= addr && addr < self.end();
    }

    /// 创建当前虚拟地址范围的页面迭代器
    pub fn pages(&self) -> VirtPageFrameIter {
        return VirtPageFrame::iter_range(
            VirtPageFrame::new(self.start()),
            VirtPageFrame::new(self.end()),
        );
    }
}

impl PartialOrd for VirtRegion {
    fn partial_cmp(&self, other: &Self) -> Option<cmp::Ordering> {
        return self.start.partial_cmp(&other.start);
    }
}

impl Ord for VirtRegion {
    fn cmp(&self, other: &Self) -> cmp::Ordering {
        return self.start.cmp(&other.start);
    }
}

/// ## 判断虚拟地址是否超出了用户空间
///
/// 如果虚拟地址超出了用户空间，返回Err(SystemError::EFAULT).
/// 如果end < start，返回Err(SystemError::EOVERFLOW)
///
/// 否则返回Ok(())
pub fn verify_area(addr: VirtAddr, size: usize) -> Result<(), SystemError> {
    let end = addr.add(size);
    if unlikely(end.data() < addr.data()) {
        return Err(SystemError::EOVERFLOW);
    }

    if !addr.check_user() || !end.check_user() {
        return Err(SystemError::EFAULT);
    }

    return Ok(());
}
// ====== 重构内存管理、进程管理后，请删除这几行 BEGIN ======
>>>>>>> 9a367aa7
//BUG pcb问题
unsafe impl Send for process_control_block {}
unsafe impl Sync for process_control_block {}

<<<<<<< HEAD
unsafe impl Send for mm_struct {}
unsafe impl Sync for mm_struct {}
=======
// ====== 重构内存管理后，请删除这几行 END =======
>>>>>>> 9a367aa7
<|MERGE_RESOLUTION|>--- conflicted
+++ resolved
@@ -1,6 +1,3 @@
-<<<<<<< HEAD
-use crate::include::bindings::bindings::{mm_struct, process_control_block, PAGE_OFFSET};
-=======
 use alloc::sync::Arc;
 
 use crate::{
@@ -23,15 +20,11 @@
     page::round_up_to_page_size,
     ucontext::{AddressSpace, UserMapper},
 };
->>>>>>> 9a367aa7
 
 pub mod allocator;
 pub mod c_adapter;
 pub mod kernel_mapper;
 pub mod mmio_buddy;
-<<<<<<< HEAD
-pub mod syscall;
-=======
 pub mod no_init;
 pub mod page;
 pub mod percpu;
@@ -65,7 +58,6 @@
     }
     __INITIAL_PROCESS_ADDRESS_SPACE = Some(address_space);
 }
->>>>>>> 9a367aa7
 
 /// @brief 将内核空间的虚拟地址转换为物理地址
 #[inline(always)]
@@ -79,9 +71,6 @@
     addr + PAGE_OFFSET as usize
 }
 
-<<<<<<< HEAD
-// ====== 重构内存管理后，请删除18-24行 ======
-=======
 #[derive(Clone, Copy, Debug, Eq, Ord, PartialEq, PartialOrd, Hash)]
 pub enum PageTableKind {
     /// 用户可访问的页表
@@ -635,14 +624,8 @@
     return Ok(());
 }
 // ====== 重构内存管理、进程管理后，请删除这几行 BEGIN ======
->>>>>>> 9a367aa7
 //BUG pcb问题
 unsafe impl Send for process_control_block {}
 unsafe impl Sync for process_control_block {}
 
-<<<<<<< HEAD
-unsafe impl Send for mm_struct {}
-unsafe impl Sync for mm_struct {}
-=======
-// ====== 重构内存管理后，请删除这几行 END =======
->>>>>>> 9a367aa7
+// ====== 重构内存管理后，请删除这几行 END =======