use core::ptr;

use crate::include::bindings::bindings::PAGE_OFFSET;

pub mod allocator;
pub mod gfp;
pub mod mmio_buddy;
<<<<<<< HEAD
pub mod bump;
pub mod page_frame;
=======
pub mod page;
>>>>>>> 8c3b57aa

/// @brief 将内核空间的虚拟地址转换为物理地址
#[inline(always)]
pub fn virt_2_phys(addr: usize) -> usize {
    addr - PAGE_OFFSET as usize
}

/// @brief 将物理地址转换为内核空间的虚拟地址
#[inline(always)]
pub fn phys_2_virt(addr: usize) -> usize {
    addr + PAGE_OFFSET as usize
}

#[derive(Clone, Copy, Debug, Eq, Ord, PartialEq, PartialOrd)]
pub enum PageTableKind {
    /// 用户可访问的页表
    User,
    /// 内核页表
    Kernel,
}

/// 物理内存地址
#[derive(Clone, Copy, Debug, Eq, Ord, PartialEq, PartialOrd)]
#[repr(transparent)]
pub struct PhysAddr(usize);

impl PhysAddr {
    #[inline(always)]
    pub const fn new(address: usize) -> Self {
        Self(address)
    }

    /// @brief 获取物理地址的值
    #[inline(always)]
    pub fn data(&self) -> usize {
        self.0
    }

    /// @brief 将物理地址加上一个偏移量
    #[inline(always)]
    pub fn add(self, offset: usize) -> Self {
        Self(self.0 + offset)
    }
}

/// 虚拟内存地址
#[derive(Clone, Copy, Debug, Eq, Ord, PartialEq, PartialOrd)]
#[repr(transparent)]
pub struct VirtAddr(usize);

impl VirtAddr {
    #[inline(always)]
    pub const fn new(address: usize) -> Self {
        return Self(address);
    }

    /// @brief 获取虚拟地址的值
    #[inline(always)]
    pub fn data(&self) -> usize {
        return self.0;
    }

    /// @brief 将虚拟地址加上一个偏移量
    #[inline(always)]
    pub fn add(self, offset: usize) -> Self {
        return Self(self.0 + offset);
    }

    /// @brief 判断虚拟地址的类型
    #[inline(always)]
    pub fn kind(&self) -> PageTableKind {
        if (self.0 as isize) < 0 {
            return PageTableKind::Kernel;
        } else {
            return PageTableKind::User;
        }
    }
}

/// @brief 物理内存区域
#[derive(Clone, Copy, Debug)]
pub struct PhysMemoryArea {
    /// 物理基地址
    pub base: PhysAddr,
    /// 该区域的物理内存大小
    pub size: usize,
}

pub trait MemoryManagementArch: Clone + Copy {
    /// 页面大小的shift（假如页面4K，那么这个值就是12,因为2^12=4096）
    const PAGE_SHIFT: usize;
    /// 每个页表的页表项数目。（以2^n次幂来表示）假如有512个页表项，那么这个值就是9
    const PAGE_ENTRY_SHIFT: usize;
    /// 页表层级数量
    const PAGE_LEVELS: usize;

    /// 页表项的有效位的index（假如页表项的第0-51位有效，那么这个值就是52）
    const ENTRY_ADDRESS_SHIFT: usize;
    /// 页面的页表项的默认值
    const ENTRY_FLAG_DEFAULT_PAGE: usize;
    /// 页表的页表项的默认值
    const ENTRY_FLAG_DEFAULT_TABLE: usize;
    /// 页表项的present位被置位之后的值
    const ENTRY_FLAG_PRESENT: usize;
    /// 页表项为read only时的值
    const ENTRY_FLAG_READONLY: usize;
    /// 页表项为可读写状态的值
    const ENTRY_FLAG_READWRITE: usize;
    /// 页面项标记页面为user page的值
    const ENTRY_FLAG_USER: usize;
    /// 页面项标记页面为write through的值
    const ENTRY_FLAG_WRITE_THROUGH: usize;
    /// 页面项标记页面为cache disable的值
    const ENTRY_FLAG_CACHE_DISABLE: usize;
    /// 标记当前页面不可执行的标志位（Execute disable）（也就是说，不能从这段内存里面获取处理器指令）
    const ENTRY_FLAG_NO_EXEC: usize;
    /// 标记当前页面可执行的标志位（Execute enable）
    const ENTRY_FLAG_EXEC: usize;

    /// 虚拟地址与物理地址的偏移量
    const PHYS_OFFSET: usize;

    /// 每个页面的大小
    const PAGE_SIZE: usize = 1 << Self::PAGE_SHIFT;
    /// 通过这个mask，获取地址的页内偏移量
    const PAGE_OFFSET_MASK: usize = Self::PAGE_SIZE - 1;
    /// 页表项的地址、数据部分的shift。
    /// 打个比方，如果这个值为52,那么意味着页表项的[0, 52)位，用于表示地址以及其他的标志位
    const PAGE_ADDRESS_SHIFT: usize = Self::PAGE_LEVELS * Self::PAGE_ENTRY_SHIFT + Self::PAGE_SHIFT;
    /// 最大的虚拟地址（对于不同的架构，由于上述PAGE_ADDRESS_SHIFT可能包括了reserved bits, 事实上能表示的虚拟地址应该比这个值要小）
    const PAGE_ADDRESS_SIZE: usize = 1 << Self::PAGE_ADDRESS_SHIFT;
    /// 页表项的值与这个常量进行与运算，得到的结果是所填写的物理地址
    const PAGE_ADDRESS_MASK: usize = Self::PAGE_ADDRESS_SIZE - Self::PAGE_SIZE;
    /// 每个页表项的大小
    const PAGE_ENTRY_SIZE: usize = 1 << (Self::PAGE_SHIFT - Self::PAGE_ENTRY_SHIFT);
    /// 每个页表的页表项数目
    const PAGE_ENTRY_NUM: usize = 1 << Self::PAGE_ENTRY_SHIFT;
    /// 该字段用于根据虚拟地址，获取该虚拟地址在对应的页表中是第几个页表项
    const PAGE_ENTRY_MASK: usize = Self::PAGE_ENTRY_NUM - 1;

    const PAGE_NEGATIVE_MASK: usize = !((Self::PAGE_ADDRESS_SIZE) - 1);

    const ENTRY_ADDRESS_SIZE: usize = 1 << Self::ENTRY_ADDRESS_SHIFT;
    /// 该mask用于获取页表项中地址字段
    const ENTRY_ADDRESS_MASK: usize = Self::ENTRY_ADDRESS_SIZE - Self::PAGE_SIZE;
    /// 这个mask用于获取页表项中的flags
    const ENTRY_FLAGS_MASK: usize = !Self::ENTRY_ADDRESS_MASK;

    /// @brief 用于初始化内存管理模块与架构相关的信息。
    /// 该函数应调用其他模块的接口，生成内存区域结构体，提供给BumpAllocator使用
    unsafe fn init() -> &'static [PhysMemoryArea];

    /// @brief 读取指定虚拟地址的值，并假设它是类型T的指针
    #[inline(always)]
    unsafe fn read<T>(address: VirtAddr) -> T {
        return ptr::read(address.data() as *const T);
    }

    /// @brief 将value写入到指定的虚拟地址
    #[inline(always)]
    unsafe fn write<T>(address: VirtAddr, value: T) {
        ptr::write(address.data() as *mut T, value);
    }
    /// @brief 刷新TLB中，关于指定虚拟地址的条目
    unsafe fn invalidate_page(address: VirtAddr);

    /// @brief 刷新TLB中，所有的条目
    unsafe fn invalidate_all();

    /// @brief 获取顶级页表的物理地址
    unsafe fn table(table_kind: PageTableKind) -> PhysAddr;

    /// @brief 设置顶级页表的物理地址到处理器中
    unsafe fn set_table(table_kind: PageTableKind, table: PhysAddr);

    /// @brief 将物理地址转换为虚拟地址.
    ///
    /// @param phys 物理地址
    ///
    /// @return 转换后的虚拟地址。如果转换失败，返回None
    #[inline(always)]
    unsafe fn phys_2_virt(phys: PhysAddr) -> Option<VirtAddr> {
        if let Some(vaddr) = phys.data().checked_add(Self::PHYS_OFFSET) {
            return Some(VirtAddr::new(vaddr));
        } else {
            return None;
        }
    }

    /// @brief 判断指定的虚拟地址是否正确（符合规范）
    fn virt_is_valid(virt: VirtAddr) -> bool;
}<|MERGE_RESOLUTION|>--- conflicted
+++ resolved
@@ -5,12 +5,9 @@
 pub mod allocator;
 pub mod gfp;
 pub mod mmio_buddy;
-<<<<<<< HEAD
+pub mod page;
 pub mod bump;
 pub mod page_frame;
-=======
-pub mod page;
->>>>>>> 8c3b57aa
 
 /// @brief 将内核空间的虚拟地址转换为物理地址
 #[inline(always)]
