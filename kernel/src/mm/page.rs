--- conflicted
+++ resolved
@@ -772,11 +772,7 @@
     phantom: PhantomData<Arch>,
 }
 
-<<<<<<< HEAD
-impl<Arch: MemoryManagementArch> Default for PageFlags<Arch> {
-=======
 impl<Arch: MemoryManagementArch> Default for EntryFlags<Arch> {
->>>>>>> 920bda59
     fn default() -> Self {
         Self::new()
     }
