--- conflicted
+++ resolved
@@ -105,13 +105,8 @@
 
     /// 获取当前页表的第i个页表项
     pub unsafe fn entry(&self, i: usize) -> Option<PageEntry<Arch>> {
-<<<<<<< HEAD
-        let entry_virt = self.entry_virt(i)?; //这个函数生产一个PageEntry对象，它似乎可以获取一个页的入口；这个函数是输入i，就获得当前页表的第i个页表项
-        return Some(PageEntry::new(Arch::read::<usize>(entry_virt))); //这里的Arch::read函数似乎可以从虚拟地址中读取值
-=======
         let entry_virt = self.entry_virt(i)?;
         return Some(PageEntry::from_usize(Arch::read::<usize>(entry_virt)));
->>>>>>> ca318c37
     }
 
     /// 设置当前页表的第i个页表项
