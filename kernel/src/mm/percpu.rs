--- conflicted
+++ resolved
@@ -36,16 +36,10 @@
         if cpu_num.load(core::sync::atomic::Ordering::SeqCst) != 0 {
             panic!("PerCpu::init() called twice");
         }
-<<<<<<< HEAD
-        let cpus = unsafe { smp_get_total_cpu() };
-        assert!(cpus > 0, "PerCpu::init(): smp_get_total_cpu() returned 0");
-        cpu_num.store(cpus, core::sync::atomic::Ordering::SeqCst);
-=======
         let cpus = smp_cpu_manager().present_cpus_count();
         assert!(cpus > 0, "PerCpu::init(): present_cpus_count() returned 0");
 
-        CPU_NUM.store(cpus, core::sync::atomic::Ordering::SeqCst);
->>>>>>> 70f159a3
+        CPU_NUM_ATOMIC.store(cpus, core::sync::atomic::Ordering::SeqCst);
     }
 }
 
