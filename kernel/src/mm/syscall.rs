use core::{intrinsics::unlikely, slice::from_raw_parts};

use alloc::sync::Arc;
use log::error;
use system_error::SystemError;

use super::{
    allocator::page_frame::{PageFrameCount, VirtPageFrame},
    ucontext::{AddressSpace, DEFAULT_MMAP_MIN_ADDR},
    verify_area, VirtAddr, VmFlags,
};
use crate::process::ProcessManager;
use crate::{
    arch::MMArch,
    driver::base::block::SeekFrom,
    ipc::shm::ShmFlags,
    libs::align::{check_aligned, page_align_up},
    mm::MemoryManagementArch,
    syscall::Syscall,
};

<<<<<<< HEAD
=======
use super::{
    allocator::page_frame::{PageFrameCount, VirtPageFrame},
    ucontext::{AddressSpace, DEFAULT_MMAP_MIN_ADDR},
    verify_area, MsFlags, VirtAddr, VmFlags,
};

>>>>>>> 8e73e444
bitflags! {
    /// Memory protection flags
    pub struct ProtFlags: u64 {
        const PROT_NONE = 0x0;
        const PROT_READ = 0x1;
        const PROT_WRITE = 0x2;
        const PROT_EXEC = 0x4;
    }

    /// Memory mapping flags
    pub struct MapFlags: u64 {
        const MAP_NONE = 0x0;
        /// share changes
        const MAP_SHARED = 0x1;
        /// changes are private
        const MAP_PRIVATE = 0x2;
        /// Interpret addr exactly
        const MAP_FIXED = 0x10;
        /// don't use a file
        const MAP_ANONYMOUS = 0x20;
        // linux-6.1-rc5/include/uapi/asm-generic/mman.h#7
        /// stack-like segment
        const MAP_GROWSDOWN = 0x100;
        /// ETXTBSY
        const MAP_DENYWRITE = 0x800;
        /// Mark it as an executable
        const MAP_EXECUTABLE = 0x1000;
        /// Pages are locked
        const MAP_LOCKED = 0x2000;
        /// don't check for reservations
        const MAP_NORESERVE = 0x4000;
        /// populate (prefault) pagetables
        const MAP_POPULATE = 0x8000;
        /// do not block on IO
        const MAP_NONBLOCK = 0x10000;
        /// give out an address that is best suited for process/thread stacks
        const MAP_STACK = 0x20000;
        /// create a huge page mapping
        const MAP_HUGETLB = 0x40000;
        /// perform synchronous page faults for the mapping
        const MAP_SYNC = 0x80000;
        /// MAP_FIXED which doesn't unmap underlying mapping
        const MAP_FIXED_NOREPLACE = 0x100000;

        /// For anonymous mmap, memory could be uninitialized
        const MAP_UNINITIALIZED = 0x4000000;
    }

    /// Memory mremapping flags
    pub struct MremapFlags: u8 {
        const MREMAP_MAYMOVE = 1;
        const MREMAP_FIXED = 2;
        const MREMAP_DONTUNMAP = 4;
    }


    pub struct MadvFlags: u64 {
        /// 默认行为，系统会进行一定的预读和预写，适用于一般读取场景
        const MADV_NORMAL = 0;
        /// 随机访问模式，系统会尽量最小化数据读取量，适用于随机访问的场景
        const MADV_RANDOM = 1;
        /// 顺序访问模式，系统会进行积极的预读，访问后的页面可以尽快释放，适用于顺序读取场景
        const MADV_SEQUENTIAL = 2;
        /// 通知系统预读某些页面，用于应用程序提前准备数据
        const MADV_WILLNEED = 3;
        /// 通知系统应用程序不再需要某些页面，内核可以释放相关资源
        const MADV_DONTNEED = 4;

        /// 将指定范围的页面标记为延迟释放，真正的释放会延迟至内存压力发生时
        const MADV_FREE = 8;
        /// 应用程序请求释放指定范围的页面和相关的后备存储
        const MADV_REMOVE = 9;
        /// 在 fork 时排除指定区域
        const MADV_DONTFORK = 10;
        /// 取消 MADV_DONTFORK 的效果，不再在 fork 时排除指定区域
        const MADV_DOFORK = 11;
        /// 模拟内存硬件错误，触发内存错误处理器处理
        const MADV_HWPOISON = 100;
        /// 尝试软下线指定的内存范围
        const MADV_SOFT_OFFLINE = 101;

        /// 应用程序建议内核尝试合并指定范围内内容相同的页面
        const MADV_MERGEABLE = 12;
        /// 取消 MADV_MERGEABLE 的效果，不再合并页面
        const MADV_UNMERGEABLE = 13;

        /// 应用程序希望将指定范围以透明大页方式支持
        const MADV_HUGEPAGE = 14;
        /// 将指定范围标记为不值得用透明大页支持
        const MADV_NOHUGEPAGE = 15;

        /// 应用程序请求在核心转储时排除指定范围内的页面
        const MADV_DONTDUMP = 16;
        /// 取消 MADV_DONTDUMP 的效果，不再排除核心转储时的页面
        const MADV_DODUMP = 17;

        /// 在 fork 时将子进程的该区域内存填充为零
        const MADV_WIPEONFORK = 18;
        /// 取消 `MADV_WIPEONFORK` 的效果，不再在 fork 时填充子进程的内存
        const MADV_KEEPONFORK = 19;

        /// 应用程序不会立刻使用这些内存，内核将页面设置为非活动状态以便在内存压力发生时轻松回收
        const MADV_COLD = 20;
        /// 应用程序不会立刻使用这些内存，内核立即将这些页面换出
        const MADV_PAGEOUT = 21;

        /// 预先填充页面表，可读，通过触发读取故障
        const MADV_POPULATE_READ = 22;
        /// 预先填充页面表，可写，通过触发写入故障
        const MADV_POPULATE_WRITE = 23;

        /// 与 `MADV_DONTNEED` 类似，会将被锁定的页面释放
        const MADV_DONTNEED_LOCKED = 24;

        /// 同步将页面合并为新的透明大页
        const MADV_COLLAPSE = 25;

    }
}

impl From<MapFlags> for VmFlags {
    fn from(map_flags: MapFlags) -> Self {
        let mut vm_flags = VmFlags::VM_NONE;

        if map_flags.contains(MapFlags::MAP_GROWSDOWN) {
            vm_flags |= VmFlags::VM_GROWSDOWN;
        }

        if map_flags.contains(MapFlags::MAP_LOCKED) {
            vm_flags |= VmFlags::VM_LOCKED;
        }

        if map_flags.contains(MapFlags::MAP_SYNC) {
            vm_flags |= VmFlags::VM_SYNC;
        }

        if map_flags.contains(MapFlags::MAP_SHARED) {
            vm_flags |= VmFlags::VM_SHARED;
        }

        vm_flags
    }
}

impl From<ProtFlags> for VmFlags {
    fn from(prot_flags: ProtFlags) -> Self {
        let mut vm_flags = VmFlags::VM_NONE;

        if prot_flags.contains(ProtFlags::PROT_READ) {
            vm_flags |= VmFlags::VM_READ;
        }

        if prot_flags.contains(ProtFlags::PROT_WRITE) {
            vm_flags |= VmFlags::VM_WRITE;
        }

        if prot_flags.contains(ProtFlags::PROT_EXEC) {
            vm_flags |= VmFlags::VM_EXEC;
        }

        vm_flags
    }
}

impl From<ShmFlags> for VmFlags {
    fn from(shm_flags: ShmFlags) -> Self {
        let mut vm_flags = VmFlags::VM_NONE;

        if shm_flags.contains(ShmFlags::SHM_RDONLY) {
            vm_flags |= VmFlags::VM_READ;
        } else {
            vm_flags |= VmFlags::VM_READ | VmFlags::VM_WRITE;
        }

        if shm_flags.contains(ShmFlags::SHM_EXEC) {
            vm_flags |= VmFlags::VM_EXEC;
        }

        if shm_flags.contains(ShmFlags::SHM_HUGETLB) {
            vm_flags |= VmFlags::VM_HUGETLB;
        }

        vm_flags
    }
}

impl From<VmFlags> for MapFlags {
    fn from(value: VmFlags) -> Self {
        let mut map_flags = MapFlags::MAP_NONE;

        if value.contains(VmFlags::VM_GROWSDOWN) {
            map_flags |= MapFlags::MAP_GROWSDOWN;
        }

        if value.contains(VmFlags::VM_LOCKED) {
            map_flags |= MapFlags::MAP_LOCKED;
        }

        if value.contains(VmFlags::VM_SYNC) {
            map_flags |= MapFlags::MAP_SYNC;
        }

        if value.contains(VmFlags::VM_MAYSHARE) {
            map_flags |= MapFlags::MAP_SHARED;
        }

        map_flags
    }
}

impl From<VmFlags> for ProtFlags {
    fn from(value: VmFlags) -> Self {
        let mut prot_flags = ProtFlags::PROT_NONE;

        if value.contains(VmFlags::VM_READ) {
            prot_flags |= ProtFlags::PROT_READ;
        }

        if value.contains(VmFlags::VM_WRITE) {
            prot_flags |= ProtFlags::PROT_WRITE;
        }

        if value.contains(VmFlags::VM_EXEC) {
            prot_flags |= ProtFlags::PROT_EXEC;
        }

        prot_flags
    }
}

impl Syscall {
    pub fn brk(new_addr: VirtAddr) -> Result<VirtAddr, SystemError> {
        // debug!("brk: new_addr={:?}", new_addr);
        let address_space = AddressSpace::current()?;
        let mut address_space = address_space.write();

        if new_addr < address_space.brk_start || new_addr >= MMArch::USER_END_VADDR {
            return Ok(address_space.brk);
        }
        if new_addr == address_space.brk {
            return Ok(address_space.brk);
        }

        unsafe {
            address_space
                .set_brk(VirtAddr::new(page_align_up(new_addr.data())))
                .ok();

            return Ok(address_space.sbrk(0).unwrap());
        }
    }

    pub fn sbrk(incr: isize) -> Result<VirtAddr, SystemError> {
        let address_space = AddressSpace::current()?;
        assert!(address_space.read().user_mapper.utable.is_current());
        let mut address_space = address_space.write();
        let r = unsafe { address_space.sbrk(incr) };

        return r;
    }

    /// ## mmap系统调用
    ///
    /// 该函数的实现参考了Linux内核的实现，但是并不完全相同。因为有些功能咱们还没实现
    ///
    /// ## 参数
    ///
    /// - `start_vaddr`：映射的起始地址
    /// - `len`：映射的长度
    /// - `prot`：保护标志
    /// - `flags`：映射标志
    /// - `fd`：文件描述符（暂时不支持）
    /// - `offset`：文件偏移量 （暂时不支持）
    ///
    /// ## 返回值
    ///
    /// 成功时返回映射的起始地址，失败时返回错误码
    pub fn mmap(
        start_vaddr: VirtAddr,
        len: usize,
        prot_flags: usize,
        map_flags: usize,
        fd: i32,
        offset: usize,
    ) -> Result<usize, SystemError> {
        let map_flags = MapFlags::from_bits_truncate(map_flags as u64);
        let prot_flags = ProtFlags::from_bits_truncate(prot_flags as u64);

        if start_vaddr < VirtAddr::new(DEFAULT_MMAP_MIN_ADDR)
            && map_flags.contains(MapFlags::MAP_FIXED)
        {
            error!(
                "mmap: MAP_FIXED is not supported for address below {}",
                DEFAULT_MMAP_MIN_ADDR
            );
            return Err(SystemError::EINVAL);
        }
<<<<<<< HEAD
        // 暂时不支持除匿名页以外的映射
        // if !map_flags.contains(MapFlags::MAP_ANONYMOUS) {
        //     error!("mmap: not support file mapping");
        //     return Err(SystemError::ENOSYS);
        // }
=======
>>>>>>> 8e73e444

        // 暂时不支持巨页映射
        if map_flags.contains(MapFlags::MAP_HUGETLB) {
            error!("mmap: not support huge page mapping");
            return Err(SystemError::ENOSYS);
        }
        let current_address_space = AddressSpace::current()?;
<<<<<<< HEAD
        let start_page = if fd > 0 {
            let page_frame = current_address_space.write().map_file(
=======
        let start_page = if map_flags.contains(MapFlags::MAP_ANONYMOUS) {
            // 匿名映射
            current_address_space.write().map_anonymous(
>>>>>>> 8e73e444
                start_vaddr,
                len,
                prot_flags,
                map_flags,
                true,
                false,
<<<<<<< HEAD
            )?;
            let fd_table = ProcessManager::current_pcb().fd_table();
            let file = fd_table
                .read()
                .get_file_by_fd(fd as _)
                .ok_or(SystemError::EBADF)?;
            let start_addr = page_frame.virt_address().data();
            log::info!(
                "mmap for file: start_addr: {:#x}, len: {:#x}, offset: {:#x}",
                start_addr,
                len,
                offset
            );
            file.inode().mmap(start_addr, len, offset)?;
            page_frame
        } else {
            let start_page = current_address_space.write().map_anonymous(
=======
            )?
        } else {
            // 文件映射
            current_address_space.write().file_mapping(
>>>>>>> 8e73e444
                start_vaddr,
                len,
                prot_flags,
                map_flags,
<<<<<<< HEAD
                true,
                false,
            )?;
            start_page
        };
=======
                fd,
                offset,
                true,
                false,
            )?
        };

>>>>>>> 8e73e444
        return Ok(start_page.virt_address().data());
    }

    /// ## mremap系统调用
    ///
    ///
    /// ## 参数
    ///
    /// - `old_vaddr`：原映射的起始地址
    /// - `old_len`：原映射的长度
    /// - `new_len`：重新映射的长度
    /// - `mremap_flags`：重映射标志
    /// - `new_vaddr`：重新映射的起始地址
    ///
    /// ## 返回值
    ///
    /// 成功时返回重映射的起始地址，失败时返回错误码
    pub fn mremap(
        old_vaddr: VirtAddr,
        old_len: usize,
        new_len: usize,
        mremap_flags: MremapFlags,
        new_vaddr: VirtAddr,
    ) -> Result<usize, SystemError> {
        // 需要重映射到新内存区域的情况下，必须包含MREMAP_MAYMOVE并且指定新地址
        if mremap_flags.contains(MremapFlags::MREMAP_FIXED)
            && (!mremap_flags.contains(MremapFlags::MREMAP_MAYMOVE)
                || new_vaddr == VirtAddr::new(0))
        {
            return Err(SystemError::EINVAL);
        }

        // 不取消旧映射的情况下，必须包含MREMAP_MAYMOVE并且新内存大小等于旧内存大小
        if mremap_flags.contains(MremapFlags::MREMAP_DONTUNMAP)
            && (!mremap_flags.contains(MremapFlags::MREMAP_MAYMOVE) || old_len != new_len)
        {
            return Err(SystemError::EINVAL);
        }

        // 旧内存地址必须对齐
        if !old_vaddr.check_aligned(MMArch::PAGE_SIZE) {
            return Err(SystemError::EINVAL);
        }

        // 将old_len、new_len 对齐页面大小
        let old_len = page_align_up(old_len);
        let new_len = page_align_up(new_len);

        // 不允许重映射内存区域大小为0
        if new_len == 0 {
            return Err(SystemError::EINVAL);
        }

        let current_address_space = AddressSpace::current()?;
        let vma = current_address_space.read().mappings.contains(old_vaddr);
        if vma.is_none() {
            return Err(SystemError::EINVAL);
        }
        let vma = vma.unwrap();
        let vm_flags = *vma.lock_irqsave().vm_flags();

        // 暂时不支持巨页映射
        if vm_flags.contains(VmFlags::VM_HUGETLB) {
            error!("mmap: not support huge page mapping");
            return Err(SystemError::ENOSYS);
        }

        // 缩小旧内存映射区域
        if old_len > new_len {
            Self::munmap(old_vaddr + new_len, old_len - new_len)?;
            return Ok(old_vaddr.data());
        }

        // 重映射到新内存区域
        let r = current_address_space.write().mremap(
            old_vaddr,
            old_len,
            new_len,
            mremap_flags,
            new_vaddr,
            vm_flags,
        )?;

        if !mremap_flags.contains(MremapFlags::MREMAP_DONTUNMAP) {
            Self::munmap(old_vaddr, old_len)?;
        }

        return Ok(r.data());
    }

    /// ## munmap系统调用
    ///
    /// ## 参数
    ///
    /// - `start_vaddr`：取消映射的起始地址（已经对齐到页）
    /// - `len`：取消映射的字节数(已经对齐到页)
    ///
    /// ## 返回值
    ///
    /// 成功时返回0，失败时返回错误码
    pub fn munmap(start_vaddr: VirtAddr, len: usize) -> Result<usize, SystemError> {
        assert!(start_vaddr.check_aligned(MMArch::PAGE_SIZE));
        assert!(check_aligned(len, MMArch::PAGE_SIZE));

        if unlikely(verify_area(start_vaddr, len).is_err()) {
            return Err(SystemError::EINVAL);
        }
        if unlikely(len == 0) {
            return Err(SystemError::EINVAL);
        }

        let current_address_space: Arc<AddressSpace> = AddressSpace::current()?;
        let start_frame = VirtPageFrame::new(start_vaddr);
        let page_count = PageFrameCount::new(len / MMArch::PAGE_SIZE);

        current_address_space
            .write()
            .munmap(start_frame, page_count)
            .map_err(|_| SystemError::EINVAL)?;

        return Ok(0);
    }

    /// ## mprotect系统调用
    ///
    /// ## 参数
    ///
    /// - `start_vaddr`：起始地址(已经对齐到页)
    /// - `len`：长度(已经对齐到页)
    /// - `prot_flags`：保护标志
    pub fn mprotect(
        start_vaddr: VirtAddr,
        len: usize,
        prot_flags: usize,
    ) -> Result<usize, SystemError> {
        assert!(start_vaddr.check_aligned(MMArch::PAGE_SIZE));
        assert!(check_aligned(len, MMArch::PAGE_SIZE));

        if unlikely(verify_area(start_vaddr, len).is_err()) {
            return Err(SystemError::EINVAL);
        }
        if unlikely(len == 0) {
            return Err(SystemError::EINVAL);
        }

        let prot_flags = ProtFlags::from_bits(prot_flags as u64).ok_or(SystemError::EINVAL)?;

        let current_address_space: Arc<AddressSpace> = AddressSpace::current()?;
        let start_frame = VirtPageFrame::new(start_vaddr);
        let page_count = PageFrameCount::new(len / MMArch::PAGE_SIZE);

        current_address_space
            .write()
            .mprotect(start_frame, page_count, prot_flags)
            .map_err(|_| SystemError::EINVAL)?;
        return Ok(0);
    }

    /// ## madvise系统调用
    ///
    /// ## 参数
    ///
    /// - `start_vaddr`：起始地址(已经对齐到页)
    /// - `len`：长度(已经对齐到页)
    /// - `madv_flags`：建议标志
    pub fn madvise(
        start_vaddr: VirtAddr,
        len: usize,
        madv_flags: usize,
    ) -> Result<usize, SystemError> {
        if !start_vaddr.check_aligned(MMArch::PAGE_SIZE) || !check_aligned(len, MMArch::PAGE_SIZE) {
            return Err(SystemError::EINVAL);
        }

        if unlikely(verify_area(start_vaddr, len).is_err()) {
            return Err(SystemError::EINVAL);
        }
        if unlikely(len == 0) {
            return Err(SystemError::EINVAL);
        }

        let madv_flags = MadvFlags::from_bits(madv_flags as u64).ok_or(SystemError::EINVAL)?;

        let current_address_space: Arc<AddressSpace> = AddressSpace::current()?;
        let start_frame = VirtPageFrame::new(start_vaddr);
        let page_count = PageFrameCount::new(len / MMArch::PAGE_SIZE);

        current_address_space
            .write()
            .madvise(start_frame, page_count, madv_flags)
            .map_err(|_| SystemError::EINVAL)?;
        return Ok(0);
    }

    /// ## msync系统调用
    ///
    /// ## 参数
    ///
    /// - `start`：起始地址(已经对齐到页)
    /// - `len`：长度(已经对齐到页)
    /// - `flags`：标志
    pub fn msync(start: VirtAddr, len: usize, flags: usize) -> Result<usize, SystemError> {
        if !start.check_aligned(MMArch::PAGE_SIZE) || !check_aligned(len, MMArch::PAGE_SIZE) {
            return Err(SystemError::EINVAL);
        }

        if unlikely(verify_area(start, len).is_err()) {
            return Err(SystemError::EINVAL);
        }
        if unlikely(len == 0) {
            return Err(SystemError::EINVAL);
        }

        let mut start = start.data();
        let end = start + len;
        let flags = MsFlags::from_bits_truncate(flags);
        let mut unmapped_error = Ok(0);

        if !flags.intersects(MsFlags::MS_ASYNC | MsFlags::MS_INVALIDATE | MsFlags::MS_SYNC) {
            return Err(SystemError::EINVAL);
        }

        if flags.contains(MsFlags::MS_ASYNC | MsFlags::MS_SYNC) {
            return Err(SystemError::EINVAL);
        }

        if end < start {
            return Err(SystemError::ENOMEM);
        }

        if start == end {
            return Ok(0);
        }

        let current_address_space = AddressSpace::current()?;
        let mut err = Err(SystemError::ENOMEM);
        let mut next_vma = current_address_space
            .read()
            .mappings
            .find_nearest(VirtAddr::new(start));
        loop {
            if let Some(vma) = next_vma.clone() {
                let guard = vma.lock_irqsave();
                let vm_start = guard.region().start().data();
                let vm_end = guard.region().end().data();
                if start < vm_start {
                    if flags == MsFlags::MS_ASYNC {
                        break;
                    }
                    start = vm_start;
                    if start >= vm_end {
                        break;
                    }
                    unmapped_error = Err(SystemError::ENOMEM);
                }
                let vm_flags = *guard.vm_flags();
                if flags.contains(MsFlags::MS_INVALIDATE) && vm_flags.contains(VmFlags::VM_LOCKED) {
                    err = Err(SystemError::EBUSY);
                    break;
                }
                let file = guard.vm_file();
                let fstart = (start - vm_start)
                    + (guard.file_page_offset().unwrap_or(0) << MMArch::PAGE_SHIFT);
                let fend = fstart + (core::cmp::min(end, vm_end) - start) - 1;
                let old_start = start;
                start = vm_end;
                // log::info!("flags: {:?}", flags);
                // log::info!("vm_flags: {:?}", vm_flags);
                // log::info!("file: {:?}", file);
                if flags.contains(MsFlags::MS_SYNC) && vm_flags.contains(VmFlags::VM_SHARED) {
                    if let Some(file) = file {
                        let old_pos = file.lseek(SeekFrom::SeekCurrent(0)).unwrap();
                        file.lseek(SeekFrom::SeekSet(fstart as i64)).unwrap();
                        err = file.write(len, unsafe {
                            from_raw_parts(old_start as *mut u8, fend - fstart + 1)
                        });
                        file.lseek(SeekFrom::SeekSet(old_pos as i64)).unwrap();
                        if err.is_err() {
                            break;
                        } else if start >= end {
                            err = unmapped_error;
                            break;
                        }
                        next_vma = current_address_space
                            .read()
                            .mappings
                            .find_nearest(VirtAddr::new(start));
                    }
                } else {
                    if start >= end {
                        err = unmapped_error;
                        break;
                    }
                    next_vma = current_address_space
                        .read()
                        .mappings
                        .find_nearest(VirtAddr::new(vm_end));
                }
            } else {
                return Err(SystemError::ENOMEM);
            }
        }
        return err;
    }
}<|MERGE_RESOLUTION|>--- conflicted
+++ resolved
@@ -4,12 +4,6 @@
 use log::error;
 use system_error::SystemError;
 
-use super::{
-    allocator::page_frame::{PageFrameCount, VirtPageFrame},
-    ucontext::{AddressSpace, DEFAULT_MMAP_MIN_ADDR},
-    verify_area, VirtAddr, VmFlags,
-};
-use crate::process::ProcessManager;
 use crate::{
     arch::MMArch,
     driver::base::block::SeekFrom,
@@ -19,15 +13,12 @@
     syscall::Syscall,
 };
 
-<<<<<<< HEAD
-=======
 use super::{
     allocator::page_frame::{PageFrameCount, VirtPageFrame},
     ucontext::{AddressSpace, DEFAULT_MMAP_MIN_ADDR},
     verify_area, MsFlags, VirtAddr, VmFlags,
 };
 
->>>>>>> 8e73e444
 bitflags! {
     /// Memory protection flags
     pub struct ProtFlags: u64 {
@@ -325,14 +316,6 @@
             );
             return Err(SystemError::EINVAL);
         }
-<<<<<<< HEAD
-        // 暂时不支持除匿名页以外的映射
-        // if !map_flags.contains(MapFlags::MAP_ANONYMOUS) {
-        //     error!("mmap: not support file mapping");
-        //     return Err(SystemError::ENOSYS);
-        // }
-=======
->>>>>>> 8e73e444
 
         // 暂时不支持巨页映射
         if map_flags.contains(MapFlags::MAP_HUGETLB) {
@@ -340,55 +323,23 @@
             return Err(SystemError::ENOSYS);
         }
         let current_address_space = AddressSpace::current()?;
-<<<<<<< HEAD
-        let start_page = if fd > 0 {
-            let page_frame = current_address_space.write().map_file(
-=======
         let start_page = if map_flags.contains(MapFlags::MAP_ANONYMOUS) {
             // 匿名映射
             current_address_space.write().map_anonymous(
->>>>>>> 8e73e444
                 start_vaddr,
                 len,
                 prot_flags,
                 map_flags,
                 true,
                 false,
-<<<<<<< HEAD
-            )?;
-            let fd_table = ProcessManager::current_pcb().fd_table();
-            let file = fd_table
-                .read()
-                .get_file_by_fd(fd as _)
-                .ok_or(SystemError::EBADF)?;
-            let start_addr = page_frame.virt_address().data();
-            log::info!(
-                "mmap for file: start_addr: {:#x}, len: {:#x}, offset: {:#x}",
-                start_addr,
-                len,
-                offset
-            );
-            file.inode().mmap(start_addr, len, offset)?;
-            page_frame
-        } else {
-            let start_page = current_address_space.write().map_anonymous(
-=======
             )?
         } else {
             // 文件映射
             current_address_space.write().file_mapping(
->>>>>>> 8e73e444
                 start_vaddr,
                 len,
                 prot_flags,
                 map_flags,
-<<<<<<< HEAD
-                true,
-                false,
-            )?;
-            start_page
-        };
-=======
                 fd,
                 offset,
                 true,
@@ -396,7 +347,6 @@
             )?
         };
 
->>>>>>> 8e73e444
         return Ok(start_page.virt_address().data());
     }
 
