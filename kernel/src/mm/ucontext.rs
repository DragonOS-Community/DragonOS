--- conflicted
+++ resolved
@@ -674,14 +674,9 @@
                 self.mappings.insert_vma(r.clone());
                 return Err(SystemError::EACCES);
             }
-
-<<<<<<< HEAD
+            r_guard.set_vm_flags(VmFlags::from(prot_flags));
+
             let new_flags: EntryFlags<MMArch> = r_guard
-=======
-            r_guard.set_vm_flags(VmFlags::from(prot_flags));
-
-            let new_flags: PageFlags<MMArch> = r_guard
->>>>>>> 38458c72
                 .flags()
                 .set_execute(prot_flags.contains(ProtFlags::PROT_EXEC))
                 .set_write(prot_flags.contains(ProtFlags::PROT_WRITE));
