// 进程的用户空间内存管理

use core::{
    cmp,
    hash::Hasher,
    intrinsics::unlikely,
    mem::ManuallyDrop,
    ops::Add,
    sync::atomic::{compiler_fence, Ordering},
};

use alloc::{
    collections::BTreeMap,
    sync::{Arc, Weak},
    vec::Vec,
};
use hashbrown::HashSet;

use crate::{
<<<<<<< HEAD
    arch::{asm::current::current_pcb, mm::{PageMapper, test_buddy}, CurrentIrqArch, MMArch},
=======
    arch::{asm::current::current_pcb, mm::PageMapper, CurrentIrqArch, MMArch},
>>>>>>> 1f3d2ab0
    exception::InterruptArch,
    kdebug,
    libs::{
        align::page_align_up,
        rwlock::{RwLock, RwLockWriteGuard},
        spinlock::{SpinLock, SpinLockGuard},
    },
    syscall::SystemError,
};

use super::{
    allocator::page_frame::{
        deallocate_page_frames, PageFrameCount, PhysPageFrame, VirtPageFrame, VirtPageFrameIter,
    },
    page::{Flusher, InactiveFlusher, PageFlags, PageFlushAll},
    syscall::{MapFlags, ProtFlags},
    MemoryManagementArch, PageTableKind, VirtAddr, VirtRegion,
};

/// MMAP_MIN_ADDR的默认值
/// 以下内容来自linux-5.19:
///  This is the portion of low virtual memory which should be protected
//   from userspace allocation.  Keeping a user from writing to low pages
//   can help reduce the impact of kernel NULL pointer bugs.
//   For most ia64, ppc64 and x86 users with lots of address space
//   a value of 65536 is reasonable and should cause no problems.
//   On arm and other archs it should not be higher than 32768.
//   Programs which use vm86 functionality or have some need to map
//   this low address space will need CAP_SYS_RAWIO or disable this
//   protection by setting the value to 0.
pub const DEFAULT_MMAP_MIN_ADDR: usize = 65536;

#[derive(Debug)]
pub struct AddressSpace {
    inner: RwLock<InnerAddressSpace>,
}

impl AddressSpace {
    pub fn new(create_stack: bool) -> Result<Arc<Self>, SystemError> {
        let inner = InnerAddressSpace::new(create_stack)?;
        let result = Self {
            inner: RwLock::new(inner),
        };
        return Ok(Arc::new(result));
    }

    /// 从pcb中获取当前进程的地址空间结构体的Arc指针
    pub fn current() -> Result<Arc<AddressSpace>, SystemError> {
        let result = current_pcb()
            .address_space()
            .expect("Current process has no address space");
        return Ok(result);
    }

    /// 判断某个地址空间是否为当前进程的地址空间
    pub fn is_current(self: &Arc<Self>) -> bool {
        let current = Self::current();
        if let Ok(current) = current {
            return Arc::ptr_eq(&current, self);
        }
        return false;
    }
}

impl core::ops::Deref for AddressSpace {
    type Target = RwLock<InnerAddressSpace>;

    fn deref(&self) -> &Self::Target {
        &self.inner
    }
}

impl core::ops::DerefMut for AddressSpace {
    fn deref_mut(&mut self) -> &mut Self::Target {
        &mut self.inner
    }
}

/// @brief 用户地址空间结构体（每个进程都有一个）
#[derive(Debug)]
pub struct InnerAddressSpace {
    pub user_mapper: UserMapper,
    pub mappings: UserMappings,
    pub mmap_min: VirtAddr,
    /// 用户栈信息结构体
    pub user_stack: Option<UserStack>,

    pub elf_brk_start: VirtAddr,
    pub elf_brk: VirtAddr,

    /// 当前进程的堆空间的起始地址
    pub brk_start: VirtAddr,
    /// 当前进程的堆空间的结束地址(不包含)
    pub brk: VirtAddr,

    pub start_code: VirtAddr,
    pub end_code: VirtAddr,
    pub start_data: VirtAddr,
    pub end_data: VirtAddr,
}

impl InnerAddressSpace {
    pub fn new(create_stack: bool) -> Result<Self, SystemError> {
        let mut result = Self {
            user_mapper: MMArch::setup_new_usermapper()?,
            mappings: UserMappings::new(),
            mmap_min: VirtAddr(DEFAULT_MMAP_MIN_ADDR),
            elf_brk_start: VirtAddr::new(0),
            elf_brk: VirtAddr::new(0),
            brk_start: MMArch::USER_BRK_START,
            brk: MMArch::USER_BRK_START,
            user_stack: None,
            start_code: VirtAddr(0),
            end_code: VirtAddr(0),
            start_data: VirtAddr(0),
            end_data: VirtAddr(0),
        };
        // test_buddy();
        if create_stack {
            kdebug!("to create user stack.");
            result.new_user_stack(UserStack::DEFAULT_USER_STACK_SIZE)?;
        }

        return Ok(result);
    }

    /// 尝试克隆当前进程的地址空间，包括这些映射都会被克隆
    ///
    /// # Returns
    ///
    /// 返回克隆后的，新的地址空间的Arc指针
    pub fn try_clone(&mut self) -> Result<Arc<AddressSpace>, SystemError> {
        let irq_guard = unsafe { CurrentIrqArch::save_and_disable_irq() };
        let new_addr_space = AddressSpace::new(false)?;
        let mut new_guard = new_addr_space.write();

        // 拷贝用户栈的结构体信息，但是不拷贝用户栈的内容（因为后面VMA的拷贝会拷贝用户栈的内容）
        unsafe {
            new_guard.user_stack = Some(self.user_stack.as_ref().unwrap().clone_info_only());
        }
        let current_stack_size = self.user_stack.as_ref().unwrap().stack_size();

        let current_mapper = &mut self.user_mapper.utable;

        for vma in self.mappings.vmas.iter() {
            // TODO: 增加对VMA是否为文件映射的判断，如果是的话，就跳过

            let vma_guard: SpinLockGuard<'_, VMA> = vma.lock();
            let old_flags = vma_guard.flags();
            let tmp_flags: PageFlags<MMArch> = PageFlags::new().set_write(true);

            // 分配内存页并创建新的VMA
            let new_vma = VMA::zeroed(
                VirtPageFrame::new(vma_guard.region.start()),
                PageFrameCount::new(vma_guard.region.size() / MMArch::PAGE_SIZE),
                tmp_flags,
                &mut new_guard.user_mapper.utable,
                (),
            )?;
            new_guard.mappings.vmas.insert(new_vma.clone());
            kdebug!("new vma: {:x?}", new_vma);
            let mut new_vma_guard = new_vma.lock();
            for page in new_vma_guard.pages().map(|p| p.virt_address()) {
                // kdebug!("page: {:x?}", page);
                let current_frame = unsafe {
                    MMArch::phys_2_virt(
                        current_mapper
                            .translate(page)
                            .expect("VMA page not mapped")
                            .0,
                    )
                }
                .expect("Phys2Virt: vaddr overflow.")
                .data() as *mut u8;

                let new_frame = unsafe {
                    MMArch::phys_2_virt(
                        new_guard
                            .user_mapper
                            .utable
                            .translate(page)
                            .expect("VMA page not mapped")
                            .0,
                    )
                }
                .expect("Phys2Virt: vaddr overflow.")
                .data() as *mut u8;

                unsafe {
                    // 拷贝数据
                    new_frame.copy_from_nonoverlapping(current_frame, MMArch::PAGE_SIZE);
                }
            }
            drop(vma_guard);

            new_vma_guard.remap(old_flags, &mut new_guard.user_mapper.utable, ())?;
            drop(new_vma_guard);
        }
        drop(new_guard);
        drop(irq_guard);
        return Ok(new_addr_space);
    }

    /// 判断当前的地址空间是否是当前进程的地址空间
    #[inline]
    pub fn is_current(&self) -> bool {
        return self.user_mapper.utable.is_current();
    }

    /// 进行匿名页映射
    ///
    /// ## 参数
    ///
    /// - `start_vaddr`：映射的起始地址
    /// - `len`：映射的长度
    /// - `prot_flags`：保护标志
    /// - `map_flags`：映射标志
    /// - `round_to_min`：是否将`start_vaddr`对齐到`mmap_min`，如果为`true`，则当`start_vaddr`不为0时，会对齐到`mmap_min`，否则仅向下对齐到页边界
    pub fn map_anonymous(
        &mut self,
        start_vaddr: VirtAddr,
        len: usize,
        prot_flags: ProtFlags,
        map_flags: MapFlags,
        round_to_min: bool,
    ) -> Result<VirtPageFrame, SystemError> {
        // 用于对齐hint的函数
        let round_hint_to_min = |hint: VirtAddr| {
            // 先把hint向下对齐到页边界
            let addr = hint.data() & (!MMArch::PAGE_OFFSET_MASK);
            kdebug!("map_anonymous: hint = {:?}, addr = {addr:#x}", hint);
            // 如果hint不是0，且hint小于DEFAULT_MMAP_MIN_ADDR，则对齐到DEFAULT_MMAP_MIN_ADDR
            if (addr != 0) && round_to_min && (addr < DEFAULT_MMAP_MIN_ADDR) {
                Some(VirtAddr::new(page_align_up(DEFAULT_MMAP_MIN_ADDR)))
            } else if addr == 0 {
                None
            } else {
                Some(VirtAddr::new(addr))
            }
        };
        kdebug!("map_anonymous: start_vaddr = {:?}", start_vaddr);
        kdebug!("map_anonymous: len(no align) = {}", len);
        let len = page_align_up(len);
        kdebug!("map_anonymous: len = {}", len);
        let start_page: VirtPageFrame = self.mmap(
            round_hint_to_min(start_vaddr),
            PageFrameCount::from_bytes(len).unwrap(),
            prot_flags,
            map_flags,
            move |page, count, flags, mapper, flusher| {
                Ok(VMA::zeroed(page, count, flags, mapper, flusher)?)
            },
        )?;

        return Ok(start_page);
    }

    /// 向进程的地址空间映射页面
    ///
    /// # 参数
    ///
    /// - `addr`：映射的起始地址，如果为`None`，则由内核自动分配
    /// - `page_count`：映射的页面数量
    /// - `prot_flags`：保护标志
    /// - `map_flags`：映射标志
    /// - `map_func`：映射函数，用于创建VMA
    ///
    /// # Returns
    ///
    /// 返回映射的起始虚拟页帧
    ///
    /// # Errors
    ///
    /// - `EINVAL`：参数错误
    pub fn mmap<
        F: FnOnce(
            VirtPageFrame,
            PageFrameCount,
            PageFlags<MMArch>,
            &mut PageMapper,
            &mut dyn Flusher<MMArch>,
        ) -> Result<Arc<LockedVMA>, SystemError>,
    >(
        &mut self,
        addr: Option<VirtAddr>,
        page_count: PageFrameCount,
        prot_flags: ProtFlags,
        map_flags: MapFlags,
        map_func: F,
    ) -> Result<VirtPageFrame, SystemError> {
        if page_count == PageFrameCount::new(0) {
            return Err(SystemError::EINVAL);
        }
        kdebug!("mmap: addr: {addr:?}, page_count: {page_count:?}, prot_flags: {prot_flags:?}, map_flags: {map_flags:?}");

        // 找到未使用的区域
        let region = match addr {
            Some(vaddr) => {
                self.mappings
                    .find_free_at(self.mmap_min, vaddr, page_count.bytes(), map_flags)?
            }
            None => self
                .mappings
                .find_free(self.mmap_min, page_count.bytes())
                .ok_or(SystemError::ENOMEM)?,
        };

        let page = VirtPageFrame::new(region.start());
        kdebug!("mmap: page: {:?}, region={region:?}", page.virt_address());
        compiler_fence(Ordering::SeqCst);
        let (mut active, mut inactive);
        let flusher = if self.is_current() {
            kdebug!("mmap: current ucontext");
            active = PageFlushAll::new();
            &mut active as &mut dyn Flusher<MMArch>
        } else {
            kdebug!("mmap: not current ucontext");
            inactive = InactiveFlusher::new();
            &mut inactive as &mut dyn Flusher<MMArch>
        };
        compiler_fence(Ordering::SeqCst);
        // 映射页面，并将VMA插入到地址空间的VMA列表中
        self.mappings.insert_vma(map_func(
            page,
            page_count,
            PageFlags::from_prot_flags(prot_flags, true),
            &mut self.user_mapper.utable,
            flusher,
        )?);

        return Ok(page);
    }

    /// 取消进程的地址空间中的映射
    ///
    /// # 参数
    ///
    /// - `start_page`：起始页帧
    /// - `page_count`：取消映射的页帧数量
    ///
    /// # Errors
    ///
    /// - `EINVAL`：参数错误
    /// - `ENOMEM`：内存不足
    pub fn munmap(
        &mut self,
        start_page: VirtPageFrame,
        page_count: PageFrameCount,
    ) -> Result<(), SystemError> {
        let to_unmap = VirtRegion::new(start_page.virt_address(), page_count.bytes());
        let mut flusher: PageFlushAll<MMArch> = PageFlushAll::new();

        let regions: Vec<Arc<LockedVMA>> = self.mappings.conflicts(to_unmap).collect::<Vec<_>>();

        for r in regions {
            let r = r.lock().region;
            let r = self.mappings.remove_vma(&r).unwrap();
            let intersection = r.lock().region().intersect(&to_unmap).unwrap();
            let (before, r, after) = r.extract(intersection).unwrap();

            // TODO: 当引入后备页映射后，这里需要增加通知文件的逻辑

            if let Some(before) = before {
                // 如果前面有VMA，则需要将前面的VMA重新插入到地址空间的VMA列表中
                self.mappings.insert_vma(before);
            }

            if let Some(after) = after {
                // 如果后面有VMA，则需要将后面的VMA重新插入到地址空间的VMA列表中
                self.mappings.insert_vma(after);
            }

            r.unmap(&mut self.user_mapper.utable, &mut flusher);
        }

        // TODO: 当引入后备页映射后，这里需要增加通知文件的逻辑

        return Ok(());
    }

    pub fn mprotect(
        &mut self,
        start_page: VirtPageFrame,
        page_count: PageFrameCount,
        prot_flags: ProtFlags,
    ) -> Result<(), SystemError> {
        kdebug!(
            "mprotect: start_page: {:?}, page_count: {:?}, prot_flags:{prot_flags:?}",
            start_page,
            page_count
        );
        let (mut active, mut inactive);
        let mut flusher = if self.is_current() {
            active = PageFlushAll::new();
            &mut active as &mut dyn Flusher<MMArch>
        } else {
            inactive = InactiveFlusher::new();
            &mut inactive as &mut dyn Flusher<MMArch>
        };

        let mapper = &mut self.user_mapper.utable;
        let region = VirtRegion::new(start_page.virt_address(), page_count.bytes());
        kdebug!("mprotect: region: {:?}", region);

        let regions = self.mappings.conflicts(region).collect::<Vec<_>>();
        kdebug!("mprotect: regions: {:?}", regions);
        for r in regions {
            kdebug!("mprotect: r: {:?}", r);
            let r = r.lock().region().clone();
            let r = self.mappings.remove_vma(&r).unwrap();
            kdebug!("11");
            let intersection = r.lock().region().intersect(&region).unwrap();
            let (before, r, after) = r.extract(intersection).expect("Failed to extract VMA");

            kdebug!("22");
            if let Some(before) = before {
                self.mappings.insert_vma(before);
            }
            if let Some(after) = after {
                self.mappings.insert_vma(after);
            }
            kdebug!("33");

            let mut r_guard = r.lock();
            // 如果VMA的保护标志不允许指定的修改，则返回错误
            if !r_guard.can_have_flags(prot_flags) {
                drop(r_guard);
                self.mappings.insert_vma(r.clone());
                return Err(SystemError::EACCES);
            }

            kdebug!("44");
            let new_flags: PageFlags<MMArch> = r_guard
                .flags()
                .set_execute(prot_flags.contains(ProtFlags::PROT_EXEC))
                .set_write(prot_flags.contains(ProtFlags::PROT_WRITE));

            kdebug!("55");
            r_guard.remap(new_flags, mapper, &mut flusher)?;
            drop(r_guard);
            self.mappings.insert_vma(r);
            kdebug!("66");
        }

        return Ok(());
    }

    /// 创建新的用户栈
    ///
    /// ## 参数
    ///
    /// - `size`：栈的大小
    pub fn new_user_stack(&mut self, size: usize) -> Result<(), SystemError> {
        assert!(self.user_stack.is_none(), "User stack already exists");
        let stack = UserStack::new(self, None, size)?;
        self.user_stack = Some(stack);
        return Ok(());
    }

    #[inline(always)]
    pub fn user_stack_mut(&mut self) -> Option<&mut UserStack> {
        return self.user_stack.as_mut();
    }

    /// 取消用户空间内的所有映射
    pub unsafe fn unmap_all(&mut self) {
        let mut flusher: PageFlushAll<MMArch> = PageFlushAll::new();
        for vma in self.mappings.iter_vmas() {
            vma.unmap(&mut self.user_mapper.utable, &mut flusher);
        }
    }

    /// 设置进程的堆的内存空间
    ///
    /// ## 参数
    ///
    /// - `new_brk`：新的堆的结束地址。需要满足页对齐要求，并且是用户空间地址，且大于等于当前的堆的起始地址
    ///
    /// ## 返回值
    ///
    /// 返回旧的堆的结束地址
    pub unsafe fn set_brk(&mut self, new_brk: VirtAddr) -> Result<VirtAddr, SystemError> {
        assert!(new_brk.check_aligned(MMArch::PAGE_SIZE));

        if !new_brk.check_user() || new_brk < self.brk_start {
            return Err(SystemError::EFAULT);
        }

        let old_brk = self.brk;
        kdebug!("set_brk: old_brk: {:?}, new_brk: {:?}", old_brk, new_brk);
        if new_brk > self.brk {
            let len = new_brk - self.brk;
            let prot_flags = ProtFlags::PROT_READ | ProtFlags::PROT_WRITE | ProtFlags::PROT_EXEC;
            let map_flags = MapFlags::MAP_PRIVATE | MapFlags::MAP_ANONYMOUS | MapFlags::MAP_FIXED;
            self.map_anonymous(old_brk, len, prot_flags, map_flags, true)?
                .virt_address();
            self.brk = new_brk;
            return Ok(old_brk);
        } else {
            let unmap_len = self.brk - new_brk;
            let unmap_start = new_brk;
            if unmap_len == 0 {
                return Ok(old_brk);
            }
            self.munmap(
                VirtPageFrame::new(unmap_start),
                PageFrameCount::from_bytes(unmap_len).unwrap(),
            )?;
            self.brk = new_brk;
            return Ok(old_brk);
        }
    }

    pub unsafe fn sbrk(&mut self, incr: isize) -> Result<VirtAddr, SystemError> {
        if incr == 0 {
            return Ok(self.brk);
        }

        let new_brk = if incr > 0 {
            self.brk + incr as usize
        } else {
            self.brk - (incr.abs() as usize)
        };

        let new_brk = VirtAddr::new(page_align_up(new_brk.data()));

        return self.set_brk(new_brk);
    }
}

impl Drop for InnerAddressSpace {
    fn drop(&mut self) {
        unsafe {
            self.unmap_all();
        }
    }
}

#[derive(Debug, Hash)]
pub struct UserMapper {
    pub utable: PageMapper,
}

impl UserMapper {
    pub fn new(utable: PageMapper) -> Self {
        return Self { utable };
    }
}

impl Drop for UserMapper {
    fn drop(&mut self) {
        if self.utable.is_current() {
            // 如果当前要被销毁的用户空间的页表是当前进程的页表，那么就切换回初始内核页表
            unsafe { MMArch::set_table(PageTableKind::User, MMArch::initial_page_table()) }
        }
        // 释放用户空间顶层页表占用的页帧
        // 请注意，在释放这个页帧之前，用户页表应该已经被完全释放，否则会产生内存泄露
        unsafe {
            deallocate_page_frames(
                PhysPageFrame::new(self.utable.table().phys()),
                PageFrameCount::new(1),
            )
        };
    }
}

/// 用户空间映射信息
#[derive(Debug)]
pub struct UserMappings {
    /// 当前用户空间的虚拟内存区域
    vmas: HashSet<Arc<LockedVMA>>,
    /// 当前用户空间的VMA空洞
    vm_holes: BTreeMap<VirtAddr, usize>,
}

impl UserMappings {
    pub fn new() -> Self {
        return Self {
            vmas: HashSet::new(),
            vm_holes: core::iter::once((VirtAddr::new(0), MMArch::USER_END_VADDR.data()))
                .collect::<BTreeMap<_, _>>(),
        };
    }

    /// 判断当前进程的VMA内，是否有包含指定的虚拟地址的VMA。
    ///
    /// 如果有，返回包含指定虚拟地址的VMA的Arc指针，否则返回None。
    pub fn contains(&self, vaddr: VirtAddr) -> Option<Arc<LockedVMA>> {
        for v in self.vmas.iter() {
            let guard = v.lock();
            if guard.region.contains(vaddr) {
                return Some(v.clone());
            }
        }
        return None;
    }

    /// 获取当前进程的地址空间中，与给定虚拟地址范围有重叠的VMA的迭代器。
    pub fn conflicts(&self, request: VirtRegion) -> impl Iterator<Item = Arc<LockedVMA>> + '_ {
        let r = self
            .vmas
            .iter()
            .filter(move |v| !v.lock().region.intersect(&request).is_none())
            .cloned();
        return r;
    }

    /// 在当前进程的地址空间中，寻找第一个符合条件的空闲的虚拟内存范围。
    ///
    /// @param min_vaddr 最小的起始地址
    /// @param size 请求的大小
    ///
    /// @return 如果找到了，返回虚拟内存范围，否则返回None
    pub fn find_free(&self, min_vaddr: VirtAddr, size: usize) -> Option<VirtRegion> {
        let vaddr = min_vaddr;
        let mut iter = self
            .vm_holes
            .iter()
            .skip_while(|(hole_vaddr, hole_size)| hole_vaddr.add(**hole_size) <= min_vaddr);

        let (hole_vaddr, size) = iter.find(|(hole_vaddr, hole_size)| {
            // 计算当前空洞的可用大小
            let available_size: usize =
                if hole_vaddr <= &&min_vaddr && min_vaddr <= hole_vaddr.add(**hole_size) {
                    **hole_size - (min_vaddr - **hole_vaddr)
                } else {
                    **hole_size
                };

            size <= available_size
        })?;

        // 创建一个新的虚拟内存范围。
        let region = VirtRegion::new(cmp::max(*hole_vaddr, min_vaddr), *size);
        return Some(region);
    }

    pub fn find_free_at(
        &self,
        min_vaddr: VirtAddr,
        vaddr: VirtAddr,
        size: usize,
        flags: MapFlags,
    ) -> Result<VirtRegion, SystemError> {
        // 如果没有指定地址，那么就在当前进程的地址空间中寻找一个空闲的虚拟内存范围。
        if vaddr == VirtAddr::new(0) {
            return self.find_free(min_vaddr, size).ok_or(SystemError::ENOMEM);
        }

        // 如果指定了地址，那么就检查指定的地址是否可用。

        let requested = VirtRegion::new(vaddr, size);

        if requested.end() >= MMArch::USER_END_VADDR || !vaddr.check_aligned(MMArch::PAGE_SIZE) {
            return Err(SystemError::EINVAL);
        }

        if let Some(_x) = self.conflicts(requested).next() {
            if flags.contains(MapFlags::MAP_FIXED_NOREPLACE) {
                // 如果指定了 MAP_FIXED_NOREPLACE 标志，由于所指定的地址无法成功建立映射，则放弃映射，不对地址做修正
                return Err(SystemError::EEXIST);
            }

            if flags.contains(MapFlags::MAP_FIXED) {
                // todo: 支持MAP_FIXED标志对已有的VMA进行覆盖
                return Err(SystemError::EOPNOTSUPP_OR_ENOTSUP);
            }

            // 如果没有指定MAP_FIXED标志，那么就对地址做修正
            let requested = self.find_free(min_vaddr, size).ok_or(SystemError::ENOMEM)?;
            return Ok(requested);
        }

        return Ok(requested);
    }

    /// 在当前进程的地址空间中，保留一个指定大小的区域，使得该区域不在空洞中。
    /// 该函数会修改vm_holes中的空洞信息。
    ///
    /// @param region 要保留的区域
    ///
    /// 请注意，在调用本函数之前，必须先确定region所在范围内没有VMA。
    fn reserve_hole(&mut self, region: &VirtRegion) {
        let prev_hole: Option<(&VirtAddr, &mut usize)> =
            self.vm_holes.range_mut(..region.start()).next_back();

        if let Some((prev_hole_vaddr, prev_hole_size)) = prev_hole {
            let prev_hole_end = prev_hole_vaddr.add(*prev_hole_size);

            if prev_hole_end > region.start() {
                // 如果前一个空洞的结束地址大于当前空洞的起始地址，那么就需要调整前一个空洞的大小。
                *prev_hole_size = region.start().data() - prev_hole_vaddr.data();
            }

            if prev_hole_end > region.end() {
                // 如果前一个空洞的结束地址大于当前空洞的结束地址，那么就需要增加一个新的空洞。
                self.vm_holes
                    .insert(region.end(), prev_hole_end - region.end());
            }
        }
    }

    /// 在当前进程的地址空间中，释放一个指定大小的区域，使得该区域成为一个空洞。
    /// 该函数会修改vm_holes中的空洞信息。
    fn unreserve_hole(&mut self, region: &VirtRegion) {
        // 如果将要插入的空洞与后一个空洞相邻，那么就需要合并。
        let next_hole_size: Option<usize> = self.vm_holes.remove(&region.end());

        if let Some((_prev_hole_vaddr, prev_hole_size)) = self
            .vm_holes
            .range_mut(..region.start())
            .next_back()
            .filter(|(offset, size)| offset.data() + **size == region.start().data())
        {
            *prev_hole_size += region.size() + next_hole_size.unwrap_or(0);
        } else {
            self.vm_holes
                .insert(region.start(), region.size() + next_hole_size.unwrap_or(0));
        }
    }

    /// 在当前进程的映射关系中，插入一个新的VMA。
    pub fn insert_vma(&mut self, vma: Arc<LockedVMA>) {
        let region = vma.lock().region.clone();
        // 要求插入的地址范围必须是空闲的，也就是说，当前进程的地址空间中，不能有任何与之重叠的VMA。
        assert!(self.conflicts(region).next().is_none());
        self.reserve_hole(&region);

        self.vmas.insert(vma);
    }

    /// @brief 删除一个VMA，并把对应的地址空间加入空洞中。
    ///
    /// 这里不会取消VMA对应的地址的映射
    ///
    /// @param region 要删除的VMA所在的地址范围
    ///
    /// @return 如果成功删除了VMA，则返回被删除的VMA，否则返回None
    /// 如果没有可以删除的VMA，则不会执行删除操作，并报告失败。
    pub fn remove_vma(&mut self, region: &VirtRegion) -> Option<Arc<LockedVMA>> {
        // 请注意，由于这里会对每个VMA加锁，因此性能很低
        let vma: Arc<LockedVMA> = self
            .vmas
            .drain_filter(|vma| vma.lock().region == *region)
            .next()?;
        self.unreserve_hole(region);

        return Some(vma);
    }

    /// @brief Get the iterator of all VMAs in this process.
    pub fn iter_vmas(&self) -> hashbrown::hash_set::Iter<Arc<LockedVMA>> {
        return self.vmas.iter();
    }
}

impl Default for UserMappings {
    fn default() -> Self {
        return Self::new();
    }
}

/// 加了锁的VMA
///
/// 备注：进行性能测试，看看SpinLock和RwLock哪个更快。
#[derive(Debug)]
pub struct LockedVMA(SpinLock<VMA>);

impl core::hash::Hash for LockedVMA {
    fn hash<H: Hasher>(&self, state: &mut H) {
        self.0.lock().hash(state);
    }
}

impl PartialEq for LockedVMA {
    fn eq(&self, other: &Self) -> bool {
        self.0.lock().eq(&other.0.lock())
    }
}

impl Eq for LockedVMA {}

impl LockedVMA {
    pub fn new(vma: VMA) -> Arc<Self> {
        let r = Arc::new(Self(SpinLock::new(vma)));
        r.0.lock().self_ref = Arc::downgrade(&r);
        return r;
    }

    pub fn lock(&self) -> SpinLockGuard<VMA> {
        return self.0.lock();
    }

    /// 调整当前VMA的页面的标志位
    ///
    /// TODO：增加调整虚拟页映射的物理地址的功能
    ///
    /// @param flags 新的标志位
    /// @param mapper 页表映射器
    /// @param flusher 页表项刷新器
    ///
    pub fn remap(
        &self,
        flags: PageFlags<MMArch>,
        mapper: &mut PageMapper,
        mut flusher: impl Flusher<MMArch>,
    ) -> Result<(), SystemError> {
        let mut guard = self.lock();
        assert!(guard.mapped);
        for page in guard.region.pages() {
            // 暂时要求所有的页帧都已经映射到页表
            // TODO: 引入Lazy Mapping, 通过缺页中断来映射页帧，这里就不必要求所有的页帧都已经映射到页表了
            let r = unsafe {
                mapper
                    .remap(page.virt_address(), flags)
                    .expect("Failed to remap, beacuse of some page is not mapped")
            };
            flusher.consume(r);
        }
        guard.flags = flags;
        return Ok(());
    }

    pub fn unmap(&self, mapper: &mut PageMapper, mut flusher: impl Flusher<MMArch>) {
        let mut guard = self.lock();
        assert!(guard.mapped);
        for page in guard.region.pages() {
            let (paddr, _, flush) = unsafe { mapper.unmap_phys(page.virt_address(), true) }
                .expect("Failed to unmap, beacuse of some page is not mapped");

            // todo: 获取物理页的anon_vma的守卫

            // todo: 从anon_vma中删除当前VMA

            // todo: 如果物理页的anon_vma链表长度为0，则释放物理页.

            // 目前由于还没有实现共享页，所以直接释放物理页也没问题。
            // 但是在实现共享页之后，就不能直接释放物理页了，需要在anon_vma链表长度为0的时候才能释放物理页
            unsafe { deallocate_page_frames(PhysPageFrame::new(paddr), PageFrameCount::new(1)) };

            flusher.consume(flush);
        }
        guard.mapped = false;
    }

    pub fn mapped(&self) -> bool {
        return self.0.lock().mapped;
    }

    /// 将当前VMA进行切分，切分成3个VMA，分别是：
    ///
    /// 1. 前面的VMA，如果没有则为None
    /// 2. 中间的VMA，也就是传入的Region
    /// 3. 后面的VMA，如果没有则为None
    pub fn extract(
        &self,
        region: VirtRegion,
    ) -> Option<(
        Option<Arc<LockedVMA>>,
        Arc<LockedVMA>,
        Option<Arc<LockedVMA>>,
    )> {
        assert!(region.start().check_aligned(MMArch::PAGE_SIZE));
        assert!(region.end().check_aligned(MMArch::PAGE_SIZE));

        let mut guard = self.lock();
        {
            // 如果传入的region不在当前VMA的范围内，则直接返回None
            if unlikely(region.start() < guard.region.start() || region.end() > guard.region.end())
            {
                return None;
            }

            let intersect: Option<VirtRegion> = guard.region.intersect(&region);
            // 如果当前VMA不包含region，则直接返回None
            if unlikely(intersect.is_none()) {
                return None;
            }
            let intersect: VirtRegion = intersect.unwrap();
            if unlikely(intersect == guard.region) {
                // 如果当前VMA完全包含region，则直接返回当前VMA
                return Some((None, guard.self_ref.upgrade().unwrap(), None));
            }
        }

        let before: Option<Arc<LockedVMA>> = guard.region.before(&region).map(|virt_region| {
            let mut vma: VMA = unsafe { guard.clone() };
            vma.region = virt_region;

            let vma: Arc<LockedVMA> = LockedVMA::new(vma);
            vma
        });

        let after: Option<Arc<LockedVMA>> = guard.region.after(&region).map(|virt_region| {
            let mut vma: VMA = unsafe { guard.clone() };
            vma.region = virt_region;

            let vma: Arc<LockedVMA> = LockedVMA::new(vma);
            vma
        });

        guard.region = region;

        // TODO: 重新设置before、after这两个VMA里面的物理页的anon_vma

        return Some((before, guard.self_ref.upgrade().unwrap(), after));
    }
}

/// @brief 虚拟内存区域
#[derive(Debug)]
pub struct VMA {
    /// 虚拟内存区域对应的虚拟地址范围
    region: VirtRegion,
    /// VMA内的页帧的标志
    flags: PageFlags<MMArch>,
    /// VMA内的页帧是否已经映射到页表
    mapped: bool,
    /// VMA所属的用户地址空间
    user_address_space: Option<Weak<AddressSpace>>,
    self_ref: Weak<LockedVMA>,
}

impl core::hash::Hash for VMA {
    fn hash<H: Hasher>(&self, state: &mut H) {
        self.region.hash(state);
        self.flags.hash(state);
        self.mapped.hash(state);
    }
}

impl VMA {
    pub fn region(&self) -> &VirtRegion {
        return &self.region;
    }

    /// # 拷贝当前VMA的内容
    ///
    /// ### 安全性
    ///
    /// 由于这样操作可能由于错误的拷贝，导致内存泄露、内存重复释放等问题，所以需要小心使用。
    pub unsafe fn clone(&self) -> Self {
        return Self {
            region: self.region,
            flags: self.flags,
            mapped: self.mapped,
            user_address_space: self.user_address_space.clone(),
            self_ref: self.self_ref.clone(),
        };
    }

    #[inline(always)]
    pub fn flags(&self) -> PageFlags<MMArch> {
        return self.flags;
    }

    pub fn pages(&self) -> VirtPageFrameIter {
        return VirtPageFrameIter::new(
            VirtPageFrame::new(self.region.start()),
            VirtPageFrame::new(self.region.end()),
        );
    }

    pub fn remap(
        &mut self,
        flags: PageFlags<MMArch>,
        mapper: &mut PageMapper,
        mut flusher: impl Flusher<MMArch>,
    ) -> Result<(), SystemError> {
        assert!(self.mapped);
        for page in self.region.pages() {
            // kdebug!("remap page {:?}", page.virt_address());
            // 暂时要求所有的页帧都已经映射到页表
            // TODO: 引入Lazy Mapping, 通过缺页中断来映射页帧，这里就不必要求所有的页帧都已经映射到页表了
            let r = unsafe {
                mapper
                    .remap(page.virt_address(), flags)
                    .expect("Failed to remap, beacuse of some page is not mapped")
            };
            // kdebug!("consume page {:?}", page.virt_address());
            flusher.consume(r);
            // kdebug!("remap page {:?} done", page.virt_address());
        }
        self.flags = flags;
        return Ok(());
    }

    /// 检查当前VMA是否可以拥有指定的标志位
    ///
    /// ## 参数
    ///
    /// - `prot_flags` 要检查的标志位
    pub fn can_have_flags(&self, prot_flags: ProtFlags) -> bool {
        return (self.flags.has_write() || !prot_flags.contains(ProtFlags::PROT_WRITE))
            && (self.flags.has_execute() || !prot_flags.contains(ProtFlags::PROT_EXEC));
    }

    /// 把物理地址映射到虚拟地址
    ///
    /// @param phys 要映射的物理地址
    /// @param destination 要映射到的虚拟地址
    /// @param count 要映射的页帧数量
    /// @param flags 页面标志位
    /// @param mapper 页表映射器
    /// @param flusher 页表项刷新器
    ///
    /// @return 返回映射后的虚拟内存区域
    pub fn physmap(
        phys: PhysPageFrame,
        destination: VirtPageFrame,
        count: PageFrameCount,
        flags: PageFlags<MMArch>,
        mapper: &mut PageMapper,
        mut flusher: impl Flusher<MMArch>,
    ) -> Result<Arc<LockedVMA>, SystemError> {
        {
            let mut cur_phy = phys;
            let mut cur_dest = destination;

            for _ in 0..count.data() {
                // 将物理页帧映射到虚拟页帧
                let r = unsafe {
                    mapper.map_phys(cur_dest.virt_address(), cur_phy.phys_address(), flags)
                }
                .expect("Failed to map phys, may be OOM error");

                // todo: 增加OOM处理

                // todo: 将VMA加入到anon_vma中

                // 刷新TLB
                flusher.consume(r);

                cur_phy = cur_phy.next();
                cur_dest = cur_dest.next();
            }
        }

        let r: Arc<LockedVMA> = LockedVMA::new(VMA {
            region: VirtRegion::new(destination.virt_address(), count.data() * MMArch::PAGE_SIZE),
            flags,
            mapped: true,
            user_address_space: None,
            self_ref: Weak::default(),
        });
        return Ok(r);
    }

    /// 从页分配器中分配一些物理页，并把它们映射到指定的虚拟地址，然后创建VMA
    ///
    /// @param destination 要映射到的虚拟地址
    /// @param count 要映射的页帧数量
    /// @param flags 页面标志位
    /// @param mapper 页表映射器
    /// @param flusher 页表项刷新器
    ///
    /// @return 返回映射后的虚拟内存区域
    pub fn zeroed(
        destination: VirtPageFrame,
        page_count: PageFrameCount,
        flags: PageFlags<MMArch>,
        mapper: &mut PageMapper,
        mut flusher: impl Flusher<MMArch>,
    ) -> Result<Arc<LockedVMA>, SystemError> {
        let mut cur_dest: VirtPageFrame = destination;
        kdebug!(
            "VMA::zeroed: page_count = {:?}, destination={destination:?}",
            page_count
        );
        for _ in 0..page_count.data() {
            // kdebug!(
            //     "VMA::zeroed: cur_dest={cur_dest:?}, vaddr = {:?}",
            //     cur_dest.virt_address()
            // );
            let r = unsafe { mapper.map(cur_dest.virt_address(), flags) }
                .expect("Failed to map zero, may be OOM error");
            // todo: 将VMA加入到anon_vma中
            // todo: 增加OOM处理

            // 稍后再刷新TLB，这里取消刷新
            flusher.consume(r);
            cur_dest = cur_dest.next();
        }
        let r = LockedVMA::new(VMA {
            region: VirtRegion::new(
                destination.virt_address(),
                page_count.data() * MMArch::PAGE_SIZE,
            ),
            flags,
            mapped: true,
            user_address_space: None,
            self_ref: Weak::default(),
        });
        drop(flusher);
<<<<<<< HEAD
        kdebug!("VMA::zeroed: flusher dropped");

        // 清空这些内存
        let virt_iter = VirtPageFrameIter::new(destination, destination.add(page_count));
        for frame in virt_iter {
            let paddr = mapper.translate(frame.virt_address()).unwrap().0;

            unsafe {
                let vaddr = MMArch::phys_2_virt(paddr).unwrap();
                MMArch::write_bytes(vaddr, 0, MMArch::PAGE_SIZE);
            }
        }
=======
>>>>>>> 1f3d2ab0
        kdebug!("VMA::zeroed: done");
        return Ok(r);
    }
}

impl Drop for VMA {
    fn drop(&mut self) {
        // 当VMA被释放时，需要确保它已经被从页表中解除映射
        assert!(!self.mapped, "VMA is still mapped");
    }
}

impl PartialEq for VMA {
    fn eq(&self, other: &Self) -> bool {
        return self.region == other.region;
    }
}

impl Eq for VMA {}

impl PartialOrd for VMA {
    fn partial_cmp(&self, other: &Self) -> Option<cmp::Ordering> {
        return self.region.partial_cmp(&other.region);
    }
}

impl Ord for VMA {
    fn cmp(&self, other: &Self) -> cmp::Ordering {
        return self.region.cmp(&other.region);
    }
}

#[derive(Debug)]
pub struct UserStack {
    // 栈底地址
    stack_bottom: VirtAddr,
    // 当前已映射的大小
    mapped_size: usize,
    /// 栈顶地址（这个值需要仔细确定！因为它可能不会实时与用户栈的真实栈顶保持一致！要小心！）
    current_sp: VirtAddr,
}

impl UserStack {
    /// 默认的用户栈底地址
    pub const DEFAULT_USER_STACK_BOTTOM: VirtAddr = MMArch::USER_STACK_START;
    /// 默认的用户栈大小为8MB
    pub const DEFAULT_USER_STACK_SIZE: usize = 8 * 1024 * 1024;
    /// 用户栈的保护页数量
    pub const GUARD_PAGES_NUM: usize = 4;

    /// 创建一个用户栈
    pub fn new(
        vm: &mut InnerAddressSpace,
        stack_bottom: Option<VirtAddr>,
        stack_size: usize,
    ) -> Result<Self, SystemError> {
        let stack_bottom = stack_bottom.unwrap_or(Self::DEFAULT_USER_STACK_BOTTOM);
        assert!(stack_bottom.check_aligned(MMArch::PAGE_SIZE));

        // 分配用户栈的保护页
        let guard_size = Self::GUARD_PAGES_NUM * MMArch::PAGE_SIZE;
        let actual_stack_bottom = stack_bottom - guard_size;

        let mut prot_flags = ProtFlags::PROT_READ | ProtFlags::PROT_WRITE;
        let map_flags =
            MapFlags::MAP_PRIVATE | MapFlags::MAP_ANONYMOUS | MapFlags::MAP_FIXED_NOREPLACE;
        kdebug!(
            "map anonymous stack: {:?} {}",
            actual_stack_bottom,
            guard_size
        );
        vm.map_anonymous(
            actual_stack_bottom,
            guard_size,
            prot_flags,
            map_flags,
            false,
        )?;
        // test_buddy();
        // 设置保护页只读
        prot_flags.remove(ProtFlags::PROT_WRITE);
        kdebug!(
            "to mprotect stack guard pages: {:?} {}",
            actual_stack_bottom,
            guard_size
        );
        vm.mprotect(
            VirtPageFrame::new(actual_stack_bottom),
            PageFrameCount::new(Self::GUARD_PAGES_NUM),
            prot_flags,
        )?;
        kdebug!(
            "mprotect stack guard pages done: {:?} {}",
            actual_stack_bottom,
            guard_size
        );

        let mut user_stack = UserStack {
            stack_bottom: actual_stack_bottom,
            mapped_size: guard_size,
            current_sp: actual_stack_bottom - guard_size,
        };

        kdebug!("expand user stack: {:?} {}", stack_bottom, stack_size);
        // 分配用户栈
        user_stack.initial_extend(vm, stack_size)?;
        kdebug!("user stack created: {:?} {}", stack_bottom, stack_size);
        return Ok(user_stack);
    }

    fn initial_extend(
        &mut self,
        vm: &mut InnerAddressSpace,
        mut bytes: usize,
    ) -> Result<(), SystemError> {
        let prot_flags = ProtFlags::PROT_READ | ProtFlags::PROT_WRITE | ProtFlags::PROT_EXEC;
        let map_flags = MapFlags::MAP_PRIVATE | MapFlags::MAP_ANONYMOUS;

        bytes = page_align_up(bytes);
        self.mapped_size += bytes;

        vm.map_anonymous(
            self.stack_bottom - self.mapped_size,
            bytes,
            prot_flags,
            map_flags,
            false,
        )?;

        return Ok(());
    }

    /// 扩展用户栈
    ///
    /// ## 参数
    ///
    /// - `vm` 用户地址空间结构体
    /// - `bytes` 要扩展的字节数
    ///
    /// ## 返回值
    ///
    /// - **Ok(())** 扩展成功
    /// - **Err(SystemError)** 扩展失败
    pub fn extend(
        &mut self,
        vm: &mut RwLockWriteGuard<InnerAddressSpace>,
        mut bytes: usize,
    ) -> Result<(), SystemError> {
        let prot_flags = ProtFlags::PROT_READ | ProtFlags::PROT_WRITE | ProtFlags::PROT_EXEC;
        let map_flags = MapFlags::MAP_PRIVATE | MapFlags::MAP_ANONYMOUS;

        bytes = page_align_up(bytes);
        self.mapped_size += bytes;

        vm.map_anonymous(
            self.stack_bottom - self.mapped_size,
            bytes,
            prot_flags,
            map_flags,
            false,
        )?;

        return Ok(());
    }

    /// 获取栈顶地址
    ///
    /// 请注意，如果用户栈的栈顶地址发生变化，这个值可能不会实时更新！
    pub fn sp(&self) -> VirtAddr {
        return self.current_sp;
    }

    pub unsafe fn set_sp(&mut self, sp: VirtAddr) {
        self.current_sp = sp;
    }

    /// 仅仅克隆用户栈的信息，不会克隆用户栈的内容/映射
    pub unsafe fn clone_info_only(&self) -> Self {
        return Self {
            stack_bottom: self.stack_bottom,
            mapped_size: self.mapped_size,
            current_sp: self.current_sp,
        };
    }

    /// 获取当前用户栈的大小（不包括保护页）
    pub fn stack_size(&self) -> usize {
        return self.mapped_size - Self::GUARD_PAGES_NUM * MMArch::PAGE_SIZE;
    }
}<|MERGE_RESOLUTION|>--- conflicted
+++ resolved
@@ -17,11 +17,11 @@
 use hashbrown::HashSet;
 
 use crate::{
-<<<<<<< HEAD
-    arch::{asm::current::current_pcb, mm::{PageMapper, test_buddy}, CurrentIrqArch, MMArch},
-=======
-    arch::{asm::current::current_pcb, mm::PageMapper, CurrentIrqArch, MMArch},
->>>>>>> 1f3d2ab0
+    arch::{
+        asm::current::current_pcb,
+        mm::{test_buddy, PageMapper},
+        CurrentIrqArch, MMArch,
+    },
     exception::InterruptArch,
     kdebug,
     libs::{
@@ -1116,7 +1116,6 @@
             self_ref: Weak::default(),
         });
         drop(flusher);
-<<<<<<< HEAD
         kdebug!("VMA::zeroed: flusher dropped");
 
         // 清空这些内存
@@ -1129,8 +1128,6 @@
                 MMArch::write_bytes(vaddr, 0, MMArch::PAGE_SIZE);
             }
         }
-=======
->>>>>>> 1f3d2ab0
         kdebug!("VMA::zeroed: done");
         return Ok(r);
     }
