// 进程的用户空间内存管理

use core::{
    cmp,
    hash::Hasher,
    intrinsics::unlikely,
    ops::Add,
    sync::atomic::{compiler_fence, Ordering},
};

use alloc::{
    collections::BTreeMap,
    sync::{Arc, Weak},
    vec::Vec,
};
use hashbrown::HashSet;
use ida::IdAllocator;
use system_error::SystemError;

use crate::{
    arch::{mm::PageMapper, CurrentIrqArch, MMArch},
    exception::InterruptArch,
    filesystem::vfs::file::File,
    libs::{
        align::page_align_up,
        rwlock::RwLock,
        spinlock::{SpinLock, SpinLockGuard},
    },
    mm::page::page_manager_lock_irqsave,
    process::ProcessManager,
    syscall::user_access::{UserBufferReader, UserBufferWriter},
};

use super::{
    allocator::page_frame::{
        deallocate_page_frames, PageFrameCount, PhysPageFrame, VirtPageFrame, VirtPageFrameIter,
    },
    page::{EntryFlags, Flusher, InactiveFlusher, Page, PageFlushAll},
    syscall::{MadvFlags, MapFlags, MremapFlags, ProtFlags},
    MemoryManagementArch, PageTableKind, VirtAddr, VirtRegion, VmFlags,
};

/// MMAP_MIN_ADDR的默认值
/// 以下内容来自linux-5.19:
///  This is the portion of low virtual memory which should be protected
//   from userspace allocation.  Keeping a user from writing to low pages
//   can help reduce the impact of kernel NULL pointer bugs.
//   For most ia64, ppc64 and x86 users with lots of address space
//   a value of 65536 is reasonable and should cause no problems.
//   On arm and other archs it should not be higher than 32768.
//   Programs which use vm86 functionality or have some need to map
//   this low address space will need CAP_SYS_RAWIO or disable this
//   protection by setting the value to 0.
pub const DEFAULT_MMAP_MIN_ADDR: usize = 65536;

/// LockedVMA的id分配器
static LOCKEDVMA_ID_ALLOCATOR: SpinLock<IdAllocator> =
    SpinLock::new(IdAllocator::new(0, usize::MAX).unwrap());

#[derive(Debug)]
pub struct AddressSpace {
    inner: RwLock<InnerAddressSpace>,
}

impl AddressSpace {
    pub fn new(create_stack: bool) -> Result<Arc<Self>, SystemError> {
        let inner = InnerAddressSpace::new(create_stack)?;
        let result = Self {
            inner: RwLock::new(inner),
        };
        return Ok(Arc::new(result));
    }

    /// 从pcb中获取当前进程的地址空间结构体的Arc指针
    pub fn current() -> Result<Arc<AddressSpace>, SystemError> {
        let vm = ProcessManager::current_pcb()
            .basic()
            .user_vm()
            .expect("Current process has no address space");

        return Ok(vm);
    }

    /// 判断某个地址空间是否为当前进程的地址空间
    pub fn is_current(self: &Arc<Self>) -> bool {
        let current = Self::current();
        if let Ok(current) = current {
            return Arc::ptr_eq(&current, self);
        }
        return false;
    }
}

impl core::ops::Deref for AddressSpace {
    type Target = RwLock<InnerAddressSpace>;

    fn deref(&self) -> &Self::Target {
        &self.inner
    }
}

impl core::ops::DerefMut for AddressSpace {
    fn deref_mut(&mut self) -> &mut Self::Target {
        &mut self.inner
    }
}

/// @brief 用户地址空间结构体（每个进程都有一个）
#[derive(Debug)]
pub struct InnerAddressSpace {
    pub user_mapper: UserMapper,
    pub mappings: UserMappings,
    pub mmap_min: VirtAddr,
    /// 用户栈信息结构体
    pub user_stack: Option<UserStack>,

    pub elf_brk_start: VirtAddr,
    pub elf_brk: VirtAddr,

    /// 当前进程的堆空间的起始地址
    pub brk_start: VirtAddr,
    /// 当前进程的堆空间的结束地址(不包含)
    pub brk: VirtAddr,

    pub start_code: VirtAddr,
    pub end_code: VirtAddr,
    pub start_data: VirtAddr,
    pub end_data: VirtAddr,
}

impl InnerAddressSpace {
    pub fn new(create_stack: bool) -> Result<Self, SystemError> {
        let mut result = Self {
            user_mapper: MMArch::setup_new_usermapper()?,
            mappings: UserMappings::new(),
            mmap_min: VirtAddr(DEFAULT_MMAP_MIN_ADDR),
            elf_brk_start: VirtAddr::new(0),
            elf_brk: VirtAddr::new(0),
            brk_start: MMArch::USER_BRK_START,
            brk: MMArch::USER_BRK_START,
            user_stack: None,
            start_code: VirtAddr(0),
            end_code: VirtAddr(0),
            start_data: VirtAddr(0),
            end_data: VirtAddr(0),
        };
        if create_stack {
            // debug!("to create user stack.");
            result.new_user_stack(UserStack::DEFAULT_USER_STACK_SIZE)?;
        }

        return Ok(result);
    }

    /// 尝试克隆当前进程的地址空间，包括这些映射都会被克隆
    ///
    /// # Returns
    ///
    /// 返回克隆后的，新的地址空间的Arc指针
    #[inline(never)]
    pub fn try_clone(&mut self) -> Result<Arc<AddressSpace>, SystemError> {
        let irq_guard = unsafe { CurrentIrqArch::save_and_disable_irq() };
        let new_addr_space = AddressSpace::new(false)?;
        let mut new_guard = new_addr_space.write();
        unsafe {
            new_guard
                .user_mapper
                .clone_from(&mut self.user_mapper, MMArch::PAGE_FAULT_ENABLED)
        };

        // 拷贝用户栈的结构体信息，但是不拷贝用户栈的内容（因为后面VMA的拷贝会拷贝用户栈的内容）
        unsafe {
            new_guard.user_stack = Some(self.user_stack.as_ref().unwrap().clone_info_only());
        }
        let _current_stack_size = self.user_stack.as_ref().unwrap().stack_size();

        // 拷贝空洞
        new_guard.mappings.vm_holes = self.mappings.vm_holes.clone();

        for vma in self.mappings.vmas.iter() {
            // TODO: 增加对VMA是否为文件映射的判断，如果是的话，就跳过

            let vma_guard: SpinLockGuard<'_, VMA> = vma.lock_irqsave();

            // 仅拷贝VMA信息并添加反向映射，因为UserMapper克隆时已经分配了新的物理页
            let new_vma = LockedVMA::new(vma_guard.clone_info_only());
            new_guard.mappings.vmas.insert(new_vma.clone());
            // debug!("new vma: {:x?}", new_vma);
            let new_vma_guard = new_vma.lock_irqsave();
            let new_mapper = &new_guard.user_mapper.utable;
            let mut page_manager_guard = page_manager_lock_irqsave();
            for page in new_vma_guard.pages().map(|p| p.virt_address()) {
                if let Some((paddr, _)) = new_mapper.translate(page) {
                    let page = page_manager_guard.get_unwrap(&paddr);
                    page.write_irqsave().insert_vma(new_vma.clone());
                }
            }

            drop(page_manager_guard);
            drop(vma_guard);
            drop(new_vma_guard);
        }
        drop(new_guard);
        drop(irq_guard);
        return Ok(new_addr_space);
    }

    /// 拓展用户栈
    /// ## 参数
    ///
    /// - `bytes`: 拓展大小
    #[allow(dead_code)]
    pub fn extend_stack(&mut self, mut bytes: usize) -> Result<(), SystemError> {
        // debug!("extend user stack");
        let prot_flags = ProtFlags::PROT_READ | ProtFlags::PROT_WRITE | ProtFlags::PROT_EXEC;
        let map_flags = MapFlags::MAP_PRIVATE | MapFlags::MAP_ANONYMOUS | MapFlags::MAP_GROWSDOWN;
        let stack = self.user_stack.as_mut().unwrap();

        bytes = page_align_up(bytes);
        stack.mapped_size += bytes;
        let len = stack.stack_bottom - stack.mapped_size;
        self.map_anonymous(len, bytes, prot_flags, map_flags, false, false)?;
        return Ok(());
    }

    /// 判断当前的地址空间是否是当前进程的地址空间
    #[inline]
    pub fn is_current(&self) -> bool {
        return self.user_mapper.utable.is_current();
    }

    /// 进行匿名页映射
    ///
    /// ## 参数
    ///
    /// - `start_vaddr`：映射的起始地址
    /// - `len`：映射的长度
    /// - `prot_flags`：保护标志
    /// - `map_flags`：映射标志
    /// - `round_to_min`：是否将`start_vaddr`对齐到`mmap_min`，如果为`true`，则当`start_vaddr`不为0时，会对齐到`mmap_min`，否则仅向下对齐到页边界
    /// - `allocate_at_once`：是否立即分配物理空间
    ///
    /// ## 返回
    ///
    /// 返回映射的起始虚拟页帧
    pub fn map_anonymous(
        &mut self,
        start_vaddr: VirtAddr,
        len: usize,
        prot_flags: ProtFlags,
        map_flags: MapFlags,
        round_to_min: bool,
        allocate_at_once: bool,
    ) -> Result<VirtPageFrame, SystemError> {
        let allocate_at_once = if MMArch::PAGE_FAULT_ENABLED {
            allocate_at_once
        } else {
            true
        };
        // 用于对齐hint的函数
        let round_hint_to_min = |hint: VirtAddr| {
            // 先把hint向下对齐到页边界
            let addr = hint.data() & (!MMArch::PAGE_OFFSET_MASK);
            // debug!("map_anonymous: hint = {:?}, addr = {addr:#x}", hint);
            // 如果hint不是0，且hint小于DEFAULT_MMAP_MIN_ADDR，则对齐到DEFAULT_MMAP_MIN_ADDR
            if (addr != 0) && round_to_min && (addr < DEFAULT_MMAP_MIN_ADDR) {
                Some(VirtAddr::new(page_align_up(DEFAULT_MMAP_MIN_ADDR)))
            } else if addr == 0 {
                None
            } else {
                Some(VirtAddr::new(addr))
            }
        };
        // debug!("map_anonymous: start_vaddr = {:?}", start_vaddr);
        // debug!("map_anonymous: len(no align) = {}", len);

        let len = page_align_up(len);

        // debug!("map_anonymous: len = {}", len);

        let start_page: VirtPageFrame = self.mmap(
            round_hint_to_min(start_vaddr),
            PageFrameCount::from_bytes(len).unwrap(),
            prot_flags,
            map_flags,
<<<<<<< HEAD
            move |page, count, flags, mapper, flusher| {
=======
            move |page, count, vm_flags, flags, mapper, flusher| {
>>>>>>> 79eda4bc
                if allocate_at_once {
                    VMA::zeroed(page, count, vm_flags, flags, mapper, flusher, None, None)
                } else {
                    Ok(LockedVMA::new(VMA::new(
                        VirtRegion::new(page.virt_address(), count.data() * MMArch::PAGE_SIZE),
                        vm_flags,
                        flags,
                        None,
                        None,
                        false,
                    )))
                }
            },
        )?;

        return Ok(start_page);
    }

    /// 进行文件页映射
    ///
    /// ## 参数
    ///
    /// - `start_vaddr`：映射的起始地址
    /// - `len`：映射的长度
    /// - `prot_flags`：保护标志
    /// - `map_flags`：映射标志
    /// - `fd`：文件描述符
    /// - `offset`：映射偏移量
    /// - `round_to_min`：是否将`start_vaddr`对齐到`mmap_min`，如果为`true`，则当`start_vaddr`不为0时，会对齐到`mmap_min`，否则仅向下对齐到页边界
    /// - `allocate_at_once`：是否立即分配物理空间
    ///
    /// ## 返回
    ///
    /// 返回映射的起始虚拟页帧
    #[allow(clippy::too_many_arguments)]
    pub fn file_mapping(
        &mut self,
        start_vaddr: VirtAddr,
        len: usize,
        prot_flags: ProtFlags,
        map_flags: MapFlags,
        fd: i32,
        offset: usize,
        round_to_min: bool,
        allocate_at_once: bool,
    ) -> Result<VirtPageFrame, SystemError> {
        let allocate_at_once = if MMArch::PAGE_FAULT_ENABLED {
            allocate_at_once
        } else {
            true
        };
        // 用于对齐hint的函数
        let round_hint_to_min = |hint: VirtAddr| {
            // 先把hint向下对齐到页边界
            let addr = hint.data() & (!MMArch::PAGE_OFFSET_MASK);
            // debug!("map_anonymous: hint = {:?}, addr = {addr:#x}", hint);
            // 如果hint不是0，且hint小于DEFAULT_MMAP_MIN_ADDR，则对齐到DEFAULT_MMAP_MIN_ADDR
            if (addr != 0) && round_to_min && (addr < DEFAULT_MMAP_MIN_ADDR) {
                Some(VirtAddr::new(page_align_up(DEFAULT_MMAP_MIN_ADDR)))
            } else if addr == 0 {
                None
            } else {
                Some(VirtAddr::new(addr))
            }
        };
        // debug!("map_anonymous: start_vaddr = {:?}", start_vaddr);
        // debug!("map_anonymous: len(no align) = {}", len);

        let len = page_align_up(len);
<<<<<<< HEAD

        let vm_flags = VmFlags::from(prot_flags)
            | VmFlags::from(map_flags)
            | VmFlags::VM_MAYREAD
            | VmFlags::VM_MAYWRITE
            | VmFlags::VM_MAYEXEC;

        // debug!("map_anonymous: len = {}", len);

=======

        // debug!("map_anonymous: len = {}", len);

>>>>>>> 79eda4bc
        let binding = ProcessManager::current_pcb().fd_table();
        let fd_table_guard = binding.read();

        let file = fd_table_guard.get_file_by_fd(fd);
        if file.is_none() {
            return Err(SystemError::EBADF);
        }
        // drop guard 以避免无法调度的问题
        drop(fd_table_guard);

        // offset需要4K对齐
        if !offset & (MMArch::PAGE_SIZE - 1) == 0 {
            return Err(SystemError::EINVAL);
        }
        let pgoff = offset >> MMArch::PAGE_SHIFT;

        let start_page: VirtPageFrame = self.mmap(
            round_hint_to_min(start_vaddr),
            PageFrameCount::from_bytes(len).unwrap(),
            prot_flags,
            map_flags,
<<<<<<< HEAD
            move |page, count, flags, mapper, flusher| {
=======
            move |page, count, vm_flags, flags, mapper, flusher| {
>>>>>>> 79eda4bc
                if allocate_at_once {
                    VMA::zeroed(
                        page,
                        count,
                        vm_flags,
                        flags,
                        mapper,
                        flusher,
                        file,
                        Some(pgoff),
                    )
                } else {
                    Ok(LockedVMA::new(VMA::new(
                        VirtRegion::new(page.virt_address(), count.data() * MMArch::PAGE_SIZE),
                        vm_flags,
                        flags,
                        file,
                        Some(pgoff),
                        false,
                    )))
                }
            },
        )?;
        return Ok(start_page);
    }

    /// 向进程的地址空间映射页面
    ///
    /// # 参数
    ///
    /// - `addr`：映射的起始地址，如果为`None`，则由内核自动分配
    /// - `page_count`：映射的页面数量
    /// - `prot_flags`：保护标志
    /// - `map_flags`：映射标志
    /// - `map_func`：映射函数，用于创建VMA
    ///
    /// # Returns
    ///
    /// 返回映射的起始虚拟页帧
    ///
    /// # Errors
    ///
    /// - `EINVAL`：参数错误
    pub fn mmap<
        F: FnOnce(
            VirtPageFrame,
            PageFrameCount,
<<<<<<< HEAD
=======
            VmFlags,
>>>>>>> 79eda4bc
            EntryFlags<MMArch>,
            &mut PageMapper,
            &mut dyn Flusher<MMArch>,
        ) -> Result<Arc<LockedVMA>, SystemError>,
    >(
        &mut self,
        addr: Option<VirtAddr>,
        page_count: PageFrameCount,
        prot_flags: ProtFlags,
        map_flags: MapFlags,
        map_func: F,
    ) -> Result<VirtPageFrame, SystemError> {
        if page_count == PageFrameCount::new(0) {
            return Err(SystemError::EINVAL);
        }
        // debug!("mmap: addr: {addr:?}, page_count: {page_count:?}, prot_flags: {prot_flags:?}, map_flags: {map_flags:?}");

        // 找到未使用的区域
        let region = match addr {
            Some(vaddr) => {
                self.find_free_at(self.mmap_min, vaddr, page_count.bytes(), map_flags)?
            }
            None => self
                .mappings
                .find_free(self.mmap_min, page_count.bytes())
                .ok_or(SystemError::ENOMEM)?,
        };

        let page = VirtPageFrame::new(region.start());

        let vm_flags = VmFlags::from(prot_flags)
            | VmFlags::from(map_flags)
            | VmFlags::VM_MAYREAD
            | VmFlags::VM_MAYWRITE
            | VmFlags::VM_MAYEXEC;

        // debug!("mmap: page: {:?}, region={region:?}", page.virt_address());

        compiler_fence(Ordering::SeqCst);
        let (mut active, mut inactive);
        let flusher = if self.is_current() {
            active = PageFlushAll::new();
            &mut active as &mut dyn Flusher<MMArch>
        } else {
            inactive = InactiveFlusher::new();
            &mut inactive as &mut dyn Flusher<MMArch>
        };
        compiler_fence(Ordering::SeqCst);
        // 映射页面，并将VMA插入到地址空间的VMA列表中
        self.mappings.insert_vma(map_func(
            page,
            page_count,
<<<<<<< HEAD
=======
            vm_flags,
>>>>>>> 79eda4bc
            EntryFlags::from_prot_flags(prot_flags, true),
            &mut self.user_mapper.utable,
            flusher,
        )?);

        return Ok(page);
    }

    /// 重映射内存区域
    ///
    /// # 参数
    ///
    /// - `old_vaddr`：原映射的起始地址
    /// - `old_len`：原映射的长度
    /// - `new_len`：重新映射的长度
    /// - `mremap_flags`：重映射标志
    /// - `new_vaddr`：重新映射的起始地址
    /// - `vm_flags`：旧内存区域标志
    ///
    /// # Returns
    ///
    /// 返回重映射的起始虚拟页帧地址
    ///
    /// # Errors
    ///
    /// - `EINVAL`：参数错误
    pub fn mremap(
        &mut self,
        old_vaddr: VirtAddr,
        old_len: usize,
        new_len: usize,
        mremap_flags: MremapFlags,
        new_vaddr: VirtAddr,
        vm_flags: VmFlags,
    ) -> Result<VirtAddr, SystemError> {
        // 检查新内存地址是否对齐
        if !new_vaddr.check_aligned(MMArch::PAGE_SIZE) {
            return Err(SystemError::EINVAL);
        }

        // 检查新、旧内存区域是否冲突
        let old_region = VirtRegion::new(old_vaddr, old_len);
        let new_region = VirtRegion::new(new_vaddr, new_len);
        if old_region.collide(&new_region) {
            return Err(SystemError::EINVAL);
        }

        // 初始化映射标志
        let mut map_flags: MapFlags = vm_flags.into();
        // 初始化内存区域保护标志
        let prot_flags: ProtFlags = vm_flags.into();

        // 取消新内存区域的原映射
        if mremap_flags.contains(MremapFlags::MREMAP_FIXED) {
            map_flags |= MapFlags::MAP_FIXED;
            let start_page = VirtPageFrame::new(new_vaddr);
            let page_count = PageFrameCount::from_bytes(new_len).unwrap();
            self.munmap(start_page, page_count)?;
        }

        // 获取映射后的新内存页面
        let new_page = self.map_anonymous(new_vaddr, new_len, prot_flags, map_flags, true, true)?;
        let new_page_vaddr = new_page.virt_address();

        // 拷贝旧内存区域内容到新内存区域
        let old_buffer_reader =
            UserBufferReader::new(old_vaddr.data() as *const u8, old_len, true)?;
        let old_buf: &[u8] = old_buffer_reader.read_from_user(0)?;
        let mut new_buffer_writer =
            UserBufferWriter::new(new_page_vaddr.data() as *mut u8, new_len, true)?;
        let new_buf: &mut [u8] = new_buffer_writer.buffer(0)?;
        let len = old_buf.len().min(new_buf.len());
        new_buf[..len].copy_from_slice(&old_buf[..len]);

        return Ok(new_page_vaddr);
    }

    /// 取消进程的地址空间中的映射
    ///
    /// # 参数
    ///
    /// - `start_page`：起始页帧
    /// - `page_count`：取消映射的页帧数量
    ///
    /// # Errors
    ///
    /// - `EINVAL`：参数错误
    /// - `ENOMEM`：内存不足
    pub fn munmap(
        &mut self,
        start_page: VirtPageFrame,
        page_count: PageFrameCount,
    ) -> Result<(), SystemError> {
        let to_unmap = VirtRegion::new(start_page.virt_address(), page_count.bytes());
        let mut flusher: PageFlushAll<MMArch> = PageFlushAll::new();

        let regions: Vec<Arc<LockedVMA>> = self.mappings.conflicts(to_unmap).collect::<Vec<_>>();

        for r in regions {
            let r = r.lock_irqsave().region;
            let r = self.mappings.remove_vma(&r).unwrap();
            let intersection = r.lock_irqsave().region().intersect(&to_unmap).unwrap();
            let split_result = r.extract(intersection, &self.user_mapper.utable).unwrap();

            // TODO: 当引入后备页映射后，这里需要增加通知文件的逻辑

            if let Some(before) = split_result.prev {
                // 如果前面有VMA，则需要将前面的VMA重新插入到地址空间的VMA列表中
                self.mappings.insert_vma(before);
            }

            if let Some(after) = split_result.after {
                // 如果后面有VMA，则需要将后面的VMA重新插入到地址空间的VMA列表中
                self.mappings.insert_vma(after);
            }

            r.unmap(&mut self.user_mapper.utable, &mut flusher);
        }

        // TODO: 当引入后备页映射后，这里需要增加通知文件的逻辑

        return Ok(());
    }

    pub fn mprotect(
        &mut self,
        start_page: VirtPageFrame,
        page_count: PageFrameCount,
        prot_flags: ProtFlags,
    ) -> Result<(), SystemError> {
        // debug!(
        //     "mprotect: start_page: {:?}, page_count: {:?}, prot_flags:{prot_flags:?}",
        //     start_page,
        //     page_count
        // );
        let (mut active, mut inactive);
        let flusher = if self.is_current() {
            active = PageFlushAll::new();
            &mut active as &mut dyn Flusher<MMArch>
        } else {
            inactive = InactiveFlusher::new();
            &mut inactive as &mut dyn Flusher<MMArch>
        };

        let mapper = &mut self.user_mapper.utable;
        let region = VirtRegion::new(start_page.virt_address(), page_count.bytes());
        // debug!("mprotect: region: {:?}", region);

        let regions = self.mappings.conflicts(region).collect::<Vec<_>>();
        // debug!("mprotect: regions: {:?}", regions);

        for r in regions {
            // debug!("mprotect: r: {:?}", r);
            let r = *r.lock_irqsave().region();
            let r = self.mappings.remove_vma(&r).unwrap();

            let intersection = r.lock_irqsave().region().intersect(&region).unwrap();
            let split_result = r
                .extract(intersection, mapper)
                .expect("Failed to extract VMA");

            if let Some(before) = split_result.prev {
                self.mappings.insert_vma(before);
            }
            if let Some(after) = split_result.after {
                self.mappings.insert_vma(after);
            }

            let mut r_guard = r.lock_irqsave();
            // 如果VMA的保护标志不允许指定的修改，则返回错误
            if !r_guard.can_have_flags(prot_flags) {
                drop(r_guard);
                self.mappings.insert_vma(r.clone());
                return Err(SystemError::EACCES);
            }
            r_guard.set_vm_flags(VmFlags::from(prot_flags));

            let new_flags: EntryFlags<MMArch> = r_guard
                .flags()
                .set_execute(prot_flags.contains(ProtFlags::PROT_EXEC))
                .set_write(prot_flags.contains(ProtFlags::PROT_WRITE));

            r_guard.remap(new_flags, mapper, &mut *flusher)?;
            drop(r_guard);
            self.mappings.insert_vma(r);
        }

        return Ok(());
    }

    pub fn madvise(
        &mut self,
        start_page: VirtPageFrame,
        page_count: PageFrameCount,
        behavior: MadvFlags,
    ) -> Result<(), SystemError> {
        let (mut active, mut inactive);
        let flusher = if self.is_current() {
            active = PageFlushAll::new();
            &mut active as &mut dyn Flusher<MMArch>
        } else {
            inactive = InactiveFlusher::new();
            &mut inactive as &mut dyn Flusher<MMArch>
        };

        let mapper = &mut self.user_mapper.utable;

        let region = VirtRegion::new(start_page.virt_address(), page_count.bytes());
        let regions = self.mappings.conflicts(region).collect::<Vec<_>>();

        for r in regions {
            let r = *r.lock_irqsave().region();
            let r = self.mappings.remove_vma(&r).unwrap();

            let intersection = r.lock_irqsave().region().intersect(&region).unwrap();
            let split_result = r
                .extract(intersection, mapper)
                .expect("Failed to extract VMA");

            if let Some(before) = split_result.prev {
                self.mappings.insert_vma(before);
            }
            if let Some(after) = split_result.after {
                self.mappings.insert_vma(after);
            }
            r.do_madvise(behavior, mapper, &mut *flusher)?;
            self.mappings.insert_vma(r);
        }
        Ok(())
    }

    /// 创建新的用户栈
    ///
    /// ## 参数
    ///
    /// - `size`：栈的大小
    pub fn new_user_stack(&mut self, size: usize) -> Result<(), SystemError> {
        assert!(self.user_stack.is_none(), "User stack already exists");
        let stack = UserStack::new(self, None, size)?;
        self.user_stack = Some(stack);
        return Ok(());
    }

    #[inline(always)]
    pub fn user_stack_mut(&mut self) -> Option<&mut UserStack> {
        return self.user_stack.as_mut();
    }

    /// 取消用户空间内的所有映射
    pub unsafe fn unmap_all(&mut self) {
        let mut flusher: PageFlushAll<MMArch> = PageFlushAll::new();
        for vma in self.mappings.iter_vmas() {
            if vma.mapped() {
                vma.unmap(&mut self.user_mapper.utable, &mut flusher);
            }
        }
    }

    /// 设置进程的堆的内存空间
    ///
    /// ## 参数
    ///
    /// - `new_brk`：新的堆的结束地址。需要满足页对齐要求，并且是用户空间地址，且大于等于当前的堆的起始地址
    ///
    /// ## 返回值
    ///
    /// 返回旧的堆的结束地址
    pub unsafe fn set_brk(&mut self, new_brk: VirtAddr) -> Result<VirtAddr, SystemError> {
        assert!(new_brk.check_aligned(MMArch::PAGE_SIZE));

        if !new_brk.check_user() || new_brk < self.brk_start {
            return Err(SystemError::EFAULT);
        }

        let old_brk = self.brk;

        if new_brk > self.brk {
            let len = new_brk - self.brk;
            let prot_flags = ProtFlags::PROT_READ | ProtFlags::PROT_WRITE | ProtFlags::PROT_EXEC;
            let map_flags = MapFlags::MAP_PRIVATE | MapFlags::MAP_ANONYMOUS | MapFlags::MAP_FIXED;
            self.map_anonymous(old_brk, len, prot_flags, map_flags, true, false)?;

            self.brk = new_brk;
            return Ok(old_brk);
        } else {
            let unmap_len = self.brk - new_brk;
            let unmap_start = new_brk;
            if unmap_len == 0 {
                return Ok(old_brk);
            }
            self.munmap(
                VirtPageFrame::new(unmap_start),
                PageFrameCount::from_bytes(unmap_len).unwrap(),
            )?;
            self.brk = new_brk;
            return Ok(old_brk);
        }
    }

    pub unsafe fn sbrk(&mut self, incr: isize) -> Result<VirtAddr, SystemError> {
        if incr == 0 {
            return Ok(self.brk);
        }

        let new_brk = if incr > 0 {
            self.brk + incr as usize
        } else {
            self.brk - incr.unsigned_abs()
        };

        let new_brk = VirtAddr::new(page_align_up(new_brk.data()));

        return self.set_brk(new_brk);
    }

    pub fn find_free_at(
        &mut self,
        min_vaddr: VirtAddr,
        vaddr: VirtAddr,
        size: usize,
        flags: MapFlags,
    ) -> Result<VirtRegion, SystemError> {
        // 如果没有指定地址，那么就在当前进程的地址空间中寻找一个空闲的虚拟内存范围。
        if vaddr == VirtAddr::new(0) {
            return self
                .mappings
                .find_free(min_vaddr, size)
                .ok_or(SystemError::ENOMEM);
        }

        // 如果指定了地址，那么就检查指定的地址是否可用。
        let requested = VirtRegion::new(vaddr, size);

        if requested.end() >= MMArch::USER_END_VADDR || !vaddr.check_aligned(MMArch::PAGE_SIZE) {
            return Err(SystemError::EINVAL);
        }

        let intersect_vma = self.mappings.conflicts(requested).next();
        if let Some(vma) = intersect_vma {
            if flags.contains(MapFlags::MAP_FIXED_NOREPLACE) {
                // 如果指定了 MAP_FIXED_NOREPLACE 标志，由于所指定的地址无法成功建立映射，则放弃映射，不对地址做修正
                return Err(SystemError::EEXIST);
            }

            if flags.contains(MapFlags::MAP_FIXED) {
                // 对已有的VMA进行覆盖
                let intersect_region = vma.lock().region.intersect(&requested).unwrap();
                self.munmap(
                    VirtPageFrame::new(intersect_region.start),
                    PageFrameCount::from_bytes(intersect_region.size).unwrap(),
                )?;
                return Ok(requested);
            }

            // 如果没有指定MAP_FIXED标志，那么就对地址做修正
            let requested = self
                .mappings
                .find_free(min_vaddr, size)
                .ok_or(SystemError::ENOMEM)?;
            return Ok(requested);
        }

        return Ok(requested);
    }
}

impl Drop for InnerAddressSpace {
    fn drop(&mut self) {
        unsafe {
            self.unmap_all();
        }
    }
}

#[derive(Debug, Hash)]
pub struct UserMapper {
    pub utable: PageMapper,
}

impl UserMapper {
    pub fn new(utable: PageMapper) -> Self {
        return Self { utable };
    }

    /// 拷贝用户空间映射
    /// ## 参数
    ///
    /// - `umapper`: 要拷贝的用户空间
    /// - `copy_on_write`: 是否写时复制
    pub unsafe fn clone_from(&mut self, umapper: &mut Self, copy_on_write: bool) {
        self.utable
            .clone_user_mapping(&mut umapper.utable, copy_on_write);
    }
}

impl Drop for UserMapper {
    fn drop(&mut self) {
        if self.utable.is_current() {
            // 如果当前要被销毁的用户空间的页表是当前进程的页表，那么就切换回初始内核页表
            unsafe { MMArch::set_table(PageTableKind::User, MMArch::initial_page_table()) }
        }
        // 释放用户空间顶层页表占用的页帧
        // 请注意，在释放这个页帧之前，用户页表应该已经被完全释放，否则会产生内存泄露
        unsafe {
            deallocate_page_frames(
                PhysPageFrame::new(self.utable.table().phys()),
                PageFrameCount::new(1),
                &mut page_manager_lock_irqsave(),
            )
        };
    }
}

/// 用户空间映射信息
#[derive(Debug)]
pub struct UserMappings {
    /// 当前用户空间的虚拟内存区域
    vmas: HashSet<Arc<LockedVMA>>,
    /// 当前用户空间的VMA空洞
    vm_holes: BTreeMap<VirtAddr, usize>,
}

impl UserMappings {
    pub fn new() -> Self {
        return Self {
            vmas: HashSet::new(),
            vm_holes: core::iter::once((VirtAddr::new(0), MMArch::USER_END_VADDR.data()))
                .collect::<BTreeMap<_, _>>(),
        };
    }

    /// 判断当前进程的VMA内，是否有包含指定的虚拟地址的VMA。
    ///
    /// 如果有，返回包含指定虚拟地址的VMA的Arc指针，否则返回None。
    #[allow(dead_code)]
    pub fn contains(&self, vaddr: VirtAddr) -> Option<Arc<LockedVMA>> {
        for v in self.vmas.iter() {
            let guard = v.lock_irqsave();
            if guard.region.contains(vaddr) {
                return Some(v.clone());
            }
        }
        return None;
    }

    /// 向下寻找距离虚拟地址最近的VMA
    /// ## 参数
    ///
    /// - `vaddr`: 虚拟地址
    ///
    /// ## 返回值
    /// - Some(Arc<LockedVMA>): 虚拟地址所在的或最近的下一个VMA
    /// - None: 未找到VMA
    #[allow(dead_code)]
    pub fn find_nearest(&self, vaddr: VirtAddr) -> Option<Arc<LockedVMA>> {
        let mut nearest: Option<Arc<LockedVMA>> = None;
        for v in self.vmas.iter() {
            let guard = v.lock_irqsave();
            if guard.region.contains(vaddr) {
                return Some(v.clone());
            }
            if guard.region.start >= vaddr
                && if let Some(ref nearest) = nearest {
                    guard.region.start < nearest.lock_irqsave().region.start
                } else {
                    true
                }
            {
                nearest = Some(v.clone());
            }
        }
        return nearest;
    }

    /// 获取当前进程的地址空间中，与给定虚拟地址范围有重叠的VMA的迭代器。
    pub fn conflicts(&self, request: VirtRegion) -> impl Iterator<Item = Arc<LockedVMA>> + '_ {
        let r = self
            .vmas
            .iter()
            .filter(move |v| v.lock_irqsave().region.intersect(&request).is_some())
            .cloned();
        return r;
    }

    /// 在当前进程的地址空间中，寻找第一个符合条件的空闲的虚拟内存范围。
    ///
    /// @param min_vaddr 最小的起始地址
    /// @param size 请求的大小
    ///
    /// @return 如果找到了，返回虚拟内存范围，否则返回None
    pub fn find_free(&self, min_vaddr: VirtAddr, size: usize) -> Option<VirtRegion> {
        let _vaddr = min_vaddr;
        let mut iter = self
            .vm_holes
            .iter()
            .skip_while(|(hole_vaddr, hole_size)| hole_vaddr.add(**hole_size) <= min_vaddr);

        let (hole_vaddr, size) = iter.find(|(hole_vaddr, hole_size)| {
            // 计算当前空洞的可用大小
            let available_size: usize =
                if hole_vaddr <= &&min_vaddr && min_vaddr <= hole_vaddr.add(**hole_size) {
                    **hole_size - (min_vaddr - **hole_vaddr)
                } else {
                    **hole_size
                };

            size <= available_size
        })?;

        // 创建一个新的虚拟内存范围。
        let region = VirtRegion::new(cmp::max(*hole_vaddr, min_vaddr), *size);

        return Some(region);
    }

    /// 在当前进程的地址空间中，保留一个指定大小的区域，使得该区域不在空洞中。
    /// 该函数会修改vm_holes中的空洞信息。
    ///
    /// @param region 要保留的区域
    ///
    /// 请注意，在调用本函数之前，必须先确定region所在范围内没有VMA。
    fn reserve_hole(&mut self, region: &VirtRegion) {
        let prev_hole: Option<(&VirtAddr, &mut usize)> =
            self.vm_holes.range_mut(..=region.start()).next_back();

        if let Some((prev_hole_vaddr, prev_hole_size)) = prev_hole {
            let prev_hole_end = prev_hole_vaddr.add(*prev_hole_size);

            if prev_hole_end > region.start() {
                // 如果前一个空洞的结束地址大于当前空洞的起始地址，那么就需要调整前一个空洞的大小。
                *prev_hole_size = region.start().data() - prev_hole_vaddr.data();
            }

            if prev_hole_end > region.end() {
                // 如果前一个空洞的结束地址大于当前空洞的结束地址，那么就需要增加一个新的空洞。
                self.vm_holes
                    .insert(region.end(), prev_hole_end - region.end());
            }
        }
    }

    /// 在当前进程的地址空间中，释放一个指定大小的区域，使得该区域成为一个空洞。
    /// 该函数会修改vm_holes中的空洞信息。
    fn unreserve_hole(&mut self, region: &VirtRegion) {
        // 如果将要插入的空洞与后一个空洞相邻，那么就需要合并。
        let next_hole_size: Option<usize> = self.vm_holes.remove(&region.end());

        if let Some((_prev_hole_vaddr, prev_hole_size)) = self
            .vm_holes
            .range_mut(..region.start())
            .next_back()
            .filter(|(offset, size)| offset.data() + **size == region.start().data())
        {
            *prev_hole_size += region.size() + next_hole_size.unwrap_or(0);
        } else {
            self.vm_holes
                .insert(region.start(), region.size() + next_hole_size.unwrap_or(0));
        }
    }

    /// 在当前进程的映射关系中，插入一个新的VMA。
    pub fn insert_vma(&mut self, vma: Arc<LockedVMA>) {
        let region = vma.lock_irqsave().region;
        // 要求插入的地址范围必须是空闲的，也就是说，当前进程的地址空间中，不能有任何与之重叠的VMA。
        assert!(self.conflicts(region).next().is_none());
        self.reserve_hole(&region);

        self.vmas.insert(vma);
    }

    /// @brief 删除一个VMA，并把对应的地址空间加入空洞中。
    ///
    /// 这里不会取消VMA对应的地址的映射
    ///
    /// @param region 要删除的VMA所在的地址范围
    ///
    /// @return 如果成功删除了VMA，则返回被删除的VMA，否则返回None
    /// 如果没有可以删除的VMA，则不会执行删除操作，并报告失败。
    pub fn remove_vma(&mut self, region: &VirtRegion) -> Option<Arc<LockedVMA>> {
        // 请注意，由于这里会对每个VMA加锁，因此性能很低
        let vma: Arc<LockedVMA> = self
            .vmas
            .drain_filter(|vma| vma.lock_irqsave().region == *region)
            .next()?;
        self.unreserve_hole(region);

        return Some(vma);
    }

    /// @brief Get the iterator of all VMAs in this process.
    pub fn iter_vmas(&self) -> hashbrown::hash_set::Iter<Arc<LockedVMA>> {
        return self.vmas.iter();
    }
}

impl Default for UserMappings {
    fn default() -> Self {
        return Self::new();
    }
}

/// 加了锁的VMA
///
/// 备注：进行性能测试，看看SpinLock和RwLock哪个更快。
#[derive(Debug)]
pub struct LockedVMA {
    /// 用于计算哈希值，避免总是获取vma锁来计算哈希值
    id: usize,
    vma: SpinLock<VMA>,
}

impl core::hash::Hash for LockedVMA {
    fn hash<H: Hasher>(&self, state: &mut H) {
        self.id.hash(state);
    }
}

impl PartialEq for LockedVMA {
    fn eq(&self, other: &Self) -> bool {
        self.id.eq(&other.id)
    }
}

impl Eq for LockedVMA {}

#[allow(dead_code)]
impl LockedVMA {
    pub fn new(vma: VMA) -> Arc<Self> {
        let r = Arc::new(Self {
            id: LOCKEDVMA_ID_ALLOCATOR.lock().alloc().unwrap(),
            vma: SpinLock::new(vma),
        });
        r.vma.lock_irqsave().self_ref = Arc::downgrade(&r);
        return r;
    }

    pub fn id(&self) -> usize {
        self.id
    }

    pub fn lock(&self) -> SpinLockGuard<VMA> {
        return self.vma.lock();
    }

    pub fn lock_irqsave(&self) -> SpinLockGuard<VMA> {
        return self.vma.lock_irqsave();
    }

    /// 调整当前VMA的页面的标志位
    ///
    /// TODO：增加调整虚拟页映射的物理地址的功能
    ///
    /// @param flags 新的标志位
    /// @param mapper 页表映射器
    /// @param flusher 页表项刷新器
    ///
    pub fn remap(
        &self,
        flags: EntryFlags<MMArch>,
        mapper: &mut PageMapper,
        mut flusher: impl Flusher<MMArch>,
    ) -> Result<(), SystemError> {
        let mut guard = self.lock_irqsave();
        for page in guard.region.pages() {
            // 暂时要求所有的页帧都已经映射到页表
            // TODO: 引入Lazy Mapping, 通过缺页中断来映射页帧，这里就不必要求所有的页帧都已经映射到页表了
            let r = unsafe {
                mapper
                    .remap(page.virt_address(), flags)
                    .expect("Failed to remap, beacuse of some page is not mapped")
            };
            flusher.consume(r);
        }
        guard.flags = flags;
        return Ok(());
    }

    pub fn unmap(&self, mapper: &mut PageMapper, mut flusher: impl Flusher<MMArch>) {
        // todo: 如果当前vma与文件相关，完善文件相关的逻辑

        let mut guard = self.lock_irqsave();

        // 获取物理页的anon_vma的守卫
        let mut page_manager_guard: SpinLockGuard<'_, crate::mm::page::PageManager> =
            page_manager_lock_irqsave();
        for page in guard.region.pages() {
            if mapper.translate(page.virt_address()).is_none() {
                continue;
            }
            let (paddr, _, flush) = unsafe { mapper.unmap_phys(page.virt_address(), true) }
                .expect("Failed to unmap, beacuse of some page is not mapped");

            // 从anon_vma中删除当前VMA
            let page = page_manager_guard.get_unwrap(&paddr);
            page.write_irqsave().remove_vma(self);

            // 如果物理页的anon_vma链表长度为0并且不是共享页，则释放物理页.
            if page.read_irqsave().can_deallocate() {
                unsafe {
                    drop(page);
                    deallocate_page_frames(
                        PhysPageFrame::new(paddr),
                        PageFrameCount::new(1),
                        &mut page_manager_guard,
                    )
                };
            }

            flusher.consume(flush);
        }
        guard.mapped = false;

        // 当vma对应共享文件的写映射时，唤醒脏页回写线程
        if guard.vm_file().is_some()
            && guard
                .vm_flags()
                .contains(VmFlags::VM_SHARED | VmFlags::VM_WRITE)
        {
            crate::mm::page::PageReclaimer::wakeup_claim_thread();
        }
    }

    pub fn mapped(&self) -> bool {
        return self.vma.lock_irqsave().mapped;
    }

    /// 将当前VMA进行切分，切分成3个VMA，分别是：
    ///
    /// 1. 前面的VMA，如果没有则为None
    /// 2. 中间的VMA，也就是传入的Region
    /// 3. 后面的VMA，如果没有则为None
    pub fn extract(&self, region: VirtRegion, utable: &PageMapper) -> Option<VMASplitResult> {
        assert!(region.start().check_aligned(MMArch::PAGE_SIZE));
        assert!(region.end().check_aligned(MMArch::PAGE_SIZE));

        let mut guard = self.lock_irqsave();
        {
            // 如果传入的region不在当前VMA的范围内，则直接返回None
            if unlikely(region.start() < guard.region.start() || region.end() > guard.region.end())
            {
                return None;
            }

            let intersect: Option<VirtRegion> = guard.region.intersect(&region);
            // 如果当前VMA不包含region，则直接返回None
            if unlikely(intersect.is_none()) {
                return None;
            }
            let intersect: VirtRegion = intersect.unwrap();
            if unlikely(intersect == guard.region) {
                // 如果当前VMA完全包含region，则直接返回当前VMA
                return Some(VMASplitResult::new(
                    None,
                    guard.self_ref.upgrade().unwrap(),
                    None,
                ));
            }
        }

        let before: Option<Arc<LockedVMA>> = guard.region.before(&region).map(|virt_region| {
            let mut vma: VMA = unsafe { guard.clone() };
            vma.region = virt_region;
            vma.mapped = false;
            let vma: Arc<LockedVMA> = LockedVMA::new(vma);
            vma
        });

        let after: Option<Arc<LockedVMA>> = guard.region.after(&region).map(|virt_region| {
            let mut vma: VMA = unsafe { guard.clone() };
            vma.region = virt_region;
            vma.mapped = false;
            let vma: Arc<LockedVMA> = LockedVMA::new(vma);
            vma
        });

        // 重新设置before、after这两个VMA里面的物理页的anon_vma
        let mut page_manager_guard = page_manager_lock_irqsave();
        if let Some(before) = before.clone() {
            let virt_iter = before.lock_irqsave().region.iter_pages();
            for frame in virt_iter {
                if let Some((paddr, _)) = utable.translate(frame.virt_address()) {
                    let page = page_manager_guard.get_unwrap(&paddr);
                    let mut page_guard = page.write_irqsave();
                    page_guard.insert_vma(before.clone());
                    page_guard.remove_vma(self);
                    before.lock_irqsave().mapped = true;
                }
            }
        }

        if let Some(after) = after.clone() {
            let virt_iter = after.lock_irqsave().region.iter_pages();
            for frame in virt_iter {
                if let Some((paddr, _)) = utable.translate(frame.virt_address()) {
                    let page = page_manager_guard.get_unwrap(&paddr);
                    let mut page_guard = page.write_irqsave();
                    page_guard.insert_vma(after.clone());
                    page_guard.remove_vma(self);
                    after.lock_irqsave().mapped = true;
                }
            }
        }

        guard.region = region;

        return Some(VMASplitResult::new(
            before,
            guard.self_ref.upgrade().unwrap(),
            after,
        ));
    }

    /// 判断VMA是否为外部（非当前进程空间）的VMA
    pub fn is_foreign(&self) -> bool {
        let guard = self.lock_irqsave();
        if let Some(space) = guard.user_address_space.clone() {
            if let Some(space) = space.upgrade() {
                return AddressSpace::is_current(&space);
            } else {
                return true;
            }
        } else {
            return true;
        }
    }

    /// 判断VMA是否可访问
    pub fn is_accessible(&self) -> bool {
        let guard = self.lock_irqsave();
        let vm_access_flags: VmFlags = VmFlags::VM_READ | VmFlags::VM_WRITE | VmFlags::VM_EXEC;
        guard.vm_flags().intersects(vm_access_flags)
    }

    /// 判断VMA是否为匿名映射
    pub fn is_anonymous(&self) -> bool {
        let guard = self.lock_irqsave();
        guard.vm_file.is_none()
    }

    /// 判断VMA是否为大页映射
    pub fn is_hugepage(&self) -> bool {
        //TODO: 实现巨页映射判断逻辑，目前不支持巨页映射
        false
    }
}

impl Drop for LockedVMA {
    fn drop(&mut self) {
        LOCKEDVMA_ID_ALLOCATOR.lock().free(self.id);
    }
}

/// VMA切分结果
#[allow(dead_code)]
pub struct VMASplitResult {
    pub prev: Option<Arc<LockedVMA>>,
    pub middle: Arc<LockedVMA>,
    pub after: Option<Arc<LockedVMA>>,
}

impl VMASplitResult {
    pub fn new(
        prev: Option<Arc<LockedVMA>>,
        middle: Arc<LockedVMA>,
        post: Option<Arc<LockedVMA>>,
    ) -> Self {
        Self {
            prev,
            middle,
            after: post,
        }
    }
}

/// @brief 虚拟内存区域
#[derive(Debug)]
pub struct VMA {
    /// 虚拟内存区域对应的虚拟地址范围
    region: VirtRegion,
    /// 虚拟内存区域标志
    vm_flags: VmFlags,
    /// VMA内的页帧的标志
    flags: EntryFlags<MMArch>,
    /// VMA内的页帧是否已经映射到页表
    mapped: bool,
    /// VMA所属的用户地址空间
    user_address_space: Option<Weak<AddressSpace>>,
    self_ref: Weak<LockedVMA>,

    vm_file: Option<Arc<File>>,
    /// VMA映射的文件部分相对于整个文件的偏移页数
    file_pgoff: Option<usize>,

    provider: Provider,
}

impl core::hash::Hash for VMA {
    fn hash<H: Hasher>(&self, state: &mut H) {
        self.region.hash(state);
        self.flags.hash(state);
        self.mapped.hash(state);
    }
}

/// 描述不同类型的内存提供者或资源
#[derive(Debug)]
pub enum Provider {
    Allocated, // TODO:其他
}

#[allow(dead_code)]
impl VMA {
    pub fn new(
        region: VirtRegion,
        vm_flags: VmFlags,
        flags: EntryFlags<MMArch>,
        file: Option<Arc<File>>,
        pgoff: Option<usize>,
        mapped: bool,
    ) -> Self {
        VMA {
            region,
            vm_flags,
            flags,
            mapped,
            user_address_space: None,
            self_ref: Weak::default(),
            provider: Provider::Allocated,
            vm_file: file,
            file_pgoff: pgoff,
        }
    }

    pub fn region(&self) -> &VirtRegion {
        return &self.region;
    }

    pub fn vm_flags(&self) -> &VmFlags {
        return &self.vm_flags;
    }

    pub fn vm_file(&self) -> Option<Arc<File>> {
        return self.vm_file.clone();
    }

    pub fn address_space(&self) -> Option<Weak<AddressSpace>> {
        return self.user_address_space.clone();
    }

    pub fn set_vm_flags(&mut self, vm_flags: VmFlags) {
        self.vm_flags = vm_flags;
    }

    pub fn set_region_size(&mut self, new_region_size: usize) {
        self.region.set_size(new_region_size);
    }

    pub fn set_mapped(&mut self, mapped: bool) {
        self.mapped = mapped;
    }

    pub fn set_flags(&mut self) {
        self.flags = MMArch::vm_get_page_prot(self.vm_flags);
    }

    /// # 拷贝当前VMA的内容
    ///
    /// ### 安全性
    ///
    /// 由于这样操作可能由于错误的拷贝，导致内存泄露、内存重复释放等问题，所以需要小心使用。
    pub unsafe fn clone(&self) -> Self {
        return Self {
            region: self.region,
            vm_flags: self.vm_flags,
            flags: self.flags,
            mapped: self.mapped,
            user_address_space: self.user_address_space.clone(),
            self_ref: self.self_ref.clone(),
            provider: Provider::Allocated,
            file_pgoff: self.file_pgoff,
            vm_file: self.vm_file.clone(),
        };
    }

    pub fn clone_info_only(&self) -> Self {
        return Self {
            region: self.region,
            vm_flags: self.vm_flags,
            flags: self.flags,
            mapped: self.mapped,
            user_address_space: None,
            self_ref: Weak::default(),
            provider: Provider::Allocated,
            file_pgoff: self.file_pgoff,
            vm_file: self.vm_file.clone(),
        };
    }

    #[inline(always)]
    pub fn flags(&self) -> EntryFlags<MMArch> {
        return self.flags;
    }

    #[inline(always)]
    pub fn file_page_offset(&self) -> Option<usize> {
        return self.file_pgoff;
    }

    pub fn pages(&self) -> VirtPageFrameIter {
        return VirtPageFrameIter::new(
            VirtPageFrame::new(self.region.start()),
            VirtPageFrame::new(self.region.end()),
        );
    }

    pub fn remap(
        &mut self,
        flags: EntryFlags<MMArch>,
        mapper: &mut PageMapper,
        mut flusher: impl Flusher<MMArch>,
    ) -> Result<(), SystemError> {
        for page in self.region.pages() {
            // debug!("remap page {:?}", page.virt_address());
            if mapper.translate(page.virt_address()).is_some() {
                let r = unsafe {
                    mapper
                        .remap(page.virt_address(), flags)
                        .expect("Failed to remap")
                };
                flusher.consume(r);
            }
            // debug!("consume page {:?}", page.virt_address());
            // debug!("remap page {:?} done", page.virt_address());
        }
        self.flags = flags;
        return Ok(());
    }

    /// 检查当前VMA是否可以拥有指定的标志位
    ///
    /// ## 参数
    ///
    /// - `prot_flags` 要检查的标志位
    pub fn can_have_flags(&self, prot_flags: ProtFlags) -> bool {
        let is_downgrade = (self.flags.has_write() || !prot_flags.contains(ProtFlags::PROT_WRITE))
            && (self.flags.has_execute() || !prot_flags.contains(ProtFlags::PROT_EXEC));

        match self.provider {
            Provider::Allocated { .. } => true,

            #[allow(unreachable_patterns)]
            _ => is_downgrade,
        }
    }

    /// 把物理地址映射到虚拟地址
    ///
    /// @param phys 要映射的物理地址
    /// @param destination 要映射到的虚拟地址
    /// @param count 要映射的页帧数量
    /// @param flags 页面标志位
    /// @param mapper 页表映射器
    /// @param flusher 页表项刷新器
    ///
    /// @return 返回映射后的虚拟内存区域
    pub fn physmap(
        phys: PhysPageFrame,
        destination: VirtPageFrame,
        count: PageFrameCount,
        vm_flags: VmFlags,
        flags: EntryFlags<MMArch>,
        mapper: &mut PageMapper,
        mut flusher: impl Flusher<MMArch>,
    ) -> Result<Arc<LockedVMA>, SystemError> {
        let mut cur_phy = phys;
        let mut cur_dest = destination;

        for _ in 0..count.data() {
            // 将物理页帧映射到虚拟页帧
            let r =
                unsafe { mapper.map_phys(cur_dest.virt_address(), cur_phy.phys_address(), flags) }
                    .expect("Failed to map phys, may be OOM error");

            // todo: 增加OOM处理

            // 刷新TLB
            flusher.consume(r);

            cur_phy = cur_phy.next();
            cur_dest = cur_dest.next();
        }

        let r: Arc<LockedVMA> = LockedVMA::new(VMA::new(
            VirtRegion::new(destination.virt_address(), count.data() * MMArch::PAGE_SIZE),
            vm_flags,
            flags,
            None,
            None,
            true,
        ));

        // 将VMA加入到anon_vma中
        let mut page_manager_guard = page_manager_lock_irqsave();
        cur_phy = phys;
        for _ in 0..count.data() {
            let paddr = cur_phy.phys_address();
            let page = page_manager_guard.get_unwrap(&paddr);
            page.write_irqsave().insert_vma(r.clone());
            cur_phy = cur_phy.next();
        }

        return Ok(r);
    }

    /// 从页分配器中分配一些物理页，并把它们映射到指定的虚拟地址，然后创建VMA
    /// ## 参数
    ///
    /// - `destination`: 要映射到的虚拟地址
    /// - `page_count`: 要映射的页帧数量
    /// - `vm_flags`: VMA标志位
    /// - `flags`: 页面标志位
    /// - `mapper`: 页表映射器
    /// - `flusher`: 页表项刷新器
    /// - `file`: 映射文件
    /// - `pgoff`: 返回映射后的虚拟内存区域
    ///
    /// ## 返回值
    /// - 页面错误处理信息标志
    #[allow(clippy::too_many_arguments)]
    pub fn zeroed(
        destination: VirtPageFrame,
        page_count: PageFrameCount,
        vm_flags: VmFlags,
        flags: EntryFlags<MMArch>,
        mapper: &mut PageMapper,
        mut flusher: impl Flusher<MMArch>,
        file: Option<Arc<File>>,
        pgoff: Option<usize>,
    ) -> Result<Arc<LockedVMA>, SystemError> {
        let mut cur_dest: VirtPageFrame = destination;
        // debug!(
        //     "VMA::zeroed: page_count = {:?}, destination={destination:?}",
        //     page_count
        // );
        for _ in 0..page_count.data() {
            // debug!(
            //     "VMA::zeroed: cur_dest={cur_dest:?}, vaddr = {:?}",
            //     cur_dest.virt_address()
            // );
            let r = unsafe { mapper.map(cur_dest.virt_address(), flags) }
                .expect("Failed to map zero, may be OOM error");
            // todo: 增加OOM处理

            // 稍后再刷新TLB，这里取消刷新
            flusher.consume(r);
            cur_dest = cur_dest.next();
        }
        let r = LockedVMA::new(VMA::new(
            VirtRegion::new(
                destination.virt_address(),
                page_count.data() * MMArch::PAGE_SIZE,
            ),
            vm_flags,
            flags,
            file,
            pgoff,
            true,
        ));
        drop(flusher);
        // debug!("VMA::zeroed: flusher dropped");

        // 清空这些内存并将VMA加入到anon_vma中
        let mut page_manager_guard = page_manager_lock_irqsave();
        let virt_iter: VirtPageFrameIter =
            VirtPageFrameIter::new(destination, destination.add(page_count));
        for frame in virt_iter {
            let paddr = mapper.translate(frame.virt_address()).unwrap().0;

            // 将VMA加入到anon_vma
            let page = page_manager_guard.get_unwrap(&paddr);
            page.write_irqsave().insert_vma(r.clone());
        }
        // debug!("VMA::zeroed: done");
        return Ok(r);
    }

    pub fn page_address(&self, page: &Arc<Page>) -> Result<VirtAddr, SystemError> {
        let page_guard = page.read_irqsave();
        let index = page_guard.index().unwrap();
        if index >= self.file_pgoff.unwrap() {
            let address =
                self.region.start + ((index - self.file_pgoff.unwrap()) << MMArch::PAGE_SHIFT);
            if address <= self.region.end() {
                return Ok(address);
            }
        }
        return Err(SystemError::EFAULT);
    }
}

impl Drop for VMA {
    fn drop(&mut self) {
        // 当VMA被释放时，需要确保它已经被从页表中解除映射
        assert!(!self.mapped, "VMA is still mapped");
    }
}

impl PartialEq for VMA {
    fn eq(&self, other: &Self) -> bool {
        return self.region == other.region;
    }
}

impl Eq for VMA {}

impl PartialOrd for VMA {
    fn partial_cmp(&self, other: &Self) -> Option<cmp::Ordering> {
        Some(self.cmp(other))
    }
}

impl Ord for VMA {
    fn cmp(&self, other: &Self) -> cmp::Ordering {
        return self.region.cmp(&other.region);
    }
}

#[derive(Debug)]
pub struct UserStack {
    // 栈底地址
    stack_bottom: VirtAddr,
    // 当前已映射的大小
    mapped_size: usize,
    /// 栈顶地址（这个值需要仔细确定！因为它可能不会实时与用户栈的真实栈顶保持一致！要小心！）
    current_sp: VirtAddr,
}

impl UserStack {
    /// 默认的用户栈底地址
    pub const DEFAULT_USER_STACK_BOTTOM: VirtAddr = MMArch::USER_STACK_START;
    /// 默认的用户栈大小为8MB
    pub const DEFAULT_USER_STACK_SIZE: usize = 8 * 1024 * 1024;
    /// 用户栈的保护页数量
    pub const GUARD_PAGES_NUM: usize = 4;

    /// 创建一个用户栈
    pub fn new(
        vm: &mut InnerAddressSpace,
        stack_bottom: Option<VirtAddr>,
        stack_size: usize,
    ) -> Result<Self, SystemError> {
        let stack_bottom = stack_bottom.unwrap_or(Self::DEFAULT_USER_STACK_BOTTOM);
        assert!(stack_bottom.check_aligned(MMArch::PAGE_SIZE));

        // 分配用户栈的保护页
        let guard_size = Self::GUARD_PAGES_NUM * MMArch::PAGE_SIZE;
        let actual_stack_bottom = stack_bottom - guard_size;

        let mut prot_flags = ProtFlags::PROT_READ | ProtFlags::PROT_WRITE;
        let map_flags = MapFlags::MAP_PRIVATE
            | MapFlags::MAP_ANONYMOUS
            | MapFlags::MAP_FIXED_NOREPLACE
            | MapFlags::MAP_GROWSDOWN;
        // debug!(
        //     "map anonymous stack: {:?} {}",
        //     actual_stack_bottom,
        //     guard_size
        // );
        vm.map_anonymous(
            actual_stack_bottom,
            guard_size,
            prot_flags,
            map_flags,
            false,
            false,
        )?;
        // test_buddy();
        // 设置保护页只读
        prot_flags.remove(ProtFlags::PROT_WRITE);
        // debug!(
        //     "to mprotect stack guard pages: {:?} {}",
        //     actual_stack_bottom,
        //     guard_size
        // );
        vm.mprotect(
            VirtPageFrame::new(actual_stack_bottom),
            PageFrameCount::new(Self::GUARD_PAGES_NUM),
            prot_flags,
        )?;

        // debug!(
        //     "mprotect stack guard pages done: {:?} {}",
        //     actual_stack_bottom,
        //     guard_size
        // );

        let mut user_stack = UserStack {
            stack_bottom: actual_stack_bottom,
            mapped_size: guard_size,
            current_sp: actual_stack_bottom - guard_size,
        };

        // debug!("extend user stack: {:?} {}", stack_bottom, stack_size);
        // 分配用户栈
        user_stack.initial_extend(vm, stack_size)?;
        // debug!("user stack created: {:?} {}", stack_bottom, stack_size);
        return Ok(user_stack);
    }

    fn initial_extend(
        &mut self,
        vm: &mut InnerAddressSpace,
        mut bytes: usize,
    ) -> Result<(), SystemError> {
        let prot_flags = ProtFlags::PROT_READ | ProtFlags::PROT_WRITE | ProtFlags::PROT_EXEC;
        let map_flags = MapFlags::MAP_PRIVATE | MapFlags::MAP_ANONYMOUS | MapFlags::MAP_GROWSDOWN;

        bytes = page_align_up(bytes);
        self.mapped_size += bytes;

        vm.map_anonymous(
            self.stack_bottom - self.mapped_size,
            bytes,
            prot_flags,
            map_flags,
            false,
            false,
        )?;

        return Ok(());
    }

    /// 扩展用户栈
    ///
    /// ## 参数
    ///
    /// - `vm` 用户地址空间结构体
    /// - `bytes` 要扩展的字节数
    ///
    /// ## 返回值
    ///
    /// - **Ok(())** 扩展成功
    /// - **Err(SystemError)** 扩展失败
    #[allow(dead_code)]
    pub fn extend(
        &mut self,
        vm: &mut InnerAddressSpace,
        mut bytes: usize,
    ) -> Result<(), SystemError> {
        let prot_flags = ProtFlags::PROT_READ | ProtFlags::PROT_WRITE | ProtFlags::PROT_EXEC;
        let map_flags = MapFlags::MAP_PRIVATE | MapFlags::MAP_ANONYMOUS;

        bytes = page_align_up(bytes);
        self.mapped_size += bytes;

        vm.map_anonymous(
            self.stack_bottom - self.mapped_size,
            bytes,
            prot_flags,
            map_flags,
            false,
            false,
        )?;

        return Ok(());
    }

    /// 获取栈顶地址
    ///
    /// 请注意，如果用户栈的栈顶地址发生变化，这个值可能不会实时更新！
    pub fn sp(&self) -> VirtAddr {
        return self.current_sp;
    }

    pub unsafe fn set_sp(&mut self, sp: VirtAddr) {
        self.current_sp = sp;
    }

    /// 仅仅克隆用户栈的信息，不会克隆用户栈的内容/映射
    pub unsafe fn clone_info_only(&self) -> Self {
        return Self {
            stack_bottom: self.stack_bottom,
            mapped_size: self.mapped_size,
            current_sp: self.current_sp,
        };
    }

    /// 获取当前用户栈的大小（不包括保护页）
    pub fn stack_size(&self) -> usize {
        return self.mapped_size - Self::GUARD_PAGES_NUM * MMArch::PAGE_SIZE;
    }
}<|MERGE_RESOLUTION|>--- conflicted
+++ resolved
@@ -283,11 +283,7 @@
             PageFrameCount::from_bytes(len).unwrap(),
             prot_flags,
             map_flags,
-<<<<<<< HEAD
-            move |page, count, flags, mapper, flusher| {
-=======
             move |page, count, vm_flags, flags, mapper, flusher| {
->>>>>>> 79eda4bc
                 if allocate_at_once {
                     VMA::zeroed(page, count, vm_flags, flags, mapper, flusher, None, None)
                 } else {
@@ -357,21 +353,14 @@
         // debug!("map_anonymous: len(no align) = {}", len);
 
         let len = page_align_up(len);
-<<<<<<< HEAD
 
         let vm_flags = VmFlags::from(prot_flags)
             | VmFlags::from(map_flags)
             | VmFlags::VM_MAYREAD
             | VmFlags::VM_MAYWRITE
             | VmFlags::VM_MAYEXEC;
-
         // debug!("map_anonymous: len = {}", len);
-
-=======
-
-        // debug!("map_anonymous: len = {}", len);
-
->>>>>>> 79eda4bc
+      
         let binding = ProcessManager::current_pcb().fd_table();
         let fd_table_guard = binding.read();
 
@@ -393,11 +382,7 @@
             PageFrameCount::from_bytes(len).unwrap(),
             prot_flags,
             map_flags,
-<<<<<<< HEAD
-            move |page, count, flags, mapper, flusher| {
-=======
             move |page, count, vm_flags, flags, mapper, flusher| {
->>>>>>> 79eda4bc
                 if allocate_at_once {
                     VMA::zeroed(
                         page,
@@ -445,10 +430,7 @@
         F: FnOnce(
             VirtPageFrame,
             PageFrameCount,
-<<<<<<< HEAD
-=======
             VmFlags,
->>>>>>> 79eda4bc
             EntryFlags<MMArch>,
             &mut PageMapper,
             &mut dyn Flusher<MMArch>,
@@ -501,10 +483,7 @@
         self.mappings.insert_vma(map_func(
             page,
             page_count,
-<<<<<<< HEAD
-=======
             vm_flags,
->>>>>>> 79eda4bc
             EntryFlags::from_prot_flags(prot_flags, true),
             &mut self.user_mapper.utable,
             flusher,
