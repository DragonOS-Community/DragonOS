use system_error::SystemError;

use crate::{
    process::{fork::CloneFlags, ProcessManager},
    syscall::Syscall,
};

use super::namespace::{
    check_unshare_flags, commit_nsset, prepare_nsset, unshare_nsproxy_namespaces,
};

impl Syscall {
    pub fn sys_unshare(mut unshare_flags: u64) -> Result<usize, SystemError> {
        if unshare_flags & CloneFlags::CLONE_NEWUSER.bits() != 0 {
            unshare_flags |= CloneFlags::CLONE_THREAD.bits() | CloneFlags::CLONE_FS.bits();
        }

        if unshare_flags & CloneFlags::CLONE_VM.bits() != 0 {
            unshare_flags |= CloneFlags::CLONE_SIGHAND.bits();
        }

        if unshare_flags & CloneFlags::CLONE_SIGHAND.bits() != 0 {
            unshare_flags |= CloneFlags::CLONE_THREAD.bits();
        }

        if unshare_flags & CloneFlags::CLONE_NEWNS.bits() != 0 {
            unshare_flags |= CloneFlags::CLONE_FS.bits();
        }

        let check = check_unshare_flags(unshare_flags)?;

        let current = ProcessManager::current_pcb();
        if let Some(nsproxy) = unshare_nsproxy_namespaces(unshare_flags)? {
            *current.get_nsproxy().write() = nsproxy;
        }

        Ok(check)
    }
<<<<<<< HEAD

    #[allow(unused)]
=======
    #[allow(dead_code)]
>>>>>>> 488718dc
    pub fn sys_setns(_fd: i32, flags: u64) -> Result<usize, SystemError> {
        let check = check_unshare_flags(flags)?;

        let nsset = prepare_nsset(flags)?;

        if check == 0 {
            commit_nsset(nsset)
        };
        Ok(0)
    }
}<|MERGE_RESOLUTION|>--- conflicted
+++ resolved
@@ -36,12 +36,8 @@
 
         Ok(check)
     }
-<<<<<<< HEAD
 
-    #[allow(unused)]
-=======
     #[allow(dead_code)]
->>>>>>> 488718dc
     pub fn sys_setns(_fd: i32, flags: u64) -> Result<usize, SystemError> {
         let check = check_unshare_flags(flags)?;
 
