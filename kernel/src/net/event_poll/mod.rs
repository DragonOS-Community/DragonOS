use core::{
<<<<<<< HEAD
    cell::Cell,
=======
    any::Any,
>>>>>>> 9a4832f8
    fmt::Debug,
    sync::atomic::{AtomicBool, Ordering},
};

use alloc::{
    collections::LinkedList,
    sync::{Arc, Weak},
    vec::Vec,
};
use intertrait::CastFromSync;
use system_error::SystemError;

use crate::{
    filesystem::vfs::{
        file::{File, FileMode},
        FilePrivateData, IndexNode, Metadata,
    },
    include::bindings::bindings::INT32_MAX,
    libs::{
        rbtree::RBTree,
        rwlock::RwLock,
        spinlock::{SpinLock, SpinLockGuard},
        wait_queue::WaitQueue,
    },
    process::ProcessManager,
    sched::{schedule, SchedMode},
    time::{
        timer::{next_n_us_timer_jiffies, Timer, WakeUpHelper},
        PosixTimeSpec,
    },
};

pub mod syscall;

#[derive(Debug, Clone)]
pub struct LockedEventPoll(Arc<SpinLock<EventPoll>>);

/// 内核的Epoll对象结构体，当用户创建一个Epoll时，内核就会创建一个该类型对象
/// 它对应一个epfd
#[derive(Debug)]
pub struct EventPoll {
    /// epoll_wait用到的等待队列
    epoll_wq: WaitQueue,
    /// 维护所有添加进来的socket的红黑树
    ep_items: RBTree<i32, Arc<EPollItem>>,
    /// 接收就绪的描述符列表
    ready_list: LinkedList<Arc<EPollItem>>,
    /// 是否已经关闭
    shutdown: AtomicBool,
    self_ref: Option<Weak<SpinLock<EventPoll>>>,
}

impl EventPoll {
    pub const EP_MAX_EVENTS: u32 = INT32_MAX / (core::mem::size_of::<EPollEvent>() as u32);
    /// 用于获取inode中的epitem队列
    pub const ADD_EPOLLITEM: u32 = 0x7965;
    pub fn new() -> Self {
        Self {
            epoll_wq: WaitQueue::default(),
            ep_items: RBTree::new(),
            ready_list: LinkedList::new(),
            shutdown: AtomicBool::new(false),
            self_ref: None,
        }
    }
}

impl Default for EventPoll {
    fn default() -> Self {
        Self::new()
    }
}

/// EpollItem表示的是Epoll所真正管理的对象
/// 每当用户向Epoll添加描述符时都会注册一个新的EpollItem，EpollItem携带了一些被监听的描述符的必要信息
#[derive(Debug)]
pub struct EPollItem {
    /// 对应的Epoll
    epoll: Weak<SpinLock<EventPoll>>,
    /// 用户注册的事件
    event: RwLock<EPollEvent>,
    /// 监听的描述符
    fd: i32,
    /// 对应的文件
    file: Weak<File>,
}

impl EPollItem {
    pub fn new(
        epoll: Weak<SpinLock<EventPoll>>,
        events: EPollEvent,
        fd: i32,
        file: Weak<File>,
    ) -> Self {
        Self {
            epoll,
            event: RwLock::new(events),
            fd,
            file,
        }
    }

    pub fn epoll(&self) -> Weak<SpinLock<EventPoll>> {
        self.epoll.clone()
    }

    pub fn event(&self) -> &RwLock<EPollEvent> {
        &self.event
    }

    pub fn file(&self) -> Weak<File> {
        self.file.clone()
    }

    pub fn fd(&self) -> i32 {
        self.fd
    }

    /// ## 通过epoll_item来执行绑定文件的poll方法，并获取到感兴趣的事件
    fn ep_item_poll(&self) -> EPollEventType {
        let file = self.file.upgrade();
        if file.is_none() {
            return EPollEventType::empty();
        }
        if let Ok(events) = file.unwrap().poll() {
            let events = events as u32 & self.event.read().events;
            return EPollEventType::from_bits_truncate(events);
        }
        return EPollEventType::empty();
    }
}

pub trait KernelIoctlData: Send + Sync + Any + Debug + CastFromSync {}

impl KernelIoctlData for EPollItem {}

/// ### Epoll文件的私有信息
#[derive(Debug, Clone)]
pub struct EPollPrivateData {
    epoll: LockedEventPoll,
}

/// ### 该结构体将Epoll加入文件系统
#[derive(Debug)]
pub struct EPollInode {
    epoll: LockedEventPoll,
}

impl EPollInode {
    pub fn new(epoll: LockedEventPoll) -> Arc<Self> {
        Arc::new(Self { epoll })
    }
}

impl IndexNode for EPollInode {
    fn read_at(
        &self,
        _offset: usize,
        _len: usize,
        _buf: &mut [u8],
        _data: SpinLockGuard<FilePrivateData>,
    ) -> Result<usize, SystemError> {
        Err(SystemError::ENOSYS)
    }

    fn write_at(
        &self,
        _offset: usize,
        _len: usize,
        _buf: &[u8],
        _data: SpinLockGuard<FilePrivateData>,
    ) -> Result<usize, SystemError> {
        Err(SystemError::ENOSYS)
    }

    fn poll(&self, _private_data: &FilePrivateData) -> Result<usize, SystemError> {
        // 需要实现epoll嵌套epoll时，需要实现这里
        todo!()
    }

    fn fs(&self) -> Arc<dyn crate::filesystem::vfs::FileSystem> {
        todo!()
    }

    fn as_any_ref(&self) -> &dyn core::any::Any {
        self
    }

    fn list(&self) -> Result<Vec<alloc::string::String>, SystemError> {
        Err(SystemError::ENOSYS)
    }

    fn metadata(&self) -> Result<Metadata, SystemError> {
        Ok(Metadata::default())
    }

    fn close(&self, _data: SpinLockGuard<FilePrivateData>) -> Result<(), SystemError> {
        // 释放资源
        let mut epoll = self.epoll.0.lock_irqsave();

        // 唤醒epoll上面等待的所有进程
        epoll.shutdown.store(true, Ordering::SeqCst);
        epoll.ep_wake_all();

        let fds = epoll.ep_items.keys().cloned().collect::<Vec<_>>();

        // 清理红黑树里面的epitems
        for fd in fds {
            let file = ProcessManager::current_pcb()
                .fd_table()
                .read()
                .get_file_by_fd(fd);

            if file.is_some() {
                file.unwrap().remove_epoll(&Arc::downgrade(&self.epoll.0))?;
            }

            epoll.ep_items.remove(&fd);
        }

        Ok(())
    }

    fn open(
        &self,
        _data: SpinLockGuard<FilePrivateData>,
        _mode: &FileMode,
    ) -> Result<(), SystemError> {
        Ok(())
    }
}

impl EventPoll {
    /// ## 创建epoll对象
    ///
    /// ### 参数
    /// - flags: 创建的epoll文件的FileMode
    ///
    /// ### 返回值
    /// - 成功则返回Ok(fd)，否则返回Err
    pub fn do_create_epoll(flags: FileMode) -> Result<usize, SystemError> {
        if !flags.difference(FileMode::O_CLOEXEC).is_empty() {
            return Err(SystemError::EINVAL);
        }

        // 创建epoll
        let epoll = LockedEventPoll(Arc::new(SpinLock::new(EventPoll::new())));
        epoll.0.lock_irqsave().self_ref = Some(Arc::downgrade(&epoll.0));

        // 创建epoll的inode对象
        let epoll_inode = EPollInode::new(epoll.clone());

        let mut ep_file = File::new(
            epoll_inode,
            FileMode::O_RDWR | (flags & FileMode::O_CLOEXEC),
        )?;

        // 设置ep_file的FilePrivateData
        ep_file.private_data = SpinLock::new(FilePrivateData::EPoll(EPollPrivateData { epoll }));

        let current_pcb = ProcessManager::current_pcb();
        let fd_table = current_pcb.fd_table();
        let mut fd_table_guard = fd_table.write();

        let fd = fd_table_guard.alloc_fd(ep_file, None)?;

        Ok(fd as usize)
    }

    /// ## epoll_ctl的具体实现
    ///
    /// 根据不同的op对epoll文件进行增删改
    ///
    /// ### 参数
    /// - epfd: 操作的epoll文件描述符
    /// - op: 对应的操作
    /// - fd: 操作对应的文件描述符
    /// - epds: 从用户态传入的event，若op为EpollCtlAdd，则对应注册的监听事件，若op为EPollCtlMod，则对应更新的事件，删除操作不涉及此字段
    /// - nonblock: 定义这次操作是否为非阻塞（有可能其他地方占有EPoll的锁）
    pub fn do_epoll_ctl(
        epfd: i32,
        op: EPollCtlOption,
        fd: i32,
        epds: &mut EPollEvent,
        nonblock: bool,
    ) -> Result<usize, SystemError> {
        let current_pcb = ProcessManager::current_pcb();
        let fd_table = current_pcb.fd_table();
        let fd_table_guard = fd_table.read();

        // 获取epoll和对应fd指向的文件
        let ep_file = fd_table_guard
            .get_file_by_fd(epfd)
            .ok_or(SystemError::EBADF)?;
        let dst_file = fd_table_guard
            .get_file_by_fd(fd)
            .ok_or(SystemError::EBADF)?;

        // 检查是否允许 EPOLLWAKEUP
        if op != EPollCtlOption::Del {
            epds.events &= !EPollEventType::EPOLLWAKEUP.bits();
        }

        let events = EPollEventType::from_bits_truncate(epds.events);

        // 检查获取到的两个文件的正确性
        // 首先是不能自己嵌套自己
        // 然后ep_file必须是epoll文件
        if Arc::ptr_eq(&ep_file, &dst_file) || !Self::is_epoll_file(&ep_file) {
            return Err(SystemError::EINVAL);
        }

        if op != EPollCtlOption::Del && events.contains(EPollEventType::EPOLLEXCLUSIVE) {
            // epoll独占模式下不允许EpollCtlMod
            if op == EPollCtlOption::Mod {
                return Err(SystemError::EINVAL);
            }

            // 不支持嵌套的独占唤醒
            if op == EPollCtlOption::Add && Self::is_epoll_file(&dst_file)
                || !events
                    .difference(EPollEventType::EPOLLEXCLUSIVE_OK_BITS)
                    .is_empty()
            {
                return Err(SystemError::EINVAL);
            }
        }

        // 从FilePrivateData获取到epoll
        if let FilePrivateData::EPoll(epoll_data) = &*ep_file.private_data.lock() {
            let mut epoll_guard = {
                if nonblock {
                    // 如果设置非阻塞，则尝试获取一次锁
                    if let Ok(guard) = epoll_data.epoll.0.try_lock_irqsave() {
                        guard
                    } else {
                        return Err(SystemError::EAGAIN_OR_EWOULDBLOCK);
                    }
                } else {
                    epoll_data.epoll.0.lock_irqsave()
                }
            };

            if op == EPollCtlOption::Add {
                // TODO: 循环检查是否为epoll嵌套epoll的情况，如果是则需要检测其深度
                // 这里是需要一种检测算法的，但是目前未考虑epoll嵌套epoll的情况，所以暂时未实现
                // Linux算法：https://code.dragonos.org.cn/xref/linux-6.1.9/fs/eventpoll.c?r=&mo=56953&fi=2057#2133
                if Self::is_epoll_file(&dst_file) {
                    todo!();
                }
            }

            let ep_item = epoll_guard.ep_items.get(&fd);
            match op {
                EPollCtlOption::Add => {
                    // 如果已经存在，则返回错误
                    if ep_item.is_some() {
                        return Err(SystemError::EEXIST);
                    }
                    // 设置epoll
                    let epitem = Arc::new(EPollItem::new(
                        Arc::downgrade(&epoll_data.epoll.0),
                        *epds,
                        fd,
                        Arc::downgrade(&dst_file),
                    ));
                    Self::ep_insert(&mut epoll_guard, dst_file, epitem)?;
                }
                EPollCtlOption::Del => {
                    // 不存在则返回错误
                    if ep_item.is_none() {
                        return Err(SystemError::ENOENT);
                    }
                    // 删除
                    Self::ep_remove(&mut epoll_guard, fd, Some(dst_file))?;
                }
                EPollCtlOption::Mod => {
                    // 不存在则返回错误
                    if ep_item.is_none() {
                        return Err(SystemError::ENOENT);
                    }
                    let ep_item = ep_item.unwrap().clone();
                    if ep_item.event.read().events & EPollEventType::EPOLLEXCLUSIVE.bits() != 0 {
                        epds.events |=
                            EPollEventType::EPOLLERR.bits() | EPollEventType::EPOLLHUP.bits();

                        Self::ep_modify(&mut epoll_guard, ep_item, epds)?;
                    }
                }
            }
        }

        Ok(0)
    }

    /// ## epoll_wait的具体实现
    pub fn do_epoll_wait(
        epfd: i32,
        epoll_event: &mut [EPollEvent],
        max_events: i32,
        timespec: Option<PosixTimeSpec>,
    ) -> Result<usize, SystemError> {
        let current_pcb = ProcessManager::current_pcb();
        let fd_table = current_pcb.fd_table();
        let fd_table_guard = fd_table.read();

        // 获取epoll文件
        let ep_file = fd_table_guard
            .get_file_by_fd(epfd)
            .ok_or(SystemError::EBADF)?;

        drop(fd_table_guard);

        // 确保是epoll file
        if !Self::is_epoll_file(&ep_file) {
            return Err(SystemError::EINVAL);
        }

        // 从epoll文件获取到epoll
        let mut epolldata = None;
        if let FilePrivateData::EPoll(epoll_data) = &*ep_file.private_data.lock() {
            epolldata = Some(epoll_data.clone())
        }
        if let Some(epoll_data) = epolldata {
            let epoll = epoll_data.epoll.clone();
            let epoll_guard = epoll.0.lock_irqsave();

            let mut timeout = false;
            if let Some(timespec) = timespec {
                if !(timespec.tv_sec > 0 || timespec.tv_nsec > 0) {
                    // 非阻塞情况
                    timeout = true;
                }
            }
            // 判断epoll上有没有就绪事件
            let mut available = epoll_guard.ep_events_available();
            drop(epoll_guard);
            loop {
                if available {
                    // 如果有就绪的事件，则直接返回就绪事件
                    return Self::ep_send_events(epoll.clone(), epoll_event, max_events);
                }

                if epoll.0.lock_irqsave().shutdown.load(Ordering::SeqCst) {
                    // 如果已经关闭
                    return Err(SystemError::EBADF);
                }

                // 如果超时
                if timeout {
                    return Ok(0);
                }

                // 自旋等待一段时间
                available = {
                    let mut ret = false;
                    for _ in 0..50 {
                        if let Ok(guard) = epoll.0.try_lock_irqsave() {
                            if guard.ep_events_available() {
                                ret = true;
                                break;
                            }
                        }
                    }
                    // 最后再次不使用try_lock尝试
                    if !ret {
                        ret = epoll.0.lock_irqsave().ep_events_available();
                    }
                    ret
                };

                if available {
                    continue;
                }

                // 如果有未处理的信号则返回错误
                if current_pcb.sig_info_irqsave().sig_pending().signal().bits() != 0 {
                    return Err(SystemError::EINTR);
                }

                // 还未等待到事件发生，则睡眠
                // 注册定时器
                let mut timer = None;
                if let Some(timespec) = timespec {
                    let handle = WakeUpHelper::new(current_pcb.clone());
                    let jiffies = next_n_us_timer_jiffies(
                        (timespec.tv_sec * 1000000 + timespec.tv_nsec / 1000) as u64,
                    );
                    let inner = Timer::new(handle, jiffies);
                    inner.activate();
                    timer = Some(inner);
                }
                let guard = epoll.0.lock_irqsave();
                unsafe { guard.epoll_wq.sleep_without_schedule() };
                drop(guard);
                schedule(SchedMode::SM_NONE);
                // 被唤醒后,检查是否有事件可读
                available = epoll.0.lock_irqsave().ep_events_available();
                if let Some(timer) = timer {
                    if timer.as_ref().timeout() {
                        // 超时
                        timeout = true;
                    } else {
                        // 未超时，则取消计时器
                        timer.cancel();
                    }
                }
            }
        } else {
            panic!("An epoll file does not have the corresponding private information");
        }
    }

    /// ## 将已经准备好的事件拷贝到用户空间
    ///
    /// ### 参数
    /// - epoll: 对应的epoll
    /// - user_event: 用户空间传入的epoll_event地址，因为内存对其问题，所以这里需要直接操作地址
    /// - max_events: 处理的最大事件数量
    fn ep_send_events(
        epoll: LockedEventPoll,
        user_event: &mut [EPollEvent],
        max_events: i32,
    ) -> Result<usize, SystemError> {
        let mut ep_guard = epoll.0.lock_irqsave();
        let mut res: usize = 0;

        // 在水平触发模式下，需要将epitem再次加入队列，在下次循环再次判断是否还有事件
        // （所以边缘触发的效率会高于水平触发，但是水平触发某些情况下能够使得更迅速地向用户反馈）
        let mut push_back = Vec::new();
        while let Some(epitem) = ep_guard.ready_list.pop_front() {
            if res >= max_events as usize {
                push_back.push(epitem);
                break;
            }
            let ep_events = EPollEventType::from_bits_truncate(epitem.event.read().events);

            // 再次poll获取事件(为了防止水平触发一直加入队列)
            let revents = epitem.ep_item_poll();
            if revents.is_empty() {
                continue;
            }

            // 构建触发事件结构体
            let event = EPollEvent {
                events: revents.bits,
                data: epitem.event.read().data,
            };

            // 这里是需要判断下一个写入的位置是否为空指针

            // TODO:这里有可能会出现事件丢失的情况
            // 如果用户传入的数组长度小于传入的max_event，到这里时如果已经到数组最大长度，但是未到max_event
            // 会出现的问题是我们会把这个数据写入到后面的内存中，用户无法在传入的数组中拿到事件，而且写脏数据到了后面一片内存，导致事件丢失
            // 出现这个问题的几率比较小，首先是因为用户的使用不规范,后因为前面地址校验是按照max_event来校验的，只会在两块内存连着分配时出现，但是也是需要考虑的

            // 以下的写法判断并无意义，只是记一下错误处理
            // offset += core::mem::size_of::<EPollEvent>();
            // if offset >= max_offset {
            //     // 当前指向的地址已为空，则把epitem放回队列
            //     ep_guard.ready_list.push_back(epitem.clone());
            //     if res == 0 {
            //         // 一个都未写入成功，表明用户传进的地址就是有问题的
            //         return Err(SystemError::EFAULT);
            //     }
            // }

            // 拷贝到用户空间
            user_event[res] = event;
            // 记数加一
            res += 1;

            // crate::debug!("ep send {event:?}");

            if ep_events.contains(EPollEventType::EPOLLONESHOT) {
                let mut event_writer = epitem.event.write();
                let new_event = event_writer.events & EPollEventType::EP_PRIVATE_BITS.bits;
                event_writer.set_events(new_event);
            } else if !ep_events.contains(EPollEventType::EPOLLET) {
                push_back.push(epitem);
            }
        }

        for item in push_back {
            ep_guard.ep_add_ready(item);
        }

        Ok(res)
    }

    // ### 查看文件是否为epoll文件
    fn is_epoll_file(file: &Arc<File>) -> bool {
        if let FilePrivateData::EPoll(_) = *file.private_data.lock() {
            return true;
        }
        return false;
    }

    fn ep_insert(
        epoll_guard: &mut SpinLockGuard<EventPoll>,
        dst_file: Arc<File>,
        epitem: Arc<EPollItem>,
    ) -> Result<(), SystemError> {
        if Self::is_epoll_file(&dst_file) {
            return Err(SystemError::ENOSYS);
            // TODO：现在的实现先不考虑嵌套其它类型的文件(暂时只针对socket),这里的嵌套指epoll/select/poll
        }

        let test_poll = dst_file.poll();
        if test_poll.is_err() && test_poll.unwrap_err() == SystemError::EOPNOTSUPP_OR_ENOTSUP {
            // 如果目标文件不支持poll
            return Err(SystemError::ENOSYS);
        }

        epoll_guard.ep_items.insert(epitem.fd, epitem.clone());

        // 检查文件是否已经有事件发生
        let event = epitem.ep_item_poll();
        if !event.is_empty() {
            // 加入到就绪队列
            epoll_guard.ep_add_ready(epitem.clone());

            epoll_guard.ep_wake_one();
        }

        // TODO： 嵌套epoll？

        // 这个标志是用与电源管理相关，暂时不支持
        if epitem.event.read().events & EPollEventType::EPOLLWAKEUP.bits() != 0 {
            return Err(SystemError::ENOSYS);
        }

        dst_file.add_epoll(epitem.clone())?;
        Ok(())
    }

    pub fn ep_remove(
        epoll: &mut SpinLockGuard<EventPoll>,
        fd: i32,
        dst_file: Option<Arc<File>>,
    ) -> Result<(), SystemError> {
        if let Some(dst_file) = dst_file {
            dst_file.remove_epoll(epoll.self_ref.as_ref().unwrap())?;
        }

        let epitem = epoll.ep_items.remove(&fd).unwrap();

        let _ = epoll
            .ready_list
            .extract_if(|item| Arc::ptr_eq(item, &epitem));

        Ok(())
    }

    /// ## 修改已经注册的监听事件
    ///
    /// ### 参数
    /// - epoll_guard: EventPoll的锁
    /// - epitem: 需要修改的描述符对应的epitem
    /// - event: 新的事件
    fn ep_modify(
        epoll_guard: &mut SpinLockGuard<EventPoll>,
        epitem: Arc<EPollItem>,
        event: &EPollEvent,
    ) -> Result<(), SystemError> {
        let mut epi_event_guard = epitem.event.write();

        // 修改epitem
        epi_event_guard.events = event.events;
        epi_event_guard.data = event.data;

        drop(epi_event_guard);
        // 修改后检查文件是否已经有感兴趣事件发生
        let event = epitem.ep_item_poll();
        if !event.is_empty() {
            epoll_guard.ep_add_ready(epitem.clone());

            epoll_guard.ep_wake_one();
        }
        // TODO:处理EPOLLWAKEUP，目前不支持

        Ok(())
    }

    /// ### 判断epoll是否有就绪item
    pub fn ep_events_available(&self) -> bool {
        !self.ready_list.is_empty()
    }

    /// ### 将epitem加入到就绪队列，如果为重复添加则忽略
    pub fn ep_add_ready(&mut self, epitem: Arc<EPollItem>) {
        let ret = self.ready_list.iter().find(|epi| Arc::ptr_eq(epi, &epitem));

        if ret.is_none() {
            self.ready_list.push_back(epitem);
        }
    }

    /// ### 判断该epoll上是否有进程在等待
    pub fn ep_has_waiter(&self) -> bool {
        self.epoll_wq.len() != 0
    }

    /// ### 唤醒所有在epoll上等待的进程
    pub fn ep_wake_all(&self) {
        self.epoll_wq.wakeup_all(None);
    }

    /// ### 唤醒所有在epoll上等待的首个进程
    pub fn ep_wake_one(&self) {
        self.epoll_wq.wakeup(None);
    }

    /// ### epoll的回调，支持epoll的文件有事件到来时直接调用该方法即可
    pub fn wakeup_epoll(
        epitems: &SpinLock<LinkedList<Arc<EPollItem>>>,
        pollflags: EPollEventType,
    ) -> Result<(), SystemError> {
        let mut epitems_guard = epitems.try_lock_irqsave()?;
        // 一次只取一个，因为一次也只有一个进程能拿到对应文件的🔓
        if let Some(epitem) = epitems_guard.pop_front() {
            let epoll = epitem.epoll().upgrade().unwrap();
            let mut epoll_guard = epoll.try_lock()?;
            let binding = epitem.clone();
            let event_guard = binding.event().read();
            let ep_events = EPollEventType::from_bits_truncate(event_guard.events());

            // 检查事件合理性以及是否有感兴趣的事件
            if !(ep_events
                .difference(EPollEventType::EP_PRIVATE_BITS)
                .is_empty()
                || pollflags.difference(ep_events).is_empty())
            {
                // TODO: 未处理pm相关

                // 首先将就绪的epitem加入等待队列
                epoll_guard.ep_add_ready(epitem.clone());

                if epoll_guard.ep_has_waiter() {
                    if ep_events.contains(EPollEventType::EPOLLEXCLUSIVE)
                        && !pollflags.contains(EPollEventType::POLLFREE)
                    {
                        // 避免惊群
                        epoll_guard.ep_wake_one();
                    } else {
                        epoll_guard.ep_wake_all();
                    }
                }
            }

            epitems_guard.push_back(epitem);
        }
        Ok(())
    }
}

/// 与C兼容的Epoll事件结构体
#[derive(Copy, Clone, Default)]
#[repr(packed)]
pub struct EPollEvent {
    /// 表示触发的事件
    events: u32,
    /// 内核态不使用该字段，该字段由用户态自由使用，在事件发生时内核将会原样返回
    data: u64,
}

impl Debug for EPollEvent {
    fn fmt(&self, f: &mut core::fmt::Formatter<'_>) -> core::fmt::Result {
        let events = self.events;
        let u64 = self.data;
        f.debug_struct("epoll_event")
            .field("events", &events)
            .field("data", &u64)
            .finish()
    }
}

impl EPollEvent {
    pub fn set_events(&mut self, events: u32) {
        self.events = events;
    }

    pub fn events(&self) -> u32 {
        self.events
    }
}

/// ## epoll_ctl函数的参数
#[derive(Debug, PartialEq)]
pub enum EPollCtlOption {
    /// 注册新的文件描述符到epfd
    Add,
    /// 将对应的文件描述符从epfd中删除
    Del,
    /// 修改已经注册的文件描述符的监听事件
    Mod,
}

impl EPollCtlOption {
    pub fn from_op_num(op: usize) -> Result<Self, SystemError> {
        match op {
            1 => Ok(Self::Add),
            2 => Ok(Self::Del),
            3 => Ok(Self::Mod),
            _ => Err(SystemError::EINVAL),
        }
    }
}

bitflags! {
    #[allow(dead_code)]
    pub struct EPollEventType: u32 {
        /// 对应的描述符有新的数据可读时会触发
        const EPOLLIN = 0x00000001;
        /// 对应的描述符有紧急数据可读时会触发
        const EPOLLPRI = 0x00000002;
        /// 对应的描述符可以写入数据时会触发
        const EPOLLOUT = 0x00000004;
        /// 对应的描述符发生错误时会触发
        const EPOLLERR = 0x00000008;
        /// 对应的描述符被挂断（连接关闭）时会触发
        const EPOLLHUP = 0x00000010;
        /// 对应的描述符不是一个有效的文件描述符时会触发
        const EPOLLNVAL = 0x00000020;
        /// 普通数据可读，类似于`EPOLLIN`
        const EPOLLRDNORM = 0x00000040;
        /// 优先级带外数据可读
        const EPOLLRDBAND = 0x00000080;
        /// 普通数据可写，类似于'EPOLLOUT'
        const EPOLLWRNORM = 0x00000100;
        /// 优先级带外数据可写
        const EPOLLWRBAND = 0x00000200;
        /// 通过消息队列收到消息时会触
        const EPOLLMSG = 0x00000400;
        /// 对应的描述符被挂断（连接关闭）的一端发送了 FIN 时会触发(读关闭)
        const EPOLLRDHUP = 0x00002000;

        /// 以下为额外选项
        ///
        /// 特定选项，用于异步 I/O，目前未实现
        const EPOLL_URING_WAKE = 1u32 << 27;
        /// 设置epoll为独占模式
        const EPOLLEXCLUSIVE = 1u32 << 28;
        ///  允许在系统挂起时唤醒 epoll，通常用于通过 eventfd 或 timerfd 唤醒 epoll,(通常与电源管理相关，未实现)
        const EPOLLWAKEUP = 1u32 << 29;
        /// 表示只监听一次事件，之后需要重新添加
        const EPOLLONESHOT = 1u32 << 30;

        /// 启用边缘触发模式(即只有下次触发事件时才会通过epoll_wait返回)，
        /// 对应为水平触发(默认)，水平触发模式下若这次未处理完数据，那epoll还会将其加入自己的就绪队列
        const EPOLLET = 1u32 << 31;

        /// 以下为组合码
        const EPOLLINOUT_BITS = Self::EPOLLIN.bits | Self::EPOLLOUT.bits;
        const EPOLLEXCLUSIVE_OK_BITS =
            Self::EPOLLINOUT_BITS.bits
            | Self::EPOLLERR.bits
            | Self::EPOLLHUP.bits
            | Self::EPOLLWAKEUP.bits
            | Self::EPOLLET.bits
            | Self::EPOLLEXCLUSIVE.bits;

        const EP_PRIVATE_BITS =
            Self::EPOLLWAKEUP.bits
            | Self::EPOLLONESHOT.bits
            | Self::EPOLLET.bits
            | Self::EPOLLEXCLUSIVE.bits;

        /// 表示epoll已经被释放，但是在目前的设计中未用到
        const POLLFREE = 0x4000;
    }
}

#[derive(Debug, Clone, Copy, Default)]
#[repr(C)]
struct CPollfd {
    fd: i32,
    events: i16,
    revents: i16,
}

#[derive(Debug, Clone)]
pub struct Pollfd {
    fd: Option<i32>,
    events: EPollEventType,
    revents: Cell<EPollEventType>,
}

impl Pollfd {
    pub fn new(fd: Option<i32>, events: EPollEventType) -> Self {
        let revents = Cell::new(EPollEventType::empty());
        Self {
            fd,
            events,
            revents,
        }
    }

    pub fn fd(&self) -> Option<i32> {
        self.fd
    }

    pub fn events(&self) -> EPollEventType {
        self.events
    }

    pub fn revents(&self) -> &Cell<EPollEventType> {
        &self.revents
    }
}

impl From<CPollfd> for Pollfd {
    fn from(from: CPollfd) -> Self {
        let fd = if from.fd >= 0 { Some(from.fd) } else { None };
        let events = EPollEventType::from_bits_truncate(from.events as u32);
        let revents = Cell::new(EPollEventType::from_bits_truncate(from.revents as u32));
        Self {
            fd,
            events,
            revents,
        }
    }
}

impl From<Pollfd> for CPollfd {
    fn from(from: Pollfd) -> Self {
        let fd = if let Some(fd) = from.fd() { fd } else { -1 };
        let events = from.events().bits() as i16;
        let revents = from.revents().get().bits() as i16;
        Self {
            fd,
            events,
            revents,
        }
    }
}<|MERGE_RESOLUTION|>--- conflicted
+++ resolved
@@ -1,9 +1,6 @@
 use core::{
-<<<<<<< HEAD
     cell::Cell,
-=======
     any::Any,
->>>>>>> 9a4832f8
     fmt::Debug,
     sync::atomic::{AtomicBool, Ordering},
 };
