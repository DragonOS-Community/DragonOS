use core::{
    fmt::Debug,
    sync::atomic::{AtomicBool, Ordering},
};

use alloc::{
    collections::LinkedList,
    sync::{Arc, Weak},
    vec::Vec,
};
use system_error::SystemError;

use crate::{
    arch::sched::sched,
    filesystem::vfs::{
        file::{File, FileMode},
        FilePrivateData, IndexNode, Metadata,
    },
    include::bindings::bindings::INT32_MAX,
    libs::{
        rbtree::RBTree,
        rwlock::RwLock,
        spinlock::{SpinLock, SpinLockGuard},
        wait_queue::WaitQueue,
    },
    process::ProcessManager,
    time::{
        timer::{next_n_us_timer_jiffies, Timer, WakeUpHelper},
        TimeSpec,
    },
};

pub mod syscall;

#[derive(Debug, Clone)]
pub struct LockedEventPoll(Arc<SpinLock<EventPoll>>);

/// 内核的Epoll对象结构体，当用户创建一个Epoll时，内核就会创建一个该类型对象
/// 它对应一个epfd
#[derive(Debug)]
pub struct EventPoll {
    /// epoll_wait用到的等待队列
    epoll_wq: WaitQueue,
    /// 维护所有添加进来的socket的红黑树
    ep_items: RBTree<i32, Arc<EPollItem>>,
    /// 接收就绪的描述符列表
    ready_list: LinkedList<Arc<EPollItem>>,
    /// 是否已经关闭
    shutdown: AtomicBool,
    self_ref: Option<Weak<SpinLock<EventPoll>>>,
}

impl EventPoll {
    pub const EP_MAX_EVENTS: u32 = INT32_MAX / (core::mem::size_of::<EPollEvent>() as u32);
    pub fn new() -> Self {
        Self {
            epoll_wq: WaitQueue::INIT,
            ep_items: RBTree::new(),
            ready_list: LinkedList::new(),
            shutdown: AtomicBool::new(false),
            self_ref: None,
        }
    }
}

/// EpollItem表示的是Epoll所真正管理的对象
/// 每当用户向Epoll添加描述符时都会注册一个新的EpollItem，EpollItem携带了一些被监听的描述符的必要信息
#[derive(Debug)]
pub struct EPollItem {
    /// 对应的Epoll
    epoll: Weak<SpinLock<EventPoll>>,
    /// 用户注册的事件
    event: RwLock<EPollEvent>,
    /// 监听的描述符
    fd: i32,
    /// 对应的文件
    file: Weak<SpinLock<File>>,
}

impl EPollItem {
    pub fn new(
        epoll: Weak<SpinLock<EventPoll>>,
        events: EPollEvent,
        fd: i32,
        file: Weak<SpinLock<File>>,
    ) -> Self {
        Self {
            epoll,
            event: RwLock::new(events),
            fd,
            file,
        }
    }

    pub fn epoll(&self) -> Weak<SpinLock<EventPoll>> {
        self.epoll.clone()
    }

    pub fn event(&self) -> &RwLock<EPollEvent> {
        &self.event
    }

    pub fn file(&self) -> Weak<SpinLock<File>> {
        self.file.clone()
    }

    pub fn fd(&self) -> i32 {
        self.fd
    }

    /// ## 通过epoll_item来执行绑定文件的poll方法，并获取到感兴趣的事件
    fn ep_item_poll(&self) -> EPollEventType {
        let file = self.file.upgrade();
        if file.is_none() {
            return EPollEventType::empty();
        }
        if let Ok(events) = file.unwrap().lock_irqsave().poll() {
            let events = events as u32 & self.event.read().events;
            return EPollEventType::from_bits_truncate(events);
        }
        return EPollEventType::empty();
    }
}

/// ### Epoll文件的私有信息
#[derive(Debug, Clone)]
pub struct EPollPrivateData {
    epoll: LockedEventPoll,
}

/// ### 该结构体将Epoll加入文件系统
#[derive(Debug)]
pub struct EPollInode {
    epoll: LockedEventPoll,
}

impl EPollInode {
    pub fn new(epoll: LockedEventPoll) -> Arc<Self> {
        Arc::new(Self { epoll })
    }
}

impl IndexNode for EPollInode {
    fn read_at(
        &self,
        _offset: usize,
        _len: usize,
        _buf: &mut [u8],
        _data: &mut crate::filesystem::vfs::FilePrivateData,
    ) -> Result<usize, SystemError> {
        Err(SystemError::ENOSYS)
    }

    fn write_at(
        &self,
        _offset: usize,
        _len: usize,
        _buf: &[u8],
        _data: &mut crate::filesystem::vfs::FilePrivateData,
    ) -> Result<usize, SystemError> {
        Err(SystemError::ENOSYS)
    }

<<<<<<< HEAD
    fn poll(&self, _private_data: &FilePrivateData) -> Result<usize, crate::syscall::SystemError> {
=======
    fn poll(&self) -> Result<usize, SystemError> {
>>>>>>> 91e9d4ab
        // 需要实现epoll嵌套epoll时，需要实现这里
        todo!()
    }

    fn fs(&self) -> Arc<dyn crate::filesystem::vfs::FileSystem> {
        todo!()
    }

    fn as_any_ref(&self) -> &dyn core::any::Any {
        self
    }

    fn list(&self) -> Result<Vec<alloc::string::String>, SystemError> {
        Err(SystemError::ENOSYS)
    }

    fn metadata(&self) -> Result<Metadata, SystemError> {
        Ok(Metadata::default())
    }

    fn close(&self, _data: &mut FilePrivateData) -> Result<(), SystemError> {
        // 释放资源
        let mut epoll = self.epoll.0.lock_irqsave();

        // 唤醒epoll上面等待的所有进程
        epoll.shutdown.store(true, Ordering::SeqCst);
        epoll.ep_wake_all();

        let fds = epoll.ep_items.keys().cloned().collect::<Vec<_>>();

        // 清理红黑树里面的epitems
        for fd in fds {
            let file = ProcessManager::current_pcb()
                .fd_table()
                .read()
                .get_file_by_fd(fd);

            if file.is_some() {
                file.unwrap()
                    .lock_irqsave()
                    .remove_epoll(&Arc::downgrade(&self.epoll.0))?;
            }

            epoll.ep_items.remove(&fd);
        }

        Ok(())
    }

    fn open(&self, _data: &mut FilePrivateData, _mode: &FileMode) -> Result<(), SystemError> {
        Ok(())
    }
}

impl EventPoll {
    /// ## 创建epoll对象
    ///
    /// ### 参数
    /// - flags: 创建的epoll文件的FileMode
    ///
    /// ### 返回值
    /// - 成功则返回Ok(fd)，否则返回Err
    pub fn do_create_epoll(flags: FileMode) -> Result<usize, SystemError> {
        if !flags.difference(FileMode::O_CLOEXEC).is_empty() {
            return Err(SystemError::EINVAL);
        }

        // 创建epoll
        let epoll = LockedEventPoll(Arc::new(SpinLock::new(EventPoll::new())));
        epoll.0.lock_irqsave().self_ref = Some(Arc::downgrade(&epoll.0));

        // 创建epoll的inode对象
        let epoll_inode = EPollInode::new(epoll.clone());

        let mut ep_file = File::new(
            epoll_inode,
            FileMode::O_RDWR | (flags & FileMode::O_CLOEXEC),
        )?;

        // 设置ep_file的FilePrivateData
        ep_file.private_data = FilePrivateData::EPoll(EPollPrivateData { epoll });

        let current_pcb = ProcessManager::current_pcb();
        let fd_table = current_pcb.fd_table();
        let mut fd_table_guard = fd_table.write();

        let fd = fd_table_guard.alloc_fd(ep_file, None)?;

        Ok(fd as usize)
    }

    /// ## epoll_ctl的具体实现
    ///
    /// 根据不同的op对epoll文件进行增删改
    ///
    /// ### 参数
    /// - epfd: 操作的epoll文件描述符
    /// - op: 对应的操作
    /// - fd: 操作对应的文件描述符
    /// - epds: 从用户态传入的event，若op为EpollCtlAdd，则对应注册的监听事件，若op为EPollCtlMod，则对应更新的事件，删除操作不涉及此字段
    /// - nonblock: 定义这次操作是否为非阻塞（有可能其他地方占有EPoll的锁）
    pub fn do_epoll_ctl(
        epfd: i32,
        op: EPollCtlOption,
        fd: i32,
        epds: &mut EPollEvent,
        nonblock: bool,
    ) -> Result<usize, SystemError> {
        let current_pcb = ProcessManager::current_pcb();
        let fd_table = current_pcb.fd_table();
        let fd_table_guard = fd_table.read();

        // 获取epoll和对应fd指向的文件
        let ep_file = fd_table_guard
            .get_file_by_fd(epfd)
            .ok_or(SystemError::EBADF)?;
        let dst_file = fd_table_guard
            .get_file_by_fd(fd)
            .ok_or(SystemError::EBADF)?;

        // 检查是否允许 EPOLLWAKEUP
        if op != EPollCtlOption::EpollCtlDel {
            epds.events &= !EPollEventType::EPOLLWAKEUP.bits();
        }

        let events = EPollEventType::from_bits_truncate(epds.events);

        // 检查获取到的两个文件的正确性
        // 首先是不能自己嵌套自己
        // 然后ep_file必须是epoll文件
        if Arc::ptr_eq(&ep_file, &dst_file) || !Self::is_epoll_file(&ep_file) {
            return Err(SystemError::EINVAL);
        }

        if op != EPollCtlOption::EpollCtlDel && events.contains(EPollEventType::EPOLLEXCLUSIVE) {
            // epoll独占模式下不允许EpollCtlMod
            if op == EPollCtlOption::EpollCtlMod {
                return Err(SystemError::EINVAL);
            }

            // 不支持嵌套的独占唤醒
            if op == EPollCtlOption::EpollCtlAdd && Self::is_epoll_file(&dst_file)
                || !events
                    .difference(EPollEventType::EPOLLEXCLUSIVE_OK_BITS)
                    .is_empty()
            {
                return Err(SystemError::EINVAL);
            }
        }

        // 从FilePrivateData获取到epoll
        if let FilePrivateData::EPoll(epoll_data) = &ep_file.lock_irqsave().private_data {
            let mut epoll_guard = {
                if nonblock {
                    // 如果设置非阻塞，则尝试获取一次锁
                    if let Ok(guard) = epoll_data.epoll.0.try_lock_irqsave() {
                        guard
                    } else {
                        return Err(SystemError::EAGAIN_OR_EWOULDBLOCK);
                    }
                } else {
                    epoll_data.epoll.0.lock_irqsave()
                }
            };

            if op == EPollCtlOption::EpollCtlAdd {
                // TODO: 循环检查是否为epoll嵌套epoll的情况，如果是则需要检测其深度
                // 这里是需要一种检测算法的，但是目前未考虑epoll嵌套epoll的情况，所以暂时未实现
                // Linux算法：https://code.dragonos.org.cn/xref/linux-6.1.9/fs/eventpoll.c?r=&mo=56953&fi=2057#2133
                if Self::is_epoll_file(&dst_file) {
                    todo!();
                }
            }

            let ep_item = epoll_guard.ep_items.get(&fd);
            match op {
                EPollCtlOption::EpollCtlAdd => {
                    // 如果已经存在，则返回错误
                    if ep_item.is_some() {
                        return Err(SystemError::EEXIST);
                    }
                    // 设置epoll
                    let epitem = Arc::new(EPollItem::new(
                        Arc::downgrade(&epoll_data.epoll.0),
                        *epds,
                        fd,
                        Arc::downgrade(&dst_file),
                    ));
                    Self::ep_insert(&mut epoll_guard, dst_file, epitem)?;
                }
                EPollCtlOption::EpollCtlDel => {
                    // 不存在则返回错误
                    if ep_item.is_none() {
                        return Err(SystemError::ENOENT);
                    }
                    // 删除
                    Self::ep_remove(&mut epoll_guard, fd, Some(dst_file))?;
                }
                EPollCtlOption::EpollCtlMod => {
                    // 不存在则返回错误
                    if ep_item.is_none() {
                        return Err(SystemError::ENOENT);
                    }
                    let ep_item = ep_item.unwrap().clone();
                    if ep_item.event.read().events & EPollEventType::EPOLLEXCLUSIVE.bits() != 0 {
                        epds.events |=
                            EPollEventType::EPOLLERR.bits() | EPollEventType::EPOLLHUP.bits();

                        Self::ep_modify(&mut epoll_guard, ep_item, &epds)?;
                    }
                }
            }
        }

        Ok(0)
    }

    /// ## epoll_wait的具体实现
    pub fn do_epoll_wait(
        epfd: i32,
        epoll_event: &mut [EPollEvent],
        max_events: i32,
        timespec: Option<TimeSpec>,
    ) -> Result<usize, SystemError> {
        let current_pcb = ProcessManager::current_pcb();
        let fd_table = current_pcb.fd_table();
        let fd_table_guard = fd_table.read();

        // 获取epoll文件
        let ep_file = fd_table_guard
            .get_file_by_fd(epfd)
            .ok_or(SystemError::EBADF)?;

        drop(fd_table_guard);

        // 确保是epoll file
        if !Self::is_epoll_file(&ep_file) {
            return Err(SystemError::EINVAL);
        }

        // 从epoll文件获取到epoll
        let mut epolldata = None;
        if let FilePrivateData::EPoll(epoll_data) = &ep_file.lock_irqsave().private_data {
            epolldata = Some(epoll_data.clone())
        }
        if epolldata.is_some() {
            let epoll_data = epolldata.unwrap();
            let epoll = epoll_data.epoll.clone();
            let epoll_guard = epoll.0.lock_irqsave();

            let mut timeout = false;
            if timespec.is_some() {
                let timespec = timespec.unwrap();
                if !(timespec.tv_sec > 0 || timespec.tv_nsec > 0) {
                    // 非阻塞情况
                    timeout = true;
                }
            }
            // 判断epoll上有没有就绪事件
            let mut available = epoll_guard.ep_events_available();
            drop(epoll_guard);
            loop {
                if available {
                    // 如果有就绪的事件，则直接返回就绪事件
                    return Self::ep_send_events(epoll.clone(), epoll_event, max_events);
                }

                if epoll.0.lock_irqsave().shutdown.load(Ordering::SeqCst) {
                    // 如果已经关闭
                    return Err(SystemError::EBADF);
                }

                // 如果超时
                if timeout {
                    return Ok(0);
                }

                // 自旋等待一段时间
                available = {
                    let mut ret = false;
                    for _ in 0..50 {
                        if let Ok(guard) = epoll.0.try_lock_irqsave() {
                            if guard.ep_events_available() {
                                ret = true;
                                break;
                            }
                        }
                    }
                    // 最后再次不使用try_lock尝试
                    if !ret {
                        ret = epoll.0.lock_irqsave().ep_events_available();
                    }
                    ret
                };

                if available {
                    continue;
                }

                // 如果有未处理的信号则返回错误
                if current_pcb.sig_info().sig_pending().signal().bits() != 0 {
                    return Err(SystemError::EINTR);
                }

                // 还未等待到事件发生，则睡眠
                // 注册定时器
                let mut timer = None;
                if timespec.is_some() {
                    let timespec = timespec.unwrap();
                    let handle = WakeUpHelper::new(current_pcb.clone());
                    let jiffies = next_n_us_timer_jiffies(
                        (timespec.tv_sec * 1000000 + timespec.tv_nsec / 1000) as u64,
                    );
                    let inner = Timer::new(handle, jiffies);
                    inner.activate();
                    timer = Some(inner);
                }
                let guard = epoll.0.lock_irqsave();
                unsafe { guard.epoll_wq.sleep_without_schedule() };
                drop(guard);
                sched();
                // 被唤醒后,检查是否有事件可读
                available = epoll.0.lock_irqsave().ep_events_available();
                if timer.is_some() {
                    if timer.as_ref().unwrap().timeout() {
                        // 超时
                        timeout = true;
                    } else {
                        // 未超时，则取消计时器
                        timer.unwrap().cancel();
                    }
                }
            }
        } else {
            panic!("An epoll file does not have the corresponding private information");
        }
    }

    /// ## 将已经准备好的事件拷贝到用户空间
    ///
    /// ### 参数
    /// - epoll: 对应的epoll
    /// - user_event: 用户空间传入的epoll_event地址，因为内存对其问题，所以这里需要直接操作地址
    /// - max_events: 处理的最大事件数量
    fn ep_send_events(
        epoll: LockedEventPoll,
        user_event: &mut [EPollEvent],
        max_events: i32,
    ) -> Result<usize, SystemError> {
        let mut ep_guard = epoll.0.lock_irqsave();
        let mut res: usize = 0;

        // 在水平触发模式下，需要将epitem再次加入队列，在下次循环再次判断是否还有事件
        // （所以边缘触发的效率会高于水平触发，但是水平触发某些情况下能够使得更迅速地向用户反馈）
        let mut push_back = Vec::new();
        while let Some(epitem) = ep_guard.ready_list.pop_front() {
            if res >= max_events as usize {
                push_back.push(epitem);
                break;
            }
            let ep_events = EPollEventType::from_bits_truncate(epitem.event.read().events);

            // 再次poll获取事件(为了防止水平触发一直加入队列)
            let revents = epitem.ep_item_poll();
            if revents.is_empty() {
                continue;
            }

            // 构建触发事件结构体
            let event = EPollEvent {
                events: revents.bits,
                data: epitem.event.read().data,
            };

            // 这里是需要判断下一个写入的位置是否为空指针

            // TODO:这里有可能会出现事件丢失的情况
            // 如果用户传入的数组长度小于传入的max_event，到这里时如果已经到数组最大长度，但是未到max_event
            // 会出现的问题是我们会把这个数据写入到后面的内存中，用户无法在传入的数组中拿到事件，而且写脏数据到了后面一片内存，导致事件丢失
            // 出现这个问题的几率比较小，首先是因为用户的使用不规范,后因为前面地址校验是按照max_event来校验的，只会在两块内存连着分配时出现，但是也是需要考虑的

            // 以下的写法判断并无意义，只是记一下错误处理
            // offset += core::mem::size_of::<EPollEvent>();
            // if offset >= max_offset {
            //     // 当前指向的地址已为空，则把epitem放回队列
            //     ep_guard.ready_list.push_back(epitem.clone());
            //     if res == 0 {
            //         // 一个都未写入成功，表明用户传进的地址就是有问题的
            //         return Err(SystemError::EFAULT);
            //     }
            // }

            // 拷贝到用户空间
            user_event[res] = event;
            // 记数加一
            res += 1;

            // crate::kdebug!("ep send {event:?}");

            if ep_events.contains(EPollEventType::EPOLLONESHOT) {
                let mut event_writer = epitem.event.write();
                let new_event = event_writer.events & EPollEventType::EP_PRIVATE_BITS.bits;
                event_writer.set_events(new_event);
            } else if !ep_events.contains(EPollEventType::EPOLLET) {
                push_back.push(epitem);
            }
        }

        for item in push_back {
            ep_guard.ep_add_ready(item);
        }

        Ok(res)
    }

    // ### 查看文件是否为epoll文件
    fn is_epoll_file(file: &Arc<SpinLock<File>>) -> bool {
        if let FilePrivateData::EPoll(_) = file.lock_irqsave().private_data {
            return true;
        }
        return false;
    }

    fn ep_insert(
        epoll_guard: &mut SpinLockGuard<EventPoll>,
        dst_file: Arc<SpinLock<File>>,
        epitem: Arc<EPollItem>,
    ) -> Result<(), SystemError> {
        if Self::is_epoll_file(&dst_file) {
            return Err(SystemError::ENOSYS);
            // TODO：现在的实现先不考虑嵌套其它类型的文件(暂时只针对socket),这里的嵌套指epoll/select/poll
        }

        let test_poll = dst_file.lock_irqsave().poll();
        if test_poll.is_err() {
            if test_poll.unwrap_err() == SystemError::EOPNOTSUPP_OR_ENOTSUP {
                // 如果目标文件不支持poll
                return Err(SystemError::ENOSYS);
            }
        }

        epoll_guard.ep_items.insert(epitem.fd, epitem.clone());

        // 检查文件是否已经有事件发生
        let event = epitem.ep_item_poll();
        if !event.is_empty() {
            // 加入到就绪队列
            epoll_guard.ep_add_ready(epitem.clone());

            epoll_guard.ep_wake_one();
        }

        // TODO： 嵌套epoll？

        // 这个标志是用与电源管理相关，暂时不支持
        if epitem.event.read().events & EPollEventType::EPOLLWAKEUP.bits() != 0 {
            return Err(SystemError::ENOSYS);
        }

        dst_file.lock_irqsave().add_epoll(epitem.clone())?;
        Ok(())
    }

    pub fn ep_remove(
        epoll: &mut SpinLockGuard<EventPoll>,
        fd: i32,
        dst_file: Option<Arc<SpinLock<File>>>,
    ) -> Result<(), SystemError> {
        if dst_file.is_some() {
            let dst_file = dst_file.unwrap();
            let mut file_guard = dst_file.lock_irqsave();

            file_guard.remove_epoll(epoll.self_ref.as_ref().unwrap())?;
        }

        let epitem = epoll.ep_items.remove(&fd).unwrap();

        let _ = epoll
            .ready_list
            .extract_if(|item| Arc::ptr_eq(item, &epitem));

        Ok(())
    }

    /// ## 修改已经注册的监听事件
    ///
    /// ### 参数
    /// - epoll_guard: EventPoll的锁
    /// - epitem: 需要修改的描述符对应的epitem
    /// - event: 新的事件
    fn ep_modify(
        epoll_guard: &mut SpinLockGuard<EventPoll>,
        epitem: Arc<EPollItem>,
        event: &EPollEvent,
    ) -> Result<(), SystemError> {
        let mut epi_event_guard = epitem.event.write();

        // 修改epitem
        epi_event_guard.events = event.events;
        epi_event_guard.data = event.data;

        drop(epi_event_guard);
        // 修改后检查文件是否已经有感兴趣事件发生
        let event = epitem.ep_item_poll();
        if !event.is_empty() {
            epoll_guard.ep_add_ready(epitem.clone());

            epoll_guard.ep_wake_one();
        }
        // TODO:处理EPOLLWAKEUP，目前不支持

        Ok(())
    }

    /// ### 判断epoll是否有就绪item
    pub fn ep_events_available(&self) -> bool {
        !self.ready_list.is_empty()
    }

    /// ### 将epitem加入到就绪队列，如果为重复添加则忽略
    pub fn ep_add_ready(&mut self, epitem: Arc<EPollItem>) {
        let ret = self.ready_list.iter().find(|epi| Arc::ptr_eq(epi, &epitem));

        if ret.is_none() {
            self.ready_list.push_back(epitem);
        }
    }

    /// ### 判断该epoll上是否有进程在等待
    pub fn ep_has_waiter(&self) -> bool {
        self.epoll_wq.len() != 0
    }

    /// ### 唤醒所有在epoll上等待的进程
    pub fn ep_wake_all(&self) {
        self.epoll_wq.wakeup_all(None);
    }

    /// ### 唤醒所有在epoll上等待的首个进程
    pub fn ep_wake_one(&self) {
        self.epoll_wq.wakeup(None);
    }

    /// ### epoll的回调，支持epoll的文件有事件到来时直接调用该方法即可
    pub fn wakeup_epoll(
        epitems: &mut SpinLock<LinkedList<Arc<EPollItem>>>,
        pollflags: EPollEventType,
    ) -> Result<(), SystemError> {
        let mut epitems_guard = epitems.try_lock_irqsave()?;
        // 一次只取一个，因为一次也只有一个进程能拿到对应文件的🔓
        if let Some(epitem) = epitems_guard.pop_front() {
            let epoll = epitem.epoll().upgrade().unwrap();
            let mut epoll_guard = epoll.try_lock()?;
            let binding = epitem.clone();
            let event_guard = binding.event().read();
            let ep_events = EPollEventType::from_bits_truncate(event_guard.events());

            // 检查事件合理性以及是否有感兴趣的事件
            if !(ep_events
                .difference(EPollEventType::EP_PRIVATE_BITS)
                .is_empty()
                || pollflags.difference(ep_events).is_empty())
            {
                // TODO: 未处理pm相关

                // 首先将就绪的epitem加入等待队列
                epoll_guard.ep_add_ready(epitem.clone());

                if epoll_guard.ep_has_waiter() {
                    if ep_events.contains(EPollEventType::EPOLLEXCLUSIVE)
                        && !pollflags.contains(EPollEventType::POLLFREE)
                    {
                        // 避免惊群
                        epoll_guard.ep_wake_one();
                    } else {
                        epoll_guard.ep_wake_all();
                    }
                }
            }

            epitems_guard.push_back(epitem);
        }
        Ok(())
    }
}

/// 与C兼容的Epoll事件结构体
#[derive(Copy, Clone, Default)]
#[repr(packed)]
pub struct EPollEvent {
    /// 表示触发的事件
    events: u32,
    /// 内核态不使用该字段，该字段由用户态自由使用，在事件发生时内核将会原样返回
    data: u64,
}

impl Debug for EPollEvent {
    fn fmt(&self, f: &mut core::fmt::Formatter<'_>) -> core::fmt::Result {
        let events = self.events;
        let u64 = self.data;
        f.debug_struct("epoll_event")
            .field("events", &events)
            .field("data", &u64)
            .finish()
    }
}

impl EPollEvent {
    pub fn set_events(&mut self, events: u32) {
        self.events = events;
    }

    pub fn events(&self) -> u32 {
        self.events
    }
}

/// ## epoll_ctl函数的参数
#[derive(Debug, PartialEq)]
pub enum EPollCtlOption {
    /// 注册新的文件描述符到epfd
    EpollCtlAdd,
    /// 将对应的文件描述符从epfd中删除
    EpollCtlDel,
    /// 修改已经注册的文件描述符的监听事件
    EpollCtlMod,
}

impl EPollCtlOption {
    pub fn from_op_num(op: usize) -> Result<Self, SystemError> {
        match op {
            1 => Ok(Self::EpollCtlAdd),
            2 => Ok(Self::EpollCtlDel),
            3 => Ok(Self::EpollCtlMod),
            _ => Err(SystemError::EINVAL),
        }
    }
}

bitflags! {
    #[allow(dead_code)]
    pub struct EPollEventType: u32 {
        /// 对应的描述符有新的数据可读时会触发
        const EPOLLIN = 0x00000001;
        /// 对应的描述符有紧急数据可读时会触发
        const EPOLLPRI = 0x00000002;
        /// 对应的描述符可以写入数据时会触发
        const EPOLLOUT = 0x00000004;
        /// 对应的描述符发生错误时会触发
        const EPOLLERR = 0x00000008;
        /// 对应的描述符被挂断（连接关闭）时会触发
        const EPOLLHUP = 0x00000010;
        /// 对应的描述符不是一个有效的文件描述符时会触发
        const EPOLLNVAL = 0x00000020;
        /// 普通数据可读，类似于`EPOLLIN`
        const EPOLLRDNORM = 0x00000040;
        /// 优先级带外数据可读
        const EPOLLRDBAND = 0x00000080;
        /// 普通数据可写，类似于'EPOLLOUT'
        const EPOLLWRNORM = 0x00000100;
        /// 优先级带外数据可写
        const EPOLLWRBAND = 0x00000200;
        /// 通过消息队列收到消息时会触
        const EPOLLMSG = 0x00000400;
        /// 对应的描述符被挂断（连接关闭）的一端发送了 FIN 时会触发(读关闭)
        const EPOLLRDHUP = 0x00002000;

        /// 以下为额外选项
        ///
        /// 特定选项，用于异步 I/O，目前未实现
        const EPOLL_URING_WAKE = 1u32 << 27;
        /// 设置epoll为独占模式
        const EPOLLEXCLUSIVE = 1u32 << 28;
        ///  允许在系统挂起时唤醒 epoll，通常用于通过 eventfd 或 timerfd 唤醒 epoll,(通常与电源管理相关，未实现)
        const EPOLLWAKEUP = 1u32 << 29;
        /// 表示只监听一次事件，之后需要重新添加
        const EPOLLONESHOT = 1u32 << 30;

        /// 启用边缘触发模式(即只有下次触发事件时才会通过epoll_wait返回)，
        /// 对应为水平触发(默认)，水平触发模式下若这次未处理完数据，那epoll还会将其加入自己的就绪队列
        const EPOLLET = 1u32 << 31;

        /// 以下为组合码
        const EPOLLINOUT_BITS = Self::EPOLLIN.bits | Self::EPOLLOUT.bits;
        const EPOLLEXCLUSIVE_OK_BITS =
            Self::EPOLLINOUT_BITS.bits
            | Self::EPOLLERR.bits
            | Self::EPOLLHUP.bits
            | Self::EPOLLWAKEUP.bits
            | Self::EPOLLET.bits
            | Self::EPOLLEXCLUSIVE.bits;

        const EP_PRIVATE_BITS =
            Self::EPOLLWAKEUP.bits
            | Self::EPOLLONESHOT.bits
            | Self::EPOLLET.bits
            | Self::EPOLLEXCLUSIVE.bits;

        /// 表示epoll已经被释放，但是在目前的设计中未用到
        const POLLFREE = 0x4000;
    }
}<|MERGE_RESOLUTION|>--- conflicted
+++ resolved
@@ -161,11 +161,7 @@
         Err(SystemError::ENOSYS)
     }
 
-<<<<<<< HEAD
-    fn poll(&self, _private_data: &FilePrivateData) -> Result<usize, crate::syscall::SystemError> {
-=======
-    fn poll(&self) -> Result<usize, SystemError> {
->>>>>>> 91e9d4ab
+    fn poll(&self, _private_data: &FilePrivateData) -> Result<usize, SystemError> {
         // 需要实现epoll嵌套epoll时，需要实现这里
         todo!()
     }
