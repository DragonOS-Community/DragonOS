use core::{
    fmt::{self, Debug},
    sync::atomic::AtomicUsize,
};

use alloc::{boxed::Box, collections::BTreeMap, sync::Arc};

<<<<<<< HEAD
use crate::{driver::net::NetDriver, libs::rwlock::RwLock, syscall::SystemError};
=======
use crate::{driver::net::NetDriver, kwarn, libs::rwlock::RwLock, syscall::SystemError};
>>>>>>> 3a23230a
use smoltcp::wire::IpEndpoint;

use self::socket::SocketMetadata;

pub mod endpoints;
pub mod net_core;
pub mod socket;
<<<<<<< HEAD
=======
pub mod syscall;
>>>>>>> 3a23230a

lazy_static! {
    /// @brief 所有网络接口的列表
    pub static ref NET_DRIVERS: RwLock<BTreeMap<usize, Arc<dyn NetDriver>>> = RwLock::new(BTreeMap::new());
}

/// @brief 生成网络接口的id (全局自增)
pub fn generate_iface_id() -> usize {
    static IFACE_ID: AtomicUsize = AtomicUsize::new(0);
    return IFACE_ID
        .fetch_add(1, core::sync::atomic::Ordering::SeqCst)
        .into();
}

/// @brief 用于指定socket的关闭类型
<<<<<<< HEAD
#[derive(Debug, Clone)]
pub enum ShutdownType {
    ShutRd,   // Disables further receive operations.
    ShutWr,   // Disables further send operations.
    ShutRdwr, // Disables further send and receive operations.
=======
/// 参考：https://pubs.opengroup.org/onlinepubs/9699919799/functions/shutdown.html
#[derive(Debug, Clone, Copy, PartialEq, Eq, FromPrimitive, ToPrimitive)]
pub enum ShutdownType {
    ShutRd = 0,   // Disables further receive operations.
    ShutWr = 1,   // Disables further send operations.
    ShutRdwr = 2, // Disables further send and receive operations.
}

impl TryFrom<i32> for ShutdownType {
    type Error = SystemError;

    fn try_from(value: i32) -> Result<Self, Self::Error> {
        use num_traits::FromPrimitive;
        <Self as FromPrimitive>::from_i32(value).ok_or(SystemError::EINVAL)
    }
}

impl Into<i32> for ShutdownType {
    fn into(self) -> i32 {
        use num_traits::ToPrimitive;
        <Self as ToPrimitive>::to_i32(&self).unwrap()
    }
>>>>>>> 3a23230a
}

#[derive(Debug, Clone)]
pub enum Endpoint {
    /// 链路层端点
    LinkLayer(endpoints::LinkLayerEndpoint),
    /// 网络层端点
<<<<<<< HEAD
    Ip(IpEndpoint),
=======
    Ip(Option<IpEndpoint>),
>>>>>>> 3a23230a
    // todo: 增加NetLink机制后，增加NetLink端点
}

pub trait Socket: Sync + Send + Debug {
    /// @brief 从socket中读取数据，如果socket是阻塞的，那么直到读取到数据才返回
    ///
    /// @param buf 读取到的数据存放的缓冲区
    ///
    /// @return - 成功：(返回读取的数据的长度，读取数据的端点).
    ///         - 失败：错误码
<<<<<<< HEAD
    fn read(&self, buf: &mut [u8]) -> Result<(usize, Endpoint), SystemError>;
=======
    fn read(&self, buf: &mut [u8]) -> (Result<usize, SystemError>, Endpoint);
>>>>>>> 3a23230a

    /// @brief 向socket中写入数据。如果socket是阻塞的，那么直到写入的数据全部写入socket中才返回
    ///
    /// @param buf 要写入的数据
    /// @param to 要写入的目的端点，如果是None，那么写入的数据将会被丢弃
    ///
    /// @return 返回写入的数据的长度
    fn write(&self, buf: &[u8], to: Option<Endpoint>) -> Result<usize, SystemError>;

    /// @brief 对应于POSIX的connect函数，用于连接到指定的远程服务器端点
    ///
    /// It is used to establish a connection to a remote server.
    /// When a socket is connected to a remote server,
    /// the operating system will establish a network connection with the server
    /// and allow data to be sent and received between the local socket and the remote server.
    ///
    /// @param endpoint 要连接的端点
    ///
    /// @return 返回连接是否成功
    fn connect(&mut self, endpoint: Endpoint) -> Result<(), SystemError>;

    /// @brief 对应于POSIX的bind函数，用于绑定到本机指定的端点
    ///
    /// The bind() function is used to associate a socket with a particular IP address and port number on the local machine.
    ///
    /// @param endpoint 要绑定的端点
    ///
    /// @return 返回绑定是否成功
<<<<<<< HEAD
    fn bind(&self, _endpoint: Endpoint) -> Result<(), SystemError> {
=======
    fn bind(&mut self, _endpoint: Endpoint) -> Result<(), SystemError> {
>>>>>>> 3a23230a
        return Err(SystemError::ENOSYS);
    }

    /// @brief 对应于 POSIX 的 shutdown 函数，用于关闭socket。
    ///
    /// shutdown() 函数用于启动网络连接的正常关闭。
    /// 当在两个端点之间建立网络连接时，任一端点都可以通过调用其端点对象上的 shutdown() 函数来启动关闭序列。
    /// 此函数向远程端点发送关闭消息以指示本地端点不再接受新数据。
    ///
    /// @return 返回是否成功关闭
    fn shutdown(&self, _type: ShutdownType) -> Result<(), SystemError> {
        return Err(SystemError::ENOSYS);
    }

    /// @brief 对应于POSIX的listen函数，用于监听端点
    ///
    /// @param backlog 最大的等待连接数
    ///
    /// @return 返回监听是否成功
    fn listen(&mut self, _backlog: usize) -> Result<(), SystemError> {
        return Err(SystemError::ENOSYS);
    }

    /// @brief 对应于POSIX的accept函数，用于接受连接
    ///
<<<<<<< HEAD
    /// @param endpoint 用于返回连接的端点
=======
    /// @param endpoint 对端的端点
>>>>>>> 3a23230a
    ///
    /// @return 返回接受连接是否成功
    fn accept(&mut self) -> Result<(Box<dyn Socket>, Endpoint), SystemError> {
        return Err(SystemError::ENOSYS);
    }

    /// @brief 获取socket的端点
    ///
    /// @return 返回socket的端点
    fn endpoint(&self) -> Option<Endpoint> {
        return None;
    }

    /// @brief 获取socket的对端端点
    ///
    /// @return 返回socket的对端端点
    fn peer_endpoint(&self) -> Option<Endpoint> {
        return None;
    }

    /// @brief
    ///     The purpose of the poll function is to provide
    ///     a non-blocking way to check if a socket is ready for reading or writing,
    ///     so that you can efficiently handle multiple sockets in a single thread or event loop.
    ///
    /// @return (in, out, err)
    ///
    ///     The first boolean value indicates whether the socket is ready for reading. If it is true, then there is data available to be read from the socket without blocking.
    ///     The second boolean value indicates whether the socket is ready for writing. If it is true, then data can be written to the socket without blocking.
    ///     The third boolean value indicates whether the socket has encountered an error condition. If it is true, then the socket is in an error state and should be closed or reset
    ///
    fn poll(&self) -> (bool, bool, bool) {
        return (false, false, false);
    }

    /// @brief socket的ioctl函数
    ///
    /// @param cmd ioctl命令
    /// @param arg0 ioctl命令的第一个参数
    /// @param arg1 ioctl命令的第二个参数
    /// @param arg2 ioctl命令的第三个参数
    ///
    /// @return 返回ioctl命令的返回值
    fn ioctl(
        &self,
        _cmd: usize,
        _arg0: usize,
        _arg1: usize,
        _arg2: usize,
    ) -> Result<usize, SystemError> {
        return Ok(0);
    }

    /// @brief 获取socket的元数据
    fn metadata(&self) -> Result<SocketMetadata, SystemError>;

    fn box_clone(&self) -> Box<dyn Socket>;
<<<<<<< HEAD
=======

    /// @brief 设置socket的选项
    ///
    /// @param level 选项的层次
    /// @param optname 选项的名称
    /// @param optval 选项的值
    ///
    /// @return 返回设置是否成功, 如果不支持该选项，返回ENOSYS
    fn setsockopt(
        &self,
        _level: usize,
        _optname: usize,
        _optval: &[u8],
    ) -> Result<(), SystemError> {
        kwarn!("setsockopt is not implemented");
        return Err(SystemError::ENOSYS);
    }
>>>>>>> 3a23230a
}

impl Clone for Box<dyn Socket> {
    fn clone(&self) -> Box<dyn Socket> {
        self.box_clone()
    }
}

/// IP datagram encapsulated protocol.
#[derive(Debug, PartialEq, Eq, Clone, Copy)]
#[repr(u8)]
pub enum Protocol {
    HopByHop = 0x00,
    Icmp = 0x01,
    Igmp = 0x02,
    Tcp = 0x06,
    Udp = 0x11,
    Ipv6Route = 0x2b,
    Ipv6Frag = 0x2c,
    Icmpv6 = 0x3a,
    Ipv6NoNxt = 0x3b,
    Ipv6Opts = 0x3c,
    Unknown(u8),
}

impl fmt::Display for Protocol {
    fn fmt(&self, f: &mut fmt::Formatter) -> fmt::Result {
        match *self {
            Protocol::HopByHop => write!(f, "Hop-by-Hop"),
            Protocol::Icmp => write!(f, "ICMP"),
            Protocol::Igmp => write!(f, "IGMP"),
            Protocol::Tcp => write!(f, "TCP"),
            Protocol::Udp => write!(f, "UDP"),
            Protocol::Ipv6Route => write!(f, "IPv6-Route"),
            Protocol::Ipv6Frag => write!(f, "IPv6-Frag"),
            Protocol::Icmpv6 => write!(f, "ICMPv6"),
            Protocol::Ipv6NoNxt => write!(f, "IPv6-NoNxt"),
            Protocol::Ipv6Opts => write!(f, "IPv6-Opts"),
            Protocol::Unknown(id) => write!(f, "0x{id:02x}"),
        }
    }
}

impl From<smoltcp::wire::IpProtocol> for Protocol {
    fn from(value: smoltcp::wire::IpProtocol) -> Self {
        let x: u8 = value.into();
        Protocol::from(x)
    }
}

impl From<u8> for Protocol {
    fn from(value: u8) -> Self {
        match value {
            0x00 => Protocol::HopByHop,
            0x01 => Protocol::Icmp,
            0x02 => Protocol::Igmp,
            0x06 => Protocol::Tcp,
            0x11 => Protocol::Udp,
            0x2b => Protocol::Ipv6Route,
            0x2c => Protocol::Ipv6Frag,
            0x3a => Protocol::Icmpv6,
            0x3b => Protocol::Ipv6NoNxt,
            0x3c => Protocol::Ipv6Opts,
            _ => Protocol::Unknown(value),
        }
    }
}

impl Into<u8> for Protocol {
    fn into(self) -> u8 {
        match self {
            Protocol::HopByHop => 0x00,
            Protocol::Icmp => 0x01,
            Protocol::Igmp => 0x02,
            Protocol::Tcp => 0x06,
            Protocol::Udp => 0x11,
            Protocol::Ipv6Route => 0x2b,
            Protocol::Ipv6Frag => 0x2c,
            Protocol::Icmpv6 => 0x3a,
            Protocol::Ipv6NoNxt => 0x3b,
            Protocol::Ipv6Opts => 0x3c,
            Protocol::Unknown(id) => id,
        }
    }
}<|MERGE_RESOLUTION|>--- conflicted
+++ resolved
@@ -5,11 +5,7 @@
 
 use alloc::{boxed::Box, collections::BTreeMap, sync::Arc};
 
-<<<<<<< HEAD
-use crate::{driver::net::NetDriver, libs::rwlock::RwLock, syscall::SystemError};
-=======
 use crate::{driver::net::NetDriver, kwarn, libs::rwlock::RwLock, syscall::SystemError};
->>>>>>> 3a23230a
 use smoltcp::wire::IpEndpoint;
 
 use self::socket::SocketMetadata;
@@ -17,10 +13,7 @@
 pub mod endpoints;
 pub mod net_core;
 pub mod socket;
-<<<<<<< HEAD
-=======
 pub mod syscall;
->>>>>>> 3a23230a
 
 lazy_static! {
     /// @brief 所有网络接口的列表
@@ -36,13 +29,6 @@
 }
 
 /// @brief 用于指定socket的关闭类型
-<<<<<<< HEAD
-#[derive(Debug, Clone)]
-pub enum ShutdownType {
-    ShutRd,   // Disables further receive operations.
-    ShutWr,   // Disables further send operations.
-    ShutRdwr, // Disables further send and receive operations.
-=======
 /// 参考：https://pubs.opengroup.org/onlinepubs/9699919799/functions/shutdown.html
 #[derive(Debug, Clone, Copy, PartialEq, Eq, FromPrimitive, ToPrimitive)]
 pub enum ShutdownType {
@@ -65,7 +51,6 @@
         use num_traits::ToPrimitive;
         <Self as ToPrimitive>::to_i32(&self).unwrap()
     }
->>>>>>> 3a23230a
 }
 
 #[derive(Debug, Clone)]
@@ -73,11 +58,7 @@
     /// 链路层端点
     LinkLayer(endpoints::LinkLayerEndpoint),
     /// 网络层端点
-<<<<<<< HEAD
-    Ip(IpEndpoint),
-=======
     Ip(Option<IpEndpoint>),
->>>>>>> 3a23230a
     // todo: 增加NetLink机制后，增加NetLink端点
 }
 
@@ -88,11 +69,7 @@
     ///
     /// @return - 成功：(返回读取的数据的长度，读取数据的端点).
     ///         - 失败：错误码
-<<<<<<< HEAD
-    fn read(&self, buf: &mut [u8]) -> Result<(usize, Endpoint), SystemError>;
-=======
     fn read(&self, buf: &mut [u8]) -> (Result<usize, SystemError>, Endpoint);
->>>>>>> 3a23230a
 
     /// @brief 向socket中写入数据。如果socket是阻塞的，那么直到写入的数据全部写入socket中才返回
     ///
@@ -121,11 +98,7 @@
     /// @param endpoint 要绑定的端点
     ///
     /// @return 返回绑定是否成功
-<<<<<<< HEAD
-    fn bind(&self, _endpoint: Endpoint) -> Result<(), SystemError> {
-=======
     fn bind(&mut self, _endpoint: Endpoint) -> Result<(), SystemError> {
->>>>>>> 3a23230a
         return Err(SystemError::ENOSYS);
     }
 
@@ -151,11 +124,7 @@
 
     /// @brief 对应于POSIX的accept函数，用于接受连接
     ///
-<<<<<<< HEAD
-    /// @param endpoint 用于返回连接的端点
-=======
     /// @param endpoint 对端的端点
->>>>>>> 3a23230a
     ///
     /// @return 返回接受连接是否成功
     fn accept(&mut self) -> Result<(Box<dyn Socket>, Endpoint), SystemError> {
@@ -213,8 +182,6 @@
     fn metadata(&self) -> Result<SocketMetadata, SystemError>;
 
     fn box_clone(&self) -> Box<dyn Socket>;
-<<<<<<< HEAD
-=======
 
     /// @brief 设置socket的选项
     ///
@@ -232,7 +199,6 @@
         kwarn!("setsockopt is not implemented");
         return Err(SystemError::ENOSYS);
     }
->>>>>>> 3a23230a
 }
 
 impl Clone for Box<dyn Socket> {
