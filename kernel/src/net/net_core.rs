use alloc::{boxed::Box, collections::BTreeMap, sync::Arc};
<<<<<<< HEAD
use smoltcp::{socket::dhcpv4, wire};
use system_error::SystemError;
=======
use smoltcp::{iface::SocketHandle, socket::dhcpv4, wire};
>>>>>>> 40609970

use crate::{
    driver::net::NetDriver,
    kdebug, kinfo, kwarn,
    libs::rwlock::RwLockReadGuard,
<<<<<<< HEAD
    net::NET_DRIVERS,
=======
    net::{socket::SocketPollMethod, NET_DRIVERS},
    syscall::SystemError,
>>>>>>> 40609970
    time::timer::{next_n_ms_timer_jiffies, Timer, TimerFunction},
};

use super::{
    event_poll::EPollEventType,
    socket::{TcpSocket, HANDLE_MAP, SOCKET_SET},
};

/// The network poll function, which will be called by timer.
///
/// The main purpose of this function is to poll all network interfaces.
#[derive(Debug)]
struct NetWorkPollFunc;

impl TimerFunction for NetWorkPollFunc {
    fn run(&mut self) -> Result<(), SystemError> {
        poll_ifaces_try_lock(10).ok();
        let next_time = next_n_ms_timer_jiffies(10);
        let timer = Timer::new(Box::new(NetWorkPollFunc), next_time);
        timer.activate();
        return Ok(());
    }
}

pub fn net_init() -> Result<(), SystemError> {
    dhcp_query()?;
    // Init poll timer function
    // let next_time = next_n_ms_timer_jiffies(5);
    // let timer = Timer::new(Box::new(NetWorkPollFunc), next_time);
    // timer.activate();
    return Ok(());
}

fn dhcp_query() -> Result<(), SystemError> {
    let binding = NET_DRIVERS.write();

    let net_face = binding.get(&0).ok_or(SystemError::ENODEV)?.clone();

    drop(binding);

    // Create sockets
    let mut dhcp_socket = dhcpv4::Socket::new();

    // Set a ridiculously short max lease time to show DHCP renews work properly.
    // This will cause the DHCP client to start renewing after 5 seconds, and give up the
    // lease after 10 seconds if renew hasn't succeeded.
    // IMPORTANT: This should be removed in production.
    dhcp_socket.set_max_lease_duration(Some(smoltcp::time::Duration::from_secs(10)));

    let dhcp_handle = SOCKET_SET.lock().add(dhcp_socket);

    const DHCP_TRY_ROUND: u8 = 10;
    for i in 0..DHCP_TRY_ROUND {
        kdebug!("DHCP try round: {}", i);
        net_face.poll(&mut SOCKET_SET.lock()).ok();
        let mut binding = SOCKET_SET.lock();
        let event = binding.get_mut::<dhcpv4::Socket>(dhcp_handle).poll();

        match event {
            None => {}

            Some(dhcpv4::Event::Configured(config)) => {
                // kdebug!("Find Config!! {config:?}");
                // kdebug!("Find ip address: {}", config.address);
                // kdebug!("iface.ip_addrs={:?}", net_face.inner_iface.ip_addrs());

                net_face
                    .update_ip_addrs(&[wire::IpCidr::Ipv4(config.address)])
                    .ok();

                if let Some(router) = config.router {
                    net_face
                        .inner_iface()
                        .lock()
                        .routes_mut()
                        .add_default_ipv4_route(router)
                        .unwrap();
                    let cidr = net_face.inner_iface().lock().ip_addrs().first().cloned();
                    if cidr.is_some() {
                        let cidr = cidr.unwrap();
                        kinfo!("Successfully allocated ip by Dhcpv4! Ip:{}", cidr);
                        return Ok(());
                    }
                } else {
                    net_face
                        .inner_iface()
                        .lock()
                        .routes_mut()
                        .remove_default_ipv4_route();
                }
            }

            Some(dhcpv4::Event::Deconfigured) => {
                kdebug!("Dhcp v4 deconfigured");
                net_face
                    .update_ip_addrs(&[smoltcp::wire::IpCidr::Ipv4(wire::Ipv4Cidr::new(
                        wire::Ipv4Address::UNSPECIFIED,
                        0,
                    ))])
                    .ok();
                net_face
                    .inner_iface()
                    .lock()
                    .routes_mut()
                    .remove_default_ipv4_route();
            }
        }
    }

    return Err(SystemError::ETIMEDOUT);
}

pub fn poll_ifaces() {
    let guard: RwLockReadGuard<BTreeMap<usize, Arc<dyn NetDriver>>> = NET_DRIVERS.read();
    if guard.len() == 0 {
        kwarn!("poll_ifaces: No net driver found!");
        return;
    }
    let mut sockets = SOCKET_SET.lock();
    for (_, iface) in guard.iter() {
        iface.poll(&mut sockets).ok();
    }
    let _ = send_event(&sockets);
}

/// 对ifaces进行轮询，最多对SOCKET_SET尝试times次加锁。
///
/// @return 轮询成功，返回Ok(())
/// @return 加锁超时，返回SystemError::EAGAIN_OR_EWOULDBLOCK
/// @return 没有网卡，返回SystemError::ENODEV
pub fn poll_ifaces_try_lock(times: u16) -> Result<(), SystemError> {
    let mut i = 0;
    while i < times {
        let guard: RwLockReadGuard<BTreeMap<usize, Arc<dyn NetDriver>>> = NET_DRIVERS.read();
        if guard.len() == 0 {
            kwarn!("poll_ifaces: No net driver found!");
            // 没有网卡，返回错误
            return Err(SystemError::ENODEV);
        }
        let sockets = SOCKET_SET.try_lock();
        // 加锁失败，继续尝试
        if sockets.is_err() {
            i += 1;
            continue;
        }

        let mut sockets = sockets.unwrap();
        for (_, iface) in guard.iter() {
            iface.poll(&mut sockets).ok();
        }
        let _ = send_event(&sockets);
        return Ok(());
    }

    // 尝试次数用完，返回错误
    return Err(SystemError::EAGAIN_OR_EWOULDBLOCK);
}

/// 对ifaces进行轮询，最多对SOCKET_SET尝试一次加锁。
///
/// @return 轮询成功，返回Ok(())
/// @return 加锁超时，返回SystemError::EAGAIN_OR_EWOULDBLOCK
/// @return 没有网卡，返回SystemError::ENODEV
pub fn poll_ifaces_try_lock_onetime() -> Result<(), SystemError> {
    let guard: RwLockReadGuard<BTreeMap<usize, Arc<dyn NetDriver>>> = NET_DRIVERS.read();
    if guard.len() == 0 {
        kwarn!("poll_ifaces: No net driver found!");
        // 没有网卡，返回错误
        return Err(SystemError::ENODEV);
    }
    let mut sockets = SOCKET_SET.try_lock()?;
    for (_, iface) in guard.iter() {
        iface.poll(&mut sockets).ok();
    }
    send_event(&sockets)?;
    return Ok(());
}

/// ### 处理轮询后的事件
fn send_event(sockets: &smoltcp::iface::SocketSet) -> Result<(), SystemError> {
    for (handle, socket_type) in sockets.iter() {
        let handle_guard = HANDLE_MAP.read_irqsave();
        let item = handle_guard.get(&handle);
        if item.is_none() {
            continue;
        }

        let handle_item = item.unwrap();

        // 获取socket上的事件
        let mut events =
            SocketPollMethod::poll(socket_type, handle_item.shutdown_type()).bits() as u64;

        // 分发到相应类型socket处理
        match socket_type {
            smoltcp::socket::Socket::Raw(_) | smoltcp::socket::Socket::Udp(_) => {
                handle_guard
                    .get(&handle)
                    .unwrap()
                    .wait_queue
                    .wakeup_any(events);
            }
            smoltcp::socket::Socket::Icmp(_) => unimplemented!("Icmp socket hasn't unimplemented"),
            smoltcp::socket::Socket::Tcp(inner_socket) => {
                if inner_socket.is_active() {
                    events |= TcpSocket::CAN_ACCPET;
                }
                if inner_socket.state() == smoltcp::socket::tcp::State::Established {
                    events |= TcpSocket::CAN_CONNECT;
                }
                handle_guard
                    .get(&handle)
                    .unwrap()
                    .wait_queue
                    .wakeup_any(events);
            }
            smoltcp::socket::Socket::Dhcpv4(_) => {}
            smoltcp::socket::Socket::Dns(_) => unimplemented!("Dns socket hasn't unimplemented"),
        }
        drop(handle_guard);
        wakeup_epoll(handle, events as u32)?;
        // crate::kdebug!(
        //     "{} send_event {:?}",
        //     handle,
        //     EPollEventType::from_bits_truncate(events as u32)
        // );
    }
    Ok(())
}

/// ### 处理epoll
fn wakeup_epoll(handle: SocketHandle, events: u32) -> Result<(), SystemError> {
    let mut handle_guard = HANDLE_MAP.write_irqsave();
    let handle_item = handle_guard.get_mut(&handle).unwrap();
    let mut epitems_guard = handle_item.epitems.try_lock()?;

    // 从events拿到epoll相关事件
    let pollflags = EPollEventType::from_bits_truncate(events);

    // 一次只取一个，因为一次也只有一个进程能拿到对应文件的🔓
    if let Some(epitem) = epitems_guard.pop_front() {
        let epoll = epitem.epoll().upgrade().unwrap();
        let mut epoll_guard = epoll.try_lock()?;
        let binding = epitem.clone();
        let event_guard = binding.event().read();
        let ep_events = EPollEventType::from_bits_truncate(event_guard.events());

        // 检查事件合理性以及是否有感兴趣的事件
        if !(ep_events
            .difference(EPollEventType::EP_PRIVATE_BITS)
            .is_empty()
            || pollflags.difference(ep_events).is_empty())
        {
            // TODO: 未处理pm相关

            // 首先将就绪的epitem加入等待队列
            epoll_guard.ep_add_ready(epitem.clone());

            if epoll_guard.ep_has_waiter() {
                if ep_events.contains(EPollEventType::EPOLLEXCLUSIVE)
                    && !pollflags.contains(EPollEventType::POLLFREE)
                {
                    // 避免惊群
                    epoll_guard.ep_wake_one();
                } else {
                    epoll_guard.ep_wake_all();
                }
            }
        }

        epitems_guard.push_back(epitem);
    }
    Ok(())
}<|MERGE_RESOLUTION|>--- conflicted
+++ resolved
@@ -1,21 +1,12 @@
 use alloc::{boxed::Box, collections::BTreeMap, sync::Arc};
-<<<<<<< HEAD
-use smoltcp::{socket::dhcpv4, wire};
+use smoltcp::{iface::SocketHandle, socket::dhcpv4, wire};
 use system_error::SystemError;
-=======
-use smoltcp::{iface::SocketHandle, socket::dhcpv4, wire};
->>>>>>> 40609970
 
 use crate::{
     driver::net::NetDriver,
     kdebug, kinfo, kwarn,
     libs::rwlock::RwLockReadGuard,
-<<<<<<< HEAD
-    net::NET_DRIVERS,
-=======
     net::{socket::SocketPollMethod, NET_DRIVERS},
-    syscall::SystemError,
->>>>>>> 40609970
     time::timer::{next_n_ms_timer_jiffies, Timer, TimerFunction},
 };
 
