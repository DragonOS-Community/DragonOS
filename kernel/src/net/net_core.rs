use alloc::{boxed::Box, collections::BTreeMap, sync::Arc};
use smoltcp::{socket::dhcpv4, wire};
use system_error::SystemError;

use crate::{
    driver::net::NetDriver,
    kdebug, kinfo, kwarn,
    libs::rwlock::RwLockReadGuard,
    net::{socket::SocketPollMethod, NET_DRIVERS},
    time::timer::{next_n_ms_timer_jiffies, Timer, TimerFunction},
};

use super::{
    event_poll::{EPollEventType, EventPoll},
    socket::{TcpSocket, HANDLE_MAP, SOCKET_SET},
};

/// The network poll function, which will be called by timer.
///
/// The main purpose of this function is to poll all network interfaces.
#[derive(Debug)]
struct NetWorkPollFunc;

impl TimerFunction for NetWorkPollFunc {
    fn run(&mut self) -> Result<(), SystemError> {
        poll_ifaces_try_lock(10).ok();
        let next_time = next_n_ms_timer_jiffies(10);
        let timer = Timer::new(Box::new(NetWorkPollFunc), next_time);
        timer.activate();
        return Ok(());
    }
}

pub fn net_init() -> Result<(), SystemError> {
    dhcp_query()?;
    // Init poll timer function
    // let next_time = next_n_ms_timer_jiffies(5);
    // let timer = Timer::new(Box::new(NetWorkPollFunc), next_time);
    // timer.activate();
    return Ok(());
}

fn dhcp_query() -> Result<(), SystemError> {
    let binding = NET_DRIVERS.write_irqsave();

    let net_face = binding.get(&0).ok_or(SystemError::ENODEV)?.clone();

    drop(binding);

    // Create sockets
    let mut dhcp_socket = dhcpv4::Socket::new();

    // Set a ridiculously short max lease time to show DHCP renews work properly.
    // This will cause the DHCP client to start renewing after 5 seconds, and give up the
    // lease after 10 seconds if renew hasn't succeeded.
    // IMPORTANT: This should be removed in production.
    dhcp_socket.set_max_lease_duration(Some(smoltcp::time::Duration::from_secs(10)));

    let dhcp_handle = SOCKET_SET.lock_irqsave().add(dhcp_socket);

    const DHCP_TRY_ROUND: u8 = 10;
    for i in 0..DHCP_TRY_ROUND {
        kdebug!("DHCP try round: {}", i);
        net_face.poll(&mut SOCKET_SET.lock_irqsave()).ok();
        let mut binding = SOCKET_SET.lock_irqsave();
        let event = binding.get_mut::<dhcpv4::Socket>(dhcp_handle).poll();

        match event {
            None => {}

            Some(dhcpv4::Event::Configured(config)) => {
                // kdebug!("Find Config!! {config:?}");
                // kdebug!("Find ip address: {}", config.address);
                // kdebug!("iface.ip_addrs={:?}", net_face.inner_iface.ip_addrs());

                net_face
                    .update_ip_addrs(&[wire::IpCidr::Ipv4(config.address)])
                    .ok();

                if let Some(router) = config.router {
                    net_face
                        .inner_iface()
                        .lock()
                        .routes_mut()
                        .add_default_ipv4_route(router)
                        .unwrap();
                    let cidr = net_face.inner_iface().lock().ip_addrs().first().cloned();
                    if cidr.is_some() {
                        let cidr = cidr.unwrap();
                        kinfo!("Successfully allocated ip by Dhcpv4! Ip:{}", cidr);
                        return Ok(());
                    }
                } else {
                    net_face
                        .inner_iface()
                        .lock()
                        .routes_mut()
                        .remove_default_ipv4_route();
                }
            }

            Some(dhcpv4::Event::Deconfigured) => {
                kdebug!("Dhcp v4 deconfigured");
                net_face
                    .update_ip_addrs(&[smoltcp::wire::IpCidr::Ipv4(wire::Ipv4Cidr::new(
                        wire::Ipv4Address::UNSPECIFIED,
                        0,
                    ))])
                    .ok();
                net_face
                    .inner_iface()
                    .lock()
                    .routes_mut()
                    .remove_default_ipv4_route();
            }
        }
    }

    return Err(SystemError::ETIMEDOUT);
}

pub fn poll_ifaces() {
    let guard: RwLockReadGuard<BTreeMap<usize, Arc<dyn NetDriver>>> = NET_DRIVERS.read_irqsave();
    if guard.len() == 0 {
        kwarn!("poll_ifaces: No net driver found!");
        return;
    }
    let mut sockets = SOCKET_SET.lock_irqsave();
    for (_, iface) in guard.iter() {
        iface.poll(&mut sockets).ok();
    }
    let _ = send_event(&sockets);
}

/// 对ifaces进行轮询，最多对SOCKET_SET尝试times次加锁。
///
/// @return 轮询成功，返回Ok(())
/// @return 加锁超时，返回SystemError::EAGAIN_OR_EWOULDBLOCK
/// @return 没有网卡，返回SystemError::ENODEV
pub fn poll_ifaces_try_lock(times: u16) -> Result<(), SystemError> {
    let mut i = 0;
    while i < times {
        let guard: RwLockReadGuard<BTreeMap<usize, Arc<dyn NetDriver>>> =
            NET_DRIVERS.read_irqsave();
        if guard.len() == 0 {
            kwarn!("poll_ifaces: No net driver found!");
            // 没有网卡，返回错误
            return Err(SystemError::ENODEV);
        }
        let sockets = SOCKET_SET.try_lock_irqsave();
        // 加锁失败，继续尝试
        if sockets.is_err() {
            i += 1;
            continue;
        }

        let mut sockets = sockets.unwrap();
        for (_, iface) in guard.iter() {
            iface.poll(&mut sockets).ok();
        }
        let _ = send_event(&sockets);
        return Ok(());
    }

    // 尝试次数用完，返回错误
    return Err(SystemError::EAGAIN_OR_EWOULDBLOCK);
}

/// 对ifaces进行轮询，最多对SOCKET_SET尝试一次加锁。
///
/// @return 轮询成功，返回Ok(())
/// @return 加锁超时，返回SystemError::EAGAIN_OR_EWOULDBLOCK
/// @return 没有网卡，返回SystemError::ENODEV
pub fn poll_ifaces_try_lock_onetime() -> Result<(), SystemError> {
    let guard: RwLockReadGuard<BTreeMap<usize, Arc<dyn NetDriver>>> = NET_DRIVERS.read_irqsave();
    if guard.len() == 0 {
        kwarn!("poll_ifaces: No net driver found!");
        // 没有网卡，返回错误
        return Err(SystemError::ENODEV);
    }
    let mut sockets = SOCKET_SET.try_lock_irqsave()?;
    for (_, iface) in guard.iter() {
        iface.poll(&mut sockets).ok();
    }
    send_event(&sockets)?;
    return Ok(());
}

/// ### 处理轮询后的事件
fn send_event(sockets: &smoltcp::iface::SocketSet) -> Result<(), SystemError> {
    for (handle, socket_type) in sockets.iter() {
        let handle_guard = HANDLE_MAP.read_irqsave();
        let item = handle_guard.get(&handle);
        if item.is_none() {
            continue;
        }

        let handle_item = item.unwrap();

        // 获取socket上的事件
        let mut events =
            SocketPollMethod::poll(socket_type, handle_item.shutdown_type()).bits() as u64;

        // 分发到相应类型socket处理
        match socket_type {
            smoltcp::socket::Socket::Raw(_) | smoltcp::socket::Socket::Udp(_) => {
                handle_guard
                    .get(&handle)
                    .unwrap()
                    .wait_queue
                    .wakeup_any(events);
            }
            smoltcp::socket::Socket::Icmp(_) => unimplemented!("Icmp socket hasn't unimplemented"),
            smoltcp::socket::Socket::Tcp(inner_socket) => {
                if inner_socket.is_active() {
                    events |= TcpSocket::CAN_ACCPET;
                }
                if inner_socket.state() == smoltcp::socket::tcp::State::Established {
                    events |= TcpSocket::CAN_CONNECT;
                }
                handle_guard
                    .get(&handle)
                    .unwrap()
                    .wait_queue
                    .wakeup_any(events);
            }
            smoltcp::socket::Socket::Dhcpv4(_) => {}
            smoltcp::socket::Socket::Dns(_) => unimplemented!("Dns socket hasn't unimplemented"),
        }
        drop(handle_guard);
        let mut handle_guard = HANDLE_MAP.write_irqsave();
        let handle_item = handle_guard.get_mut(&handle).unwrap();
        EventPoll::wakeup_epoll(
            &mut handle_item.epitems,
            EPollEventType::from_bits_truncate(events as u32),
        )?;
        // crate::kdebug!(
        //     "{} send_event {:?}",
        //     handle,
        //     EPollEventType::from_bits_truncate(events as u32)
        // );
    }
    Ok(())
<<<<<<< HEAD
=======
}

/// ### 处理epoll
fn wakeup_epoll(handle: SocketHandle, events: u32) -> Result<(), SystemError> {
    let mut handle_guard = HANDLE_MAP.write_irqsave();
    let handle_item = handle_guard.get_mut(&handle).unwrap();
    let mut epitems_guard = handle_item.epitems.try_lock_irqsave()?;

    // 从events拿到epoll相关事件
    let pollflags = EPollEventType::from_bits_truncate(events);

    // 一次只取一个，因为一次也只有一个进程能拿到对应文件的🔓
    if let Some(epitem) = epitems_guard.pop_front() {
        let epoll = epitem.epoll().upgrade().unwrap();
        let mut epoll_guard = epoll.try_lock_irqsave()?;
        let binding = epitem.clone();
        let event_guard = binding.event().read_irqsave();
        let ep_events = EPollEventType::from_bits_truncate(event_guard.events());

        // 检查事件合理性以及是否有感兴趣的事件
        if !(ep_events
            .difference(EPollEventType::EP_PRIVATE_BITS)
            .is_empty()
            || pollflags.difference(ep_events).is_empty())
        {
            // TODO: 未处理pm相关

            // 首先将就绪的epitem加入等待队列
            epoll_guard.ep_add_ready(epitem.clone());

            if epoll_guard.ep_has_waiter() {
                if ep_events.contains(EPollEventType::EPOLLEXCLUSIVE)
                    && !pollflags.contains(EPollEventType::POLLFREE)
                {
                    // 避免惊群
                    epoll_guard.ep_wake_one();
                } else {
                    epoll_guard.ep_wake_all();
                }
            }
        }

        epitems_guard.push_back(epitem);
    }
    Ok(())
>>>>>>> 0d6cf65a
}<|MERGE_RESOLUTION|>--- conflicted
+++ resolved
@@ -241,52 +241,4 @@
         // );
     }
     Ok(())
-<<<<<<< HEAD
-=======
-}
-
-/// ### 处理epoll
-fn wakeup_epoll(handle: SocketHandle, events: u32) -> Result<(), SystemError> {
-    let mut handle_guard = HANDLE_MAP.write_irqsave();
-    let handle_item = handle_guard.get_mut(&handle).unwrap();
-    let mut epitems_guard = handle_item.epitems.try_lock_irqsave()?;
-
-    // 从events拿到epoll相关事件
-    let pollflags = EPollEventType::from_bits_truncate(events);
-
-    // 一次只取一个，因为一次也只有一个进程能拿到对应文件的🔓
-    if let Some(epitem) = epitems_guard.pop_front() {
-        let epoll = epitem.epoll().upgrade().unwrap();
-        let mut epoll_guard = epoll.try_lock_irqsave()?;
-        let binding = epitem.clone();
-        let event_guard = binding.event().read_irqsave();
-        let ep_events = EPollEventType::from_bits_truncate(event_guard.events());
-
-        // 检查事件合理性以及是否有感兴趣的事件
-        if !(ep_events
-            .difference(EPollEventType::EP_PRIVATE_BITS)
-            .is_empty()
-            || pollflags.difference(ep_events).is_empty())
-        {
-            // TODO: 未处理pm相关
-
-            // 首先将就绪的epitem加入等待队列
-            epoll_guard.ep_add_ready(epitem.clone());
-
-            if epoll_guard.ep_has_waiter() {
-                if ep_events.contains(EPollEventType::EPOLLEXCLUSIVE)
-                    && !pollflags.contains(EPollEventType::POLLFREE)
-                {
-                    // 避免惊群
-                    epoll_guard.ep_wake_one();
-                } else {
-                    epoll_guard.ep_wake_all();
-                }
-            }
-        }
-
-        epitems_guard.push_back(epitem);
-    }
-    Ok(())
->>>>>>> 0d6cf65a
 }