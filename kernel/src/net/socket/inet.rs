--- conflicted
+++ resolved
@@ -16,11 +16,7 @@
 
 use super::{
     handle::GlobalSocketHandle, PosixSocketHandleItem, Socket, SocketHandleItem, SocketMetadata,
-<<<<<<< HEAD
-    SocketOptions, SocketPollMethod, SocketType, HANDLE_MAP, PORT_MANAGER, SOCKET_SET,
-=======
     SocketOptions, SocketPollMethod, SocketType, HANDLE_MAP, PORT_MANAGER, SOCKET_SET, ip_def::IpOptions,
->>>>>>> 1de6a2c9
 };
 
 /// @brief 表示原始的socket。原始套接字绕过传输层协议（如 TCP 或 UDP）并提供对网络层协议（如 IP）的直接访问。
@@ -923,8 +919,6 @@
             return EPollEventType::empty();
         }
     }
-<<<<<<< HEAD
-=======
 
     fn sk_setsockopt(
         &self,
@@ -1164,7 +1158,6 @@
         }
         return Ok(());
     }
->>>>>>> 1de6a2c9
 }
 
 impl Socket for TcpSocket {
