--- conflicted
+++ resolved
@@ -269,15 +269,9 @@
         }
     }
 
-<<<<<<< HEAD
-    fn accept(&self) -> Result<(Arc<Inode>, crate::net::socket::Endpoint), SystemError> {
-        self.try_accept().map(|(stream, remote)| 
-            (stream as Arc<Inode>, crate::net::socket::Endpoint::from(remote))
-=======
     fn accept(&self) -> Result<(Arc<Inode>, Endpoint), SystemError> {
         self.try_accept().map(|(stream, remote)| 
             (Inode::new(stream), Endpoint::from(remote))
->>>>>>> 703b8e17
         )
     }
 
