--- conflicted
+++ resolved
@@ -1,13 +1,9 @@
 use crate::{
-<<<<<<< HEAD
-    filesystem::vfs::{FilePrivateData, FileType, IndexNode, InodeMode, Metadata, PollableInode},
-=======
     driver::net::Iface,
     filesystem::vfs::{
-        fasync::FAsyncItem, file::File, syscall::ModeType, FilePrivateData, FileType, IndexNode,
+        fasync::FAsyncItem, file::File, InodeMode, FilePrivateData, FileType, IndexNode,
         Metadata, PollableInode,
     },
->>>>>>> 8d9ea81d
     libs::spinlock::SpinLockGuard,
     net::posix::SockAddrIn,
     process::ProcessManager,
