use crate::filesystem::vfs::IndexNode;
use alloc::sync::Arc;
use system_error::SystemError;

use crate::net::socket::*;

#[derive(Debug)]
pub struct Inode {
    inner: Arc<dyn Socket>,
    epoll_items: EPollItems,
}

impl IndexNode for Inode {
    fn read_at(
        &self,
        _offset: usize,
        _len: usize,
        buf: &mut [u8],
        data: crate::libs::spinlock::SpinLockGuard<crate::filesystem::vfs::FilePrivateData>,
    ) -> Result<usize, SystemError> {
        drop(data);
        self.inner.read(buf)
    }

    fn write_at(
        &self,
        _offset: usize,
        _len: usize,
        buf: &[u8],
        data: crate::libs::spinlock::SpinLockGuard<crate::filesystem::vfs::FilePrivateData>,
    ) -> Result<usize, SystemError> {
        drop(data);
        self.inner.write(buf)
    }

    /* Following are not yet available in socket */
    fn as_any_ref(&self) -> &dyn core::any::Any {
        self
    }

    /* filesystem associate interfaces are about unix and netlink socket */
    fn fs(&self) -> Arc<dyn crate::filesystem::vfs::FileSystem> {
        unimplemented!()
    }

    fn list(&self) -> Result<alloc::vec::Vec<alloc::string::String>, SystemError> {
        unimplemented!()
    }

    fn poll(
        &self,
        private_data: &crate::filesystem::vfs::FilePrivateData,
    ) -> Result<usize, SystemError> {
        drop(private_data);
        Ok(self.inner.poll())
    }

    fn open(
        &self,
        _data: crate::libs::spinlock::SpinLockGuard<crate::filesystem::vfs::FilePrivateData>,
        _mode: &crate::filesystem::vfs::file::FileMode,
    ) -> Result<(), SystemError> {
        Ok(())
    }

    fn metadata(&self) -> Result<crate::filesystem::vfs::Metadata, SystemError> {
        let meta = crate::filesystem::vfs::Metadata {
            mode: crate::filesystem::vfs::syscall::ModeType::from_bits_truncate(0o755),
            file_type: crate::filesystem::vfs::FileType::Socket,
            ..Default::default()
        };

        return Ok(meta);
    }

    fn close(&self, _data: crate::libs::spinlock::SpinLockGuard<crate::filesystem::vfs::FilePrivateData>) -> Result<(), SystemError> {
        self.inner.close()
    }
}

impl Inode {
    // pub fn wait_queue(&self) -> WaitQueue {
    //     self.inner.wait_queue()
    // }

    pub fn send_buffer_size(&self) -> usize {
        self.inner.send_buffer_size()
    }

    pub fn recv_buffer_size(&self) -> usize {
        self.inner.recv_buffer_size()
    }

    pub fn accept(&self) -> Result<(Arc<Self>, Endpoint), SystemError> {
        self.inner.accept()
    }

    pub fn bind(&self, endpoint: Endpoint) -> Result<(), SystemError> {
        self.inner.bind(endpoint)
    }

    pub fn set_option(
        &self,
        level: OptionsLevel,
        name: usize,
        value: &[u8],
    ) -> Result<(), SystemError> {
        self.inner.set_option(level, name, value)
    }

    pub fn get_option(
        &self,
        level: OptionsLevel,
        name: usize,
        value: &mut [u8],
    ) -> Result<usize, SystemError> {
        self.inner.get_option(level, name, value)
    }

    pub fn listen(&self, backlog: usize) -> Result<(), SystemError> {
        self.inner.listen(backlog)
    }

    pub fn send_to(
        &self,
        buffer: &[u8],
        address: Endpoint,
        flags: MessageFlag,
    ) -> Result<usize, SystemError> {
        self.inner.send_to(buffer, flags, address)
    }

    pub fn send(&self, buffer: &[u8], flags: MessageFlag) -> Result<usize, SystemError> {
        self.inner.send(buffer, flags)
    }

    pub fn recv(&self, buffer: &mut [u8], flags: MessageFlag) -> Result<usize, SystemError> {
        self.inner.recv(buffer, flags)
    }

    // TODO receive from split with endpoint or not
    pub fn recv_from(
        &self,
        buffer: &mut [u8],
        flags: MessageFlag,
        address: Option<Endpoint>,
    ) -> Result<(usize, Endpoint), SystemError> {

        self.inner.recv_from(buffer, flags, address)
    }

    pub fn shutdown(&self, how: ShutdownTemp) -> Result<(), SystemError> {
        self.inner.shutdown(how)
    }

    pub fn connect(&self, endpoint: Endpoint) -> Result<(), SystemError> {
        self.inner.connect(endpoint)
    }

    pub fn get_name(&self) -> Result<Endpoint, SystemError> {
        self.inner.get_name()
    }

    pub fn get_peer_name(&self) -> Result<Endpoint, SystemError> {
        self.inner.get_peer_name()
    }

    pub fn new(inner: Arc<dyn Socket>) -> Arc<Self> {
        Arc::new(Self {
            inner,
            epoll_items: EPollItems::default(),
        })
    }

    /// # `epoll_items`
    /// socket的epoll事件集
    pub fn epoll_items(&self) -> EPollItems {
        self.epoll_items.clone()
    }

    pub fn set_nonblock(&self, nonblock: bool) {
<<<<<<< HEAD
        return ()
    }

    pub fn set_close_on_exec(&self, close_on_exec: bool) {
        return ()
=======
        log::warn!("nonblock is not support yet");
    }

    pub fn set_close_on_exec(&self, close_on_exec: bool) {
        log::warn!("close_on_exec is not support yet");
>>>>>>> 8a254f06
    }

    pub fn inner(&self)->Arc<dyn Socket>{
        return self.inner.clone();
    }
}<|MERGE_RESOLUTION|>--- conflicted
+++ resolved
@@ -179,19 +179,11 @@
     }
 
     pub fn set_nonblock(&self, nonblock: bool) {
-<<<<<<< HEAD
-        return ()
-    }
-
-    pub fn set_close_on_exec(&self, close_on_exec: bool) {
-        return ()
-=======
         log::warn!("nonblock is not support yet");
     }
 
     pub fn set_close_on_exec(&self, close_on_exec: bool) {
         log::warn!("close_on_exec is not support yet");
->>>>>>> 8a254f06
     }
 
     pub fn inner(&self)->Arc<dyn Socket>{
