--- conflicted
+++ resolved
@@ -165,11 +165,7 @@
         todo!()
     }
 
-<<<<<<< HEAD
-    pub fn inner(&self) -> Arc<dyn Socket> {
-=======
     pub fn inner(&self)->Arc<dyn Socket>{
->>>>>>> e1da5bcf
         return self.inner.clone();
     }
 }