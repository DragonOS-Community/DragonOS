--- conflicted
+++ resolved
@@ -310,11 +310,7 @@
             // 最后一次关闭，需要释放
             let mut socket = self.0.lock_irqsave();
 
-<<<<<<< HEAD
             if socket.metadata().socket_type == SocketType::Unix {
-=======
-            if socket.metadata().unwrap().socket_type == SocketType::Seqpacket {
->>>>>>> 4e4c8c41
                 return Ok(());
             }
 
@@ -395,20 +391,7 @@
 }
 
 impl SocketHandleItem {
-<<<<<<< HEAD
     pub fn new() -> Self {
-=======
-    pub fn new(socket: &dyn Socket) -> Self {
-        Self {
-            metadata: socket.metadata().unwrap(),
-            shutdown_type: RwLock::new(ShutdownType::empty()),
-            wait_queue: EventWaitQueue::new(),
-            epitems: SpinLock::new(LinkedList::new()),
-        }
-    }
-
-    pub fn from_socket<A: Socket>(socket: &A) -> Self {
->>>>>>> 4e4c8c41
         Self {
             shutdown_type: RwLock::new(ShutdownType::empty()),
             wait_queue: EventWaitQueue::new(),
@@ -589,13 +572,8 @@
     Tcp,
     /// 用于Udp通信的 Socket
     Udp,
-<<<<<<< HEAD
     /// unix域的 Socket
     Unix,
-=======
-    /// 用于进程间通信的 Socket
-    Seqpacket,
->>>>>>> 4e4c8c41
 }
 
 bitflags! {
