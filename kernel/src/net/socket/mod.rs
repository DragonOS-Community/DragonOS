--- conflicted
+++ resolved
@@ -37,7 +37,7 @@
 };
 
 use super::{
-    event_poll::{EPollEventType, EPollItem, EventPoll}, syscall::PosixSocketOption as SockOpt, Endpoint, Protocol, ShutdownType, SOL
+    event_poll::{EPollEventType, EPollItem, EventPoll}, Endpoint, Protocol, ShutdownType, SOL
 };
 
 pub mod handle;
@@ -231,12 +231,8 @@
         _optname: usize,
         _optval: &[u8],
     ) -> Result<(), SystemError> {
-<<<<<<< HEAD
-        return Err(SystemError::ENOPROTOOPT);
-=======
         warn!("setsockopt is not implemented");
         Ok(())
->>>>>>> bde08cde
     }
 
     fn socket_handle(&self) -> GlobalSocketHandle;
