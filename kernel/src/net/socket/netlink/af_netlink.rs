--- conflicted
+++ resolved
@@ -20,11 +20,8 @@
 use crate::libs::mutex::Mutex;
 use crate::libs::rwlock::RwLockWriteGuard;
 use crate::libs::spinlock::{SpinLock, SpinLockGuard};
-use crate::libs::wait_queue::WaitQueue;
 use crate::net::event_poll::{EPollEventType, EPollItem, EventPoll};
-use crate::net::net_core::poll_ifaces;
-use crate::net::socket::common::poll_unit::{self, EPollItems};
-use crate::net::socket::common::Shutdown;
+use crate::net::socket::*;
 use crate::net::socket::netlink::skbuff::SkBuff;
 use crate::net::syscall::{MsgHdr, SockAddr, SockAddrNl};
 use crate::time::timer::schedule_timeout;
@@ -34,11 +31,7 @@
 };
 use alloc::{boxed::Box, vec::Vec};
 
-<<<<<<< HEAD
-use crate::net::socket::{AddressFamily, Socket, Options as SocketOptions, Type as SocketTypes};
-=======
 use crate::net::socket::{AddressFamily, Endpoint, MessageFlag, Socket};
->>>>>>> 10bce9d5
 use lazy_static::lazy_static;
 
 use super::callback::NetlinkCallback;
@@ -483,7 +476,7 @@
     fn connect(&self, _endpoint: Endpoint) -> Result<(), SystemError>{
         self.netlink_connect(_endpoint)
     }
-    fn shutdown(&self, _type: Shutdown) -> Result<(), SystemError> {
+    fn shutdown(&self, _type: ShutdownTemp) -> Result<(), SystemError> {
         todo!()
     }
     fn bind(&self, _endpoint: Endpoint) -> Result<(), SystemError> {
@@ -504,14 +497,14 @@
     fn listen(&self, _backlog: usize) -> Result<(), SystemError> {
         todo!()
     }
-    fn accept(&self) -> Result<(Arc<dyn IndexNode>, Endpoint), SystemError> {
+    fn accept(&self) -> Result<(Arc<Inode>, Endpoint), SystemError> {
         todo!()
     }
 
-    fn epoll_items(&self) -> EPollItems{
+    fn epoll_items(&self) -> EPollItems {
         todo!()
     }
-    fn wait_queue(&self) -> poll_unit::WaitQueue{
+    fn wait_queue(&self) -> WaitQueue {
         todo!()
     }
     fn update_io_events(&self) -> Result<EPollEventType, SystemError>{
