// 参考https://code.dragonos.org.cn/xref/linux-6.1.9/net/netlink/af_netlink.c
use core::cmp::{max, min};
use core::ops::Deref;
use core::{any::Any, fmt::Debug, hash::Hash};
use core::{mem, slice};

use alloc::string::String;
use alloc::sync::{Arc, Weak};

use hashbrown::HashMap;
use intertrait::cast::CastBox;
use intertrait::CastFromSync;
use log::warn;
use num::Zero;
use system_error::SystemError;
use unified_init::macros::unified_init;

use crate::filesystem::vfs::{FilePrivateData, FileSystem, IndexNode};
use crate::include::bindings::bindings::{ECONNREFUSED, __WORDSIZE};
use crate::libs::mutex::Mutex;
use crate::libs::rwlock::RwLockWriteGuard;
use crate::libs::spinlock::{SpinLock, SpinLockGuard};
use crate::net::event_poll::{EPollEventType, EPollItem, EventPoll};
use crate::net::socket::netlink::skbuff::SkBuff;
use crate::net::socket::*;
use crate::net::syscall::{MsgHdr, SockAddr, SockAddrNl};
use crate::time::timer::schedule_timeout;
use crate::{libs::rwlock::RwLock, syscall::Syscall};
use alloc::{boxed::Box, vec::Vec};

use crate::net::socket::{AddressFamily, Endpoint, Inode, MessageFlag, Socket};
use lazy_static::lazy_static;

use super::callback::NetlinkCallback;
use super::endpoint::NetlinkEndpoint;
use super::netlink::{
    NLmsgFlags, NLmsgType, NLmsghdr, VecExt, NETLINK_USERSOCK, NL_CFG_F_NONROOT_SEND,
};
use super::netlink_proto::{proto_register, Proto, NETLINK_PROTO};
use super::skbuff::{netlink_overrun, skb_orphan, skb_shared};
use super::sock::SockFlags;
use crate::init::initcall::INITCALL_CORE;
use crate::net::socket::netlink::netlink::NetlinkState;
// Flags constants
bitflags! {
    pub struct NetlinkFlags: u32 {
        const KERNEL_SOCKET = 0x1;
        const RECV_PKTINFO = 0x2;
        const BROADCAST_SEND_ERROR = 0x4;
        const RECV_NO_ENOBUFS = 0x8;
        const LISTEN_ALL_NSID = 0x10;
        const CAP_ACK = 0x20;
        const EXT_ACK = 0x40;
        const STRICT_CHK = 0x80;
        const NETLINK_F_KERNEL_SOCKET = 0x100;
    }
}
#[derive(Clone, Debug)]
pub struct HListHead {
    first: Option<Arc<HListNode>>,
}
#[derive(Debug)]
pub struct HListNode {
    data: Arc<Mutex<Box<dyn NetlinkSocket>>>,
    next: Option<Arc<HListNode>>,
}
impl HListHead {
    fn iter(&self) -> HListHeadIter {
        HListHeadIter {
            current: self.first.as_ref(),
        }
    }
}

struct HListHeadIter<'a> {
    current: Option<&'a Arc<HListNode>>,
}

impl<'a> Iterator for HListHeadIter<'a> {
    type Item = &'a Arc<Mutex<Box<dyn NetlinkSocket>>>;

    fn next(&mut self) -> Option<Self::Item> {
        match self.current {
            Some(node) => {
                self.current = node.next.as_ref();
                Some(&node.data)
            }
            None => None,
        }
    }
}
///
///
#[derive(Clone)]
pub struct NetlinkTable {
    hash: HashMap<u32, Arc<Mutex<Box<dyn NetlinkSocket>>>>,
    listeners: Option<listeners>,
    registered: u32,
    flags: u32,
    groups: i32,
    mc_list: HListHead,
}
impl<'a> NetlinkTable {
    fn new() -> NetlinkTable {
        NetlinkTable {
            hash: HashMap::new(),
            listeners: Some(listeners { masks: Vec::new() }),
            registered: 0,
            flags: 0,
            groups: 0,
            mc_list: HListHead { first: None },
        }
    }
    // fn hash(&self)->RhashTable;
    fn listeners(&self) -> RCuListeners {
        RCuListeners::new()
    }
    fn flags(&self) -> u32 {
        0
    }
    fn groups(&self) -> u32 {
        0
    }
    // fn cb_mutex(&self)->Mutex;
    // fn module(&self)->Module;
    // fn bind(net:Net, group: u32);
    // fn unbind(net:Net, group: u32);
    // fn compare(net:Net, sock:sock);
    fn registed(&self) -> u32 {
        0
    }
    // fn bind(&self, net: &Net, group: u32) {
    //     // Implementation of bind
    // }
    // fn unbind(&self, net: &Net, group: u32) {
    //     // Implementation of unbind
    // }
    // fn compare(&self, net: &Net, sock: &sock) {
    //     // Implementation of compare
    // }
}

pub struct LockedNetlinkTable(RwLock<NetlinkTable>);

impl LockedNetlinkTable {
    pub fn new(netlinktable: NetlinkTable) -> LockedNetlinkTable {
        LockedNetlinkTable(RwLock::new(netlinktable))
    }
}
// You would need to implement the actual methods for the traits and the bind/unbind functions.
trait NetlinkMessageHandler {
    fn handle_message(&mut self, msg: &[u8]) {
        // Implementation of message handling
    }
}

struct RCuListeners {
    list: Vec<Box<dyn NetlinkMessageHandler>>,
}

impl RCuListeners {
    fn new() -> Self {
        Self { list: Vec::new() }
    }

    fn register(&mut self, listener: Box<dyn NetlinkMessageHandler>) {
        self.list.push(listener);
    }

    fn handle_message(&mut self, msg: &[u8]) {
        for listener in &mut self.list {
            listener.handle_message(msg);
        }
    }
}

// https://code.dragonos.org.cn/xref/linux-6.1.9/net/netlink/af_netlink.c#2916
/// netlink 协议的最大数量
const MAX_LINKS: usize = 32;
#[unified_init(INITCALL_CORE)]
/// netlink 协议的初始化函数
fn netlink_proto_init() -> Result<(), SystemError> {
    unsafe {
        let err = proto_register(&mut NETLINK_PROTO, 0);
        if err.is_err() {
            return Err(SystemError::ENOSYS);
        }
    }
    // 创建NetlinkTable,每种netlink协议类型占数组中的一项，后续内核中创建的不同种协议类型的netlink都将保存在这个表中，由该表统一维护
    // 检查NetlinkTable的大小是否符合预期
    let mut nl_table = NL_TABLE.write();
    // let mut nl_table = [0; MAX_LINKS];
    if nl_table.is_empty() {
        panic!("netlink_init: Cannot allocate nl_table");
    }
    // 初始化哈希表
    for i in 0..MAX_LINKS {
        nl_table[i].hash = HashMap::new();
    }
    // 将读写锁守卫作为参数传递，避免锁的重复获取造成阻塞
    netlink_add_usersock_entry(&mut nl_table);
    // TODO: 以下函数需要 net namespace 支持
    sock_register(&NETLINK_FAMILY_OPS);
    // register_pernet_subsys(&netlink_net_ops);
    // register_pernet_subsys(&netlink_tap_net_ops);
    /* The netlink device handler may be needed early. */
    // rtnetlink_init();
    Ok(())
}
<<<<<<< HEAD

pub trait NetProtoFamily {
    fn create(socket: &mut dyn Socket, protocol: i32, _kern: bool) -> Result<(), Error>;
}

=======
// 等待重构
///
pub trait NetProtoFamily {
    fn create(socket: &mut dyn Socket, protocol: i32, _kern: bool) -> Result<(), Error>;
}
///
>>>>>>> e1da5bcf
pub struct NetlinkFamulyOps {
    family: AddressFamily,
    // owner: Module,
}

impl NetProtoFamily for NetlinkFamulyOps {
    // https://code.dragonos.org.cn/s?refs=netlink_create&project=linux-6.1.9
    /// netlink_create() 创建一个netlink套接字
    fn create(socket: &mut dyn Socket, protocol: i32, _kern: bool) -> Result<(), Error> {
        // 假设我们有一个类型来跟踪协议最大值
        const MAX_LINKS: i32 = 1024;
        // if socket.type_ != SocketType::Raw && socket.type_ != SocketType::Dgram {
        //     return Err(Error::SocketTypeNotSupported);
        // }
        if !(0..MAX_LINKS).contains(&protocol) {
            // todo: 这里不符合规范，后续待修改为 SystemError
            return Err(Error::ProtocolNotSupported);
        }
        // 安全的数组索引封装
        let protocol = protocol as usize;
        // 这里简化了锁和模块加载逻辑
        // 假设成功加载了模块和相关函数
        Ok(())
    }
}

lazy_static! {
    static ref NETLINK_FAMILY_OPS: NetlinkFamulyOps = NetlinkFamulyOps {
        family: AddressFamily::Netlink,
    };
}

pub fn sock_register(ops: &NetlinkFamulyOps) {}
/// 初始化和注册一个用户套接字条目，并将其添加到全局的NetlinkTable向量中
pub fn netlink_add_usersock_entry(nl_table: &mut RwLockWriteGuard<Vec<NetlinkTable>>) {
    let listeners: Option<listeners> = Some(listeners::new());
    let groups: i32 = 32;
    if listeners.is_none() {
        panic!("netlink_add_usersock_entry: Cannot allocate listeners\n");
    }

    let index = NETLINK_USERSOCK;
    nl_table[index].groups = groups;
    // rcu_assign_pointer(nl_table[index].listeners, listeners);
    // nl_table[index].module = THIS_MODULE;
    nl_table[index].registered = 1;
    nl_table[index].flags = NL_CFG_F_NONROOT_SEND;
}
// https://code.dragonos.org.cn/xref/linux-6.1.9/net/netlink/af_netlink.c#572
/// 内核套接字插入 nl_table
fn netlink_insert(sk: Arc<Mutex<Box<dyn NetlinkSocket>>>, portid: u32) -> Result<(), SystemError> {
    let mut nl_table = NL_TABLE.write();
    // 将 Arc<Mutex<Box<dyn Socket>>> 转换为 Arc<Mutex<Box<dyn NetlinkSocket>>>

    let index = sk.lock().sk_protocol();

    let nlk: Arc<LockedNetlinkSock> = Arc::clone(&sk)
        .arc_any()
        .downcast()
        .map_err(|_| SystemError::EINVAL)?;

    {
        let nlk_guard = nlk.0.read();
        // 检查端口是否已经被绑定
        if nlk_guard.portid != portid {
            return Err(SystemError::EOVERFLOW);
        }
        // 检查套接字是否已经绑定
        if nlk_guard.bound {
            log::debug!("netlink_insert: socket already bound\n");
            return Err(SystemError::EADDRINUSE);
        }
    }

    {
        let mut nlk_guard = nlk.0.write();
        // 绑定端口
        nlk_guard.portid = portid;
        // 设置套接字已绑定
        nlk_guard.bound = true;
        // 将套接字插入哈希表
        nl_table[index].hash.insert(portid, Arc::clone(&sk));
    }

    Ok(())
}
fn netlink_bind(
    sock: Arc<Mutex<Box<dyn NetlinkSocket>>>,
    addr: &SockAddrNl,
    addr_len: usize,
) -> Result<(), SystemError> {
    log::info!("netlink_bind here!");
    let sk = Arc::clone(&sock);
    // todo: net namespace支持
    // let net = sock_net(sk);
    let nlk: Arc<NetlinkSock> = Arc::clone(&sk)
        .arc_any()
        .downcast()
        .map_err(|_| SystemError::EINVAL)?;
    let nladdr = addr;
    let mut err = 0;
    let mut groups: u32;
    let mut bound: bool;

    if addr_len < mem::size_of::<SockAddrNl>() {
        return Err(SystemError::EINVAL);
    }

    if nladdr.nl_family != AddressFamily::Netlink {
        return Err(SystemError::EINVAL);
    }
    groups = nladdr.nl_groups;

    // Only superuser is allowed to listen multicasts
    // if groups != 0 {
    //     if !netlink_allowed(sock, NL_CFG_F_NONROOT_RECV) {
    //         return Err(-EPERM);
    //     }
    //     err = netlink_realloc_groups(sk);
    //     if err != 0 {
    //         return Err(err);
    //     }
    // }

    // BITS_PER_LONG = __WORDSIZE
    if nlk.ngroups < __WORDSIZE as u64 {
        groups &= (1 << nlk.ngroups) - 1;
    }

    bound = nlk.bound;
    if bound {
        // Ensure nlk.portid is up-to-date.
        if nladdr.nl_pid != nlk.portid {
            return Err(SystemError::EINVAL);
        }
    }

    if groups != 0 {
        for group in 0..(mem::size_of::<u32>() * 8) as u32 {
            if group == groups {
                continue;
            }
            // err = nlk.bind().unwrap()(group + 1);
            if err == 0 {
                continue;
            }
            // netlink_undo_bind(group, groups, sk);
            return Err(SystemError::EINVAL);
        }
    }

    // No need for barriers here as we return to user-space without
    // using any of the bound attributes.
    if !bound {
        if nladdr.nl_pid != 0 {
            let _ = netlink_insert(sk, nladdr.nl_pid);
        } else {
            // todo
            // netlink_autobind(sock)
        };
        if err != 0 {
            // BITS_PER_TYPE<TYPE> = SIZEOF TYPE * BITS PER BYTES
            // todo
            // netlink_undo_bind(mem::size_of::<u32>() * 8, groups, sk);
            // netlink_unlock_table();
            return Err(SystemError::EINVAL);
        }
    }

    // todo
    // netlink_update_subscriptions(sk, nlk.subscriptions + hweight32(groups) - hweight32(nlk.groups.unwrap()[0]));
    // nlk.groups.unwrap()[0] = (nlk.groups.unwrap()[0] & !0xffffffff) | groups;
    // netlink_update_listeners(sk);

    Ok(())
}


// TODO: net namespace支持
// https://code.dragonos.org.cn/xref/linux-6.1.9/net/netlink/af_netlink.c#532
/// 在 netlink_table 中查找 netlink 套接字
fn netlink_lookup(protocol: usize, portid: u32) -> Arc<Mutex<Box<dyn NetlinkSocket>>> {
    // todo: net 支持
    let nl_table = NL_TABLE.read();
    let index = protocol;
    let sk = nl_table[index].hash.get(&portid).unwrap();
    Arc::clone(sk)
}

// https://code.dragonos.org.cn/xref/linux-6.1.9/net/netlink/af_netlink.c#672

pub enum Error {
    SocketTypeNotSupported,
    ProtocolNotSupported,
}

// netlink机制特定的内核抽象，不同于标准的trait Socket
pub trait NetlinkSocket: Socket {
    // fn sk_prot(&self) -> &dyn proto;
    fn sk_family(&self) -> i32;
    fn sk_state(&self) -> NetlinkState;
    fn sk_protocol(&self) -> usize;
    fn sk_rmem_alloc(&self) -> usize;
    fn sk_rcvbuf(&self) -> usize;
    fn enqueue_skb(&mut self, skb: Arc<RwLock<SkBuff>>);
    /// 数据就绪回调
    fn sk_data_ready(&self);
    fn is_kernel(&self) -> bool;
    fn equals(&self, other: Option<Arc<Mutex<Box<dyn NetlinkSocket>>>>) -> bool;
    fn portid(&self) -> u32;
    fn ngroups(&self) -> u64;
    fn groups(&self) -> Vec<u64>;
    fn flags(&self) -> Option<SockFlags>;
    fn sock_sndtimeo(&self, noblock: bool) -> i64;
}

/* linux：struct sock has to be the first member of netlink_sock */
// linux 6.1.9中的netlink_sock结构体里，sock是一个很大的结构体，这里简化
// 意义是netlink_sock（NetlinkSock）是一个sock（NetlinkSocket）

pub struct LockedNetlinkSock(RwLock<NetlinkSock>);
impl LockedNetlinkSock {
    pub fn new(netlinksock: NetlinkSock) -> LockedNetlinkSock {
        LockedNetlinkSock(RwLock::new(netlinksock))
    }
}
#[derive(Debug, Clone)]
struct NetlinkSockMetadata {}
impl NetlinkSockMetadata {
    fn new() -> NetlinkSockMetadata {
        NetlinkSockMetadata {}
    }
}
#[derive(Debug, Clone)]
#[cast_to([sync] Socket)]
#[cast_to([sync] NetlinkSocket)]
pub struct NetlinkSock {
    sk: Option<Weak<dyn NetlinkSocket>>,
    portid: u32,
    node: Arc<HListHead>,
    dst_portid: u32,
    dst_group: u32,
    flags: u32,
    subscriptions: u32,
    ngroups: u64,
    groups: Vec<u64>,
    bound: bool,
    state: NetlinkState,
    max_recvmsg_len: usize,
    dump_done_errno: i32,
    cb_running: bool,
    queue: Vec<Arc<RwLock<SkBuff>>>,
    data: Arc<Mutex<Vec<Vec<u8>>>>,
    sk_sndtimeo: i64,
    sk_rcvtimeo: i64,
    callback: Option<&'static dyn NetlinkCallback>,
}
impl Socket for NetlinkSock {
    fn connect(&self, _endpoint: Endpoint) -> Result<(), SystemError> {
        self.netlink_connect(_endpoint)
    }
    fn shutdown(&self, _type: ShutdownTemp) -> Result<(), SystemError> {
        todo!()
    }
    fn bind(&self, _endpoint: Endpoint) -> Result<(), SystemError> {
        log::debug!("NetlinkSock bind to {:?}", _endpoint);
        match _endpoint {
            Endpoint::Netlink(netlinkendpoint) => {
                let addr = netlinkendpoint.addr;
                let addr_len = netlinkendpoint.addr_len;
                let sock: Arc<Mutex<Box<dyn NetlinkSocket>>> =
                    Arc::new(Mutex::new(Box::new(self.clone())));
                netlink_bind(sock, &addr, addr_len);
            }
            _ => {
                return Err(SystemError::EINVAL);
            }
        }
        Ok(())
    }
    fn listen(&self, _backlog: usize) -> Result<(), SystemError> {
        todo!()
    }
    fn accept(&self) -> Result<(Arc<Inode>, Endpoint), SystemError> {
        todo!()
    }

    fn wait_queue(&self) -> WaitQueue {
        todo!()
    }

    fn poll(&self) -> usize {
        todo!()
    }
    // 借用 send_to 的接口模拟netlink_sendmsg的功能
    fn send_to(
        &self,
        buffer: &[u8],
        flags: MessageFlag,
        address: Endpoint,
    ) -> Result<usize, SystemError> {
        return self.netlink_send(buffer, address);
    }
    // 借用 recv_from 的接口模拟netlink_recvmsg的功能
    fn recv_from(
        &self,
        msg: &mut [u8],
        flags: MessageFlag,
        address: Option<Endpoint>,
    ) -> Result<(usize, Endpoint), SystemError> {
        return self.netlink_recv(msg, msg.len(), flags);
    }
    fn send_buffer_size(&self) -> usize {
        log::warn!("send_buffer_size is implemented to 0");
        0
    }
    fn recv_buffer_size(&self) -> usize {
        log::warn!("recv_buffer_size is implemented to 0");
        0
    }
}
impl IndexNode for NetlinkSock {
    fn read_at(
        &self,
        offset: usize,
        len: usize,
        buf: &mut [u8],
        _data: SpinLockGuard<FilePrivateData>,
    ) -> Result<usize, SystemError> {
        // Implementation of the function
        Ok(0)
    }
    fn write_at(
        &self,
        offset: usize,
        len: usize,
        buf: &[u8],
        _data: SpinLockGuard<FilePrivateData>,
    ) -> Result<usize, SystemError> {
        // Implementation of the function
        Ok(0)
    }
    fn fs(&self) -> Arc<dyn FileSystem> {
        todo!()
    }
    fn as_any_ref(&self) -> &dyn Any {
        self
    }
    fn list(&self) -> Result<Vec<String>, SystemError> {
        // Implementation of the function
        Ok(Vec::new())
    }
}
// TODO: 实现 NetlinkSocket trait
impl NetlinkSocket for NetlinkSock {
    fn sk_family(&self) -> i32 {
        0
    }
    fn sk_state(&self) -> NetlinkState {
        return self.state;
    }
    fn sk_protocol(&self) -> usize {
        0
    }
    fn sk_rmem_alloc(&self) -> usize {
        0
    }
    fn sk_rcvbuf(&self) -> usize {
        0
    }
    fn enqueue_skb(&mut self, skb: Arc<RwLock<SkBuff>>) {
        self.queue.push(skb);
    }
    fn sk_data_ready(&self) {
        // Implementation of the function
    }
    fn is_kernel(&self) -> bool {
        self.flags & NetlinkFlags::NETLINK_F_KERNEL_SOCKET.bits() != 0
    }
    fn equals(&self, other: Option<Arc<Mutex<Box<dyn NetlinkSocket>>>>) -> bool {
        if let Some(self_sk) = self.sk.as_ref().unwrap().upgrade() {
            self_sk.equals(other)
        } else {
            false
        }
    }
    fn portid(&self) -> u32 {
        0
    }
    fn ngroups(&self) -> u64 {
        0
    }
    fn groups(&self) -> Vec<u64> {
        Vec::new()
    }
    fn flags(&self) -> Option<SockFlags> {
        Some(SockFlags::SockDead)
    }
    fn sock_sndtimeo(&self, noblock: bool) -> i64 {
        if noblock == true {
            return 0;
        } else {
            return self.sk_sndtimeo;
        }
    }
}
impl NetlinkSock {
    /// 元数据的缓冲区的大小
    pub const DEFAULT_METADATA_BUF_SIZE: usize = 1024;
    /// 默认的接收缓冲区的大小 receive
    pub const DEFAULT_RX_BUF_SIZE: usize = 512 * 1024;
    /// 默认的发送缓冲区的大小 transmiss
    pub const DEFAULT_TX_BUF_SIZE: usize = 512 * 1024;
    pub fn new() -> NetlinkSock {
        let vec_of_vec_u8: Vec<Vec<u8>> = Vec::new();
        let mutex_protected = Mutex::new(vec_of_vec_u8);
        let data: Arc<Mutex<Vec<Vec<u8>>>> = Arc::new(mutex_protected);
        NetlinkSock {
            sk: None,
            portid: 0,
            node: Arc::new(HListHead { first: None }),
            dst_portid: 0,
            dst_group: 0,
            flags: 0,
            subscriptions: 0,
            ngroups: 0,
            groups: Vec::new(),
            bound: false,
            state: NetlinkState::NetlinkUnconnected,
            max_recvmsg_len: 0,
            dump_done_errno: 0,
            cb_running: false,
            queue: Vec::new(),
            data,
            sk_sndtimeo: 0,
            sk_rcvtimeo: 0,
            callback: None,
        }
    }
    pub fn get_sk(&self) -> &Weak<dyn NetlinkSocket> {
        self.sk.as_ref().unwrap()
    }
    fn register(&self, listener: Box<dyn NetlinkMessageHandler>) {
        // Implementation of the function
    }
    fn unregister(&self, listener: Box<dyn NetlinkMessageHandler>) {
        // Implementation of the function
    }
    // https://code.dragonos.org.cn/xref/linux-6.1.9/net/netlink/af_netlink.c#1078
    ///
    fn netlink_connect(&self, _endpoint: Endpoint) -> Result<(), SystemError> {
        Ok(())
    }

    // https://code.dragonos.org.cn/xref/linux-6.1.9/net/netlink/af_netlink.c#1849
    /// 用户进程对netlink套接字调用 sendmsg() 系统调用后，内核执行netlink操作的总入口函数
    /// ## 参数
    /// - sock    - 指向用户进程的netlink套接字，也就是发送方的
    /// - msg     - 承载了发送方传递的netlink消息
    /// - len     - netlink消息长度
    /// ## 备注
    /// netlink套接字在创建的过程中(具体是在 netlink_create 开头)，已经和 netlink_ops (socket层netlink协议族的通用操作集合)关联,其中注册的 sendmsg 回调就是指向本函数
    fn netlink_send(&self, data: &[u8], address: Endpoint) -> Result<usize, SystemError> {
        // 一个有效的 Netlink 消息至少应该包含一个消息头
        if data.len() < size_of::<NLmsghdr>() {
            return Err(SystemError::EINVAL);
        }
        #[allow(unsafe_code)]
        let header = unsafe { &*(data.as_ptr() as *const NLmsghdr) };
        if header.nlmsg_len as usize > data.len() {
            return Err(SystemError::ENAVAIL);
        }
        // let message_type = NLmsgType::from(header.nlmsg_type);
        let mut buffer = self.data.lock();
        buffer.clear();

        let mut msg = Vec::new();
        let new_header = NLmsghdr {
            nlmsg_len: 0, // to be determined later
            nlmsg_type: NLmsgType::NLMSG_DONE.into(),
            nlmsg_flags: NLmsgFlags::NLM_F_MULTI,
            nlmsg_seq: header.nlmsg_seq,
            nlmsg_pid: header.nlmsg_pid,
        };
        // 将新消息头序列化到 msg 中
        msg.push_ext(new_header);
        // 确保 msg 的长度按照 4 字节对齐
        msg.align4();
        // msg 的开头设置消息长度。
        msg.set_ext(0, msg.len() as u32);
        // 将序列化后的 msg 添加到发送缓冲区 buffer 中
        buffer.push(msg);
        Ok(data.len())
    }

    // https://code.dragonos.org.cn/xref/linux-6.1.9/net/netlink/af_netlink.c#1938
    /// 用户进程对 netlink 套接字调用 recvmsg() 系统调用后，内核执行 netlink 操作的总入口函数
    /// ## 参数
    /// - sock    - 指向用户进程的netlink套接字，也就是接收方的
    /// - msg     - 用于存放接收到的netlink消息
    /// - len     - 用户空间支持的netlink消息接收长度上限
    /// - flags   - 跟本次接收操作有关的标志位集合(主要来源于用户空间)
    fn netlink_recv(
        &self,
        msg: &mut [u8],
        len: usize,
        flags: MessageFlag,
    ) -> Result<(usize, Endpoint), SystemError> {
        let mut copied: usize = 0;
        let mut buffer = self.data.lock();
        let msg_kernel = buffer.remove(0);

        // 判断是否是带外消息，如果是带外消息，直接返回错误码
        if flags == MessageFlag::OOB {
            return Err(SystemError::EOPNOTSUPP_OR_ENOTSUP);
        }

        // 计算实际要复制的数据长度，不能超过 msg_from 的长度 或 msg 缓冲区的长度
        let actual_len = msg_kernel.len().min(len);

        if !msg_kernel.is_empty() {
            msg[..actual_len].copy_from_slice(&msg_kernel[..actual_len]);
            copied = actual_len;
        } else {
            // 如果没有数据可复制，返回 0 字节被复制
            copied = 0;
        }

        let endpoint = Endpoint::Netlink(NetlinkEndpoint {
            addr: SockAddrNl {
                nl_family: AddressFamily::Netlink,
                nl_pad: 0,
                nl_pid: self.portid,
                nl_groups: 0,
            },
            addr_len: mem::size_of::<SockAddrNl>(),
        });

        // 返回复制的字节数和端点信息
        Ok((copied, endpoint))
    }
    //     // let skb:SkBuff = skb_recv_datagram(sk, &nlk, &mut copied, &err, &ret);
    //     // if skb.is_empty(){
    //     //     netlink_rcv_wake(sk);
    //     // }
    //     // data_skb = skb;
    //     // nlk.max_recvmsg_len = max(nlk.max_recvmsg_len, len);
    //     // nlk.max_recvmsg_len = min(nlk.max_recvmsg_len,32768);
    //     // copied = data_skb.len;
    //     // if len < copied {
    //     //     msg.msg_flags |= MessageFlag::TRUNC;
    //     //     copied = len;
    //     // }
    //     // skb_copy_datagram_msg(data_skb, 0, msg, copied);
    //     // return Ok(0);
    // }
}

// struct callback_head {
//     next: Option<Box<callback_head>>,
// }

// impl callback_head {
//     fn next(&self) -> &Option<Box<callback_head>> {
//         &self.next
//     }
//     fn func(&self) -> Option<Box<dyn Fn() -> i32>> {
//         None
//     }
// }
#[derive(Clone)]
struct listeners {
    // Recursive Wakeup Unlocking?
    masks: Vec<u64>,
}
impl listeners {
    fn new() -> listeners {
        listeners { masks: Vec::new() }
    }
    fn masks(&self) -> Vec<u64> {
        Vec::new()
    }
}

lazy_static! {
    /// 一个维护全局的 NetlinkTable 哈希链的向量，每一个元素代表一个 netlink 协议类型，最大数量为MAX_LINKS
    static ref NL_TABLE: RwLock<Vec<NetlinkTable>> = RwLock::new(vec![NetlinkTable::new(); MAX_LINKS]);
}
pub fn netlink_has_listeners(sk: &Arc<dyn NetlinkSocket>, group: i32) -> i32 {
    let mut res = 0;
    let protocol = sk.sk_protocol();
    let nl_table = NL_TABLE.read();
    if let Some(listeners) = &nl_table[protocol].listeners {
        if group - 1 < nl_table[protocol].groups {
            res = listeners.masks[group as usize - 1] as i32;
        }
    }
    res
}
struct NetlinkBroadcastData<'a> {
    exclude_sk: &'a Arc<dyn NetlinkSocket>,
    // net: &'a Net,
    portid: u32,
    group: u64,
    failure: i32,
    delivery_failure: i32,
    congested: i32,
    delivered: i32,
    allocation: u32,
    skb: Arc<RwLock<SkBuff>>,
    skb_2: Arc<RwLock<SkBuff>>,
}
impl<'a> NetlinkBroadcastData<'a> {
    pub fn copy_skb_to_skb_2(&mut self) {
        let skb = self.skb.read().clone();
        *self.skb_2.write() = skb;
    }
}
/// 尝试向指定用户进程 netlink 套接字发送组播消息
/// ## 参数：
/// - sk: 指向一个 sock 结构，对应一个用户进程 netlink 套接字
/// - info: 指向一个 netlink 组播消息的管理块
/// ## 备注：
/// 传入的 netlink 套接字跟组播消息属于同一种 netlink 协议类型，并且这个套接字开启了组播阅订，除了这些，其他信息(比如阅订了具体哪些组播)都是不确定的
fn do_one_broadcast(
    sk: Arc<Mutex<Box<dyn NetlinkSocket>>>,
    info: &mut Box<NetlinkBroadcastData>,
) -> Result<(), SystemError> {
    // 从Arc<dyn NetlinkSocket>中获取NetlinkSock
    let nlk: Arc<NetlinkSock> = Arc::clone(&sk)
        .arc_any()
        .downcast()
        .map_err(|_| SystemError::EINVAL)?;
    // 如果源 sock 和目的 sock 是同一个则直接返回
    if info.exclude_sk.equals(Some(sk.clone())) {
        return Err(SystemError::EINVAL);
    }
    // 如果目的单播地址就是该 netlink 套接字
    // 或者目的组播地址超出了该 netlink 套接字的上限
    // 或者该 netlink 套接字没有阅订这条组播消息，都直接返回
    if nlk.portid() == info.portid
        || info.group > nlk.ngroups()
        || !nlk.groups().contains(&(info.group - 1))
    {
        return Err(SystemError::EINVAL);
    }
    // TODO: 需要net namespace支持
    // if !net_eq(sock_net(sk), info.net) {
    //     if !(nlk.flags & NetlinkFlags::LISTEN_ALL_NSID.bits()) {
    //         return;
    //     }
    //     if !peernet_has_id(sock_net(sk), info.net) {
    //         return;
    //     }
    //     if !file_ns_capable(sk.sk_socket.file, info.net.user_ns, CAP_NET_BROADCAST) {
    //         return;
    //     }
    // }

    // 如果 netlink 组播消息的管理块携带了 failure 标志, 则对该 netlink 套接字设置缓冲区溢出状态
    if info.failure != 0 {
        netlink_overrun(&sk);
        return Err(SystemError::EINVAL);
    }
    // 设置 skb2，其内容来自 skb
    if info.skb_2.read().is_empty() {
        if skb_shared(&info.skb) {
            info.copy_skb_to_skb_2();
        } else {
            info.skb_2 = Arc::new(RwLock::new(info.skb.read().clone()));
            skb_orphan(&info.skb_2);
        }
    }
    // 到这里如果 skb2 还是 NULL，意味着上一步中 clone 失败
    if info.skb_2.read().is_empty() {
        netlink_overrun(&sk);
        info.failure = 1;
        if !sk.lock().flags().is_none() & !NetlinkFlags::BROADCAST_SEND_ERROR.bits().is_zero() {
            info.delivery_failure = 1;
        }
        return Err(SystemError::EINVAL);
    }
    if sk_filter(&sk, &info.skb_2) {
        return Err(SystemError::EINVAL);
    }
    // TODO: 需要net namespace支持
    // peernet2id用于检索与给定网络(net)相关联的对等网络(peer)的ID
    // NETLINK_CB(info.skb_2).nsid = peernet2id(sock_net(sk), info.net);
    // if NETLINK_CB(info.skb_2).nsid != NETNSA_NSID_NOT_ASSIGNED {
    //     NETLINK_CB(info.skb_2).nsid_is_set = true;
    // }
    let ret = netlink_broadcast_deliver(Arc::clone(&sk), &info.skb_2);
    // 如果将承载了组播消息的 skb 发送到该用户进程 netlink 套接字失败
    if ret < 0 {
        netlink_overrun(&sk);
        if !sk.lock().flags().is_none() & !NetlinkFlags::BROADCAST_SEND_ERROR.bits().is_zero() {
            info.delivery_failure = 1;
        }
    } else {
        info.congested |= ret;
        info.delivered = 1;
        info.skb_2 = Arc::new(RwLock::new(info.skb.read().clone()));
    }
    drop(sk);
    Ok(())
}
/// 发送 netlink 组播消息
/// ## 参数
/// - ssk: 源 sock
/// - skb: 属于发送方的承载了netlink消息的skb
/// - portid: 目的单播地址
/// - group: 目的组播地址
///
/// ## 备注: 以下2种情况都会调用到本函数：
///  [1]. 用户进程   --组播--> 用户进程
///  [2]. kernel     --组播--> 用户进程
///
pub fn netlink_broadcast<'a>(
    ssk: &'a Arc<dyn NetlinkSocket>,
    skb: Arc<RwLock<SkBuff>>,
    portid: u32,
    group: u64,
    allocation: u32,
) -> Result<(), SystemError> {
    // TODO: 需要net namespace支持
    // let net = sock_net(ssk);
    let mut info = Box::new(NetlinkBroadcastData {
        exclude_sk: ssk,
        // net,
        portid,
        group,
        failure: 0,
        delivery_failure: 0,
        congested: 0,
        delivered: 0,
        allocation,
        skb,
        skb_2: Arc::new(RwLock::new(SkBuff::new())),
    });

    // While we sleep in clone, do not allow to change socket list
    let nl_table = NL_TABLE.read();
    // 遍历该 netlink 套接字所在协议类型中所有阅订了组播功能的套接字，然后尝试向其发送该组播消息
    for sk in &mut nl_table[ssk.sk_protocol()].mc_list.iter() {
        let _ = do_one_broadcast(Arc::clone(sk), &mut info);
    }

    drop(info.skb);

    if info.delivery_failure != 0 {
        return Err(SystemError::ENOBUFS);
    }
    drop(info.skb_2);

    if info.delivered != 0 {
        if info.congested != 0 {
            Syscall::do_sched_yield()?;
        }
        return Ok(());
    }
    return Err(SystemError::ESRCH);
}

/// 对网络套接字(sk)和网络数据包(skb)进行过滤
fn sk_filter(sk: &Arc<Mutex<Box<dyn NetlinkSocket>>>, skb: &Arc<RwLock<SkBuff>>) -> bool {
    // TODO: Implementation of the function
    false
}

// https://code.dragonos.org.cn/xref/linux-6.1.9/net/netlink/af_netlink.c?fi=netlink_has_listeners#1400
/// 处理Netlink套接字的广播消息传递
/// - 将携带了 netlink 组播消息的 skb 发送到指定目的用户进程 netlink 套接字
///
/// ## 参数
/// - sk: 指向一个 sock 结构，对应一个用户进程 netlink 套接字
/// - skb: 指向一个网络缓冲区 skb，携带了 netlink 组播消息
///
/// ## 返回值      
///  - -1: 套接字接收条件不满足
///  - 0: netlink组播消息发送成功，套接字已经接收但尚未处理数据长度小于等于其接收缓冲的1/2
///  - 1: netlink组播消息发送成功，套接字已经接收但尚未处理数据长度大于其接收缓冲的1/2(这种情况似乎意味着套接字处于拥挤状态)
///
/// ## 备注：
/// - 到这里，已经确定了传入的 netlink 套接字跟组播消息匹配正确；
/// - netlink 组播消息不支持阻塞
fn netlink_broadcast_deliver(
    sk: Arc<Mutex<Box<dyn NetlinkSocket>>>,
    skb: &Arc<RwLock<SkBuff>>,
) -> i32 {
    let nlk: Arc<LockedNetlinkSock> = Arc::clone(&sk)
        .arc_any()
        .downcast()
        .expect("Invalid downcast to LockedNetlinkSock");
    let nlk_guard = nlk.0.read();
    // 如果接收缓冲区的已分配内存小于或等于其总大小，并且套接字没有被标记为拥塞，则继续执行内部的代码块。
    if (sk.lock().sk_rmem_alloc() <= sk.lock().sk_rcvbuf())
        && !(nlk_guard.state == NetlinkState::NETLINK_S_CONGESTED)
    {
        // 如果满足接收条件，则设置skb的所有者是该netlink套接字
        netlink_skb_set_owner_r(skb, sk.clone());
        // 将 skb 发送到该 netlink 套接字，实际也就是将该 skb 放入了该套接字的接收队列中
        let _ = netlink_sendskb(sk.clone(), skb);
        // 如果套接字的接收缓冲区已经接收但尚未处理数据长度大于其接收缓冲的1/2，则返回1
        if &sk.lock().sk_rmem_alloc() > &(sk.lock().sk_rcvbuf() >> 1) {
            return 1;
        } else {
            return 0;
        }
    }
    -1
}
// https://code.dragonos.org.cn/xref/linux-6.1.9/net/netlink/af_netlink.c?fi=netlink_has_listeners#387
/// 设置一个网络缓冲区skb的所有者为指定的源套接字sk
fn netlink_skb_set_owner_r(skb: &Arc<RwLock<SkBuff>>, sk: Arc<Mutex<Box<dyn NetlinkSocket>>>) {
    // WARN_ON(skb->sk != NULL);
    let mut skb_write = skb.write();
    skb_write.sk = sk;
    // skb->destructor = netlink_skb_destructor;
    // atomic_add(skb->truesize, &sk->sk_rmem_alloc);
    // sk_mem_charge(sk, skb->truesize);
}
pub struct NetlinkSocketWrapper {
    sk: Arc<dyn NetlinkSocket>,
}
impl NetlinkSocketWrapper {
    pub fn new(sk: Arc<dyn NetlinkSocket>) -> NetlinkSocketWrapper {
        NetlinkSocketWrapper { sk }
    }
}
// https://code.dragonos.org.cn/xref/linux-6.1.9/net/netlink/af_netlink.c?fi=netlink_has_listeners#1268
/// 将一个网络缓冲区 skb 中的数据发送到指定的 目标进程套接字 sk
fn netlink_sendskb(sk: Arc<Mutex<Box<dyn NetlinkSocket>>>, skb: &Arc<RwLock<SkBuff>>) -> u32 {
    let len = skb.read().len;
    {
        // 将 skb 放入该 netlink 套接字接收队列末尾
        sk.lock().enqueue_skb(skb.clone());
        // 执行 sk_data_ready 回调通知该套接字有数据可读
        sk.lock().sk_data_ready();
    }
    len
}
// https://code.dragonos.org.cn/xref/linux-6.1.9/net/netlink/af_netlink.c#1337
/// 内核执行 netlink 单播消息
/// ## 参数
/// - ssk：源sock结构
/// - skb: 属于发送方的承载了 netlink 消息的 skb
/// - portid: 目的单播地址
/// - nonblock    - 1：非阻塞调用，2：阻塞调用
fn netlink_unicast(
    ssk: Arc<Mutex<Box<dyn NetlinkSocket>>>,
    skb: Arc<RwLock<SkBuff>>,
    portid: u32,
    nonblock: bool,
) -> Result<u32, SystemError> {
    let mut err: i32;
    let timeo: i64;
    // todo：重新调整skb的大小
    // skb = netlink_trim(skb, gfp_any());
    // 计算发送超时时间(如果是非阻塞调用，则返回 0)
    timeo = ssk.lock().sock_sndtimeo(nonblock);
    loop {
        // 根据源sock结构和目的单播地址，得到目的sock结构
        let sk = netlink_getsockbyportid(ssk.clone(), portid);
        if sk.is_err() {
            drop(skb);
            return Err(sk.err().unwrap());
        }
        let sk = sk.unwrap();

        if sk.lock().is_kernel() {
            return Ok(netlink_unicast_kernel(sk, ssk, skb));
        }

        if sk_filter(&sk, &skb) {
            let err = skb.read().len;
            drop(skb);
            return Err(SystemError::EINVAL);
        }

        err = netlink_attachskb(sk.clone(), skb.clone(), timeo, ssk.clone()).unwrap() as i32;
        if err == 1 {
            continue; // 重试
        }
        if err != 0 {
            return Err(SystemError::EAGAIN_OR_EWOULDBLOCK);
        }
        return Ok(netlink_sendskb(sk, &skb));
    }
}

// https://code.dragonos.org.cn/xref/linux-6.1.9/net/netlink/af_netlink.c#1316
/// 来自用户进程的 netlink 消息 单播 发往内核 netlink 套接字
/// ## 参数
/// - sk：目的sock结构
/// - skb：属于发送方的承载了netlink消息的skb
/// - ssk：源sock结构
/// ## 备注：
/// - skb的所有者在本函数中发生了变化
fn netlink_unicast_kernel(
    sk: Arc<Mutex<Box<dyn NetlinkSocket>>>,
    ssk: Arc<Mutex<Box<dyn NetlinkSocket>>>,
    skb: Arc<RwLock<SkBuff>>,
) -> u32 {
    let mut ret: u32;
    let nlk: Arc<LockedNetlinkSock> = Arc::clone(&sk)
        .arc_any()
        .downcast()
        .map_err(|_| SystemError::EINVAL)
        .expect("Invalid downcast to LockedNetlinkSock");
    let nlk_guard = nlk.0.read();
    ret = ECONNREFUSED;
    // 检查内核netlink套接字是否注册了netlink_rcv回调(就是各个协议在创建内核netlink套接字时通常会传入的input函数)
    if !nlk_guard.callback.is_none() {
        ret = skb.read().len;
        netlink_skb_set_owner_r(&skb, sk);
        // NETLINK_CB(skb).sk = ssk;
        // todo: netlink_deliver_tap_kernel(sk, ssk, skb);
        nlk_guard.callback.unwrap().netlink_rcv(skb.clone());
        drop(skb);
    } else {
        // 如果指定的内核netlink套接字没有注册netlink_rcv回调，就直接丢弃所有收到的netlink消息
        drop(skb);
    }
    return ret;
}
// https://code.dragonos.org.cn/s?refs=netlink_attachskb&project=linux-6.1.9
/// 将一个指定skb绑定到一个指定的属于用户进程的netlink套接字上
/// ## 参数
/// - sk: 目的套接字
/// - ssk: 源套接字
/// - skb: 待绑定的skb
/// - timeo: 超时时间
/// ## 返回值
/// - 小于0：表示错误，skb已经被释放，对套接字的引用也被释放。
/// - 0：表示继续执行，skb可以被附加到套接字上。
/// - 1：表示需要重新查找，可能因为等待超时或接收缓冲区不足。
fn netlink_attachskb(
    sk: Arc<Mutex<Box<dyn NetlinkSocket>>>,
    skb: Arc<RwLock<SkBuff>>,
    mut timeo: i64,
    ssk: Arc<Mutex<Box<dyn NetlinkSocket>>>,
) -> Result<u64, SystemError> {
    let nlk: Arc<LockedNetlinkSock> = Arc::clone(&sk)
        .arc_any()
        .downcast()
        .map_err(|_| SystemError::EINVAL)?;
    let nlk_guard = nlk.0.read();
    let ssk_option: Option<Arc<Mutex<Box<dyn NetlinkSocket>>>> = Some(ssk.clone());

    /*
        如果目的netlink套接字上已经接收尚未处理的数据大小超过了接收缓冲区大小，
        或者目的netlink套接字被设置了拥挤标志，
        意味着该sbk不能立即被目的netlink套接字接收，需要加入等待队列
    */
    if sk.lock().sk_rmem_alloc() > sk.lock().sk_rcvbuf()
        || nlk_guard.state == NetlinkState::NETLINK_S_CONGESTED
    {
        // 申请一个等待队列
        let mut wq = WaitQueue::default();
        // 如果传入的超时时间为0, 意味着非阻塞调用，则丢弃这条 netlink 消息，并返回 EAGAIN
        if timeo == 0 {
            /* 如果该netlink消息对应的源sock结构不存在，或者该netlink消息来自kernel
             * 则对目的netlink套接字设置缓冲区溢出状态
             */
            if ssk_option.is_none() || ssk.lock().is_kernel() {
                netlink_overrun(&sk);
            }
            drop(skb);
            return Err(SystemError::EAGAIN_OR_EWOULDBLOCK);
        }
        // 程序运行到这里意味着是阻塞调用
        // 改变当前进程状态为可中断
        // __set_current_state(TASK_INTERRUPTIBLE);
        // todo: 将目的netlink套接字加入等待队列
        // add_wait_queue(&nlk_guard.wait, &wait);

        // 程序到这里意味着被唤醒了
        // 如果接收条件还是不满足，则要计算剩余的超时时间
        if (sk.lock().sk_rmem_alloc() > sk.lock().sk_rcvbuf() ||
        nlk_guard.state == NetlinkState::NETLINK_S_CONGESTED) &&
        // todo: sock_flag
		    sk.lock().flags() != Some(SockFlags::SockDead)
        {
            timeo = schedule_timeout(timeo)?;
        }
        // 改变当前进程状态为运行
        // __set_current_state(TASK_RUNNING);
        // 将目的 netlink 套接字从等待队列中删除
        // remove_wait_queue(&nlk_guard.wait, &wait);

        // todo: 如果在等待期间接收到信号
        // if (signal_pending(current)) {
        // 	drop(skb);
        // 	return sock_intr_errno(*timeo);
        // }
        return Ok(1);
    }
    netlink_skb_set_owner_r(&skb, sk);
    return Ok(0);
}

fn netlink_getsockbyportid(
    ssk: Arc<Mutex<Box<dyn NetlinkSocket>>>,
    portid: u32,
) -> Result<Arc<Mutex<Box<dyn NetlinkSocket>>>, SystemError> {
    let sock: Arc<Mutex<Box<dyn NetlinkSocket>>> = netlink_lookup(ssk.lock().sk_protocol(), portid);
    if Some(sock.clone()).is_none() {
        return Err(SystemError::ECONNREFUSED);
    }

    /* Don't bother queuing skb if kernel socket has no input function */
    let nlk_sock: Arc<LockedNetlinkSock> = Arc::clone(&sock)
        .arc_any()
        .downcast()
        .map_err(|_| SystemError::EINVAL)?;
    let nlk_sock_guard = nlk_sock.0.read();
    let nlk_ssk: Arc<LockedNetlinkSock> = Arc::clone(&ssk)
        .arc_any()
        .downcast()
        .map_err(|_| SystemError::EINVAL)?;
    let nlk_ssk_guard = nlk_ssk.0.read();
    /* dst_portid and sk_state can be changed in netlink_connect() */
    if sock.lock().sk_state() == NetlinkState::NetlinkUnconnected
        && (nlk_sock_guard.dst_portid) != nlk_ssk_guard.portid
    {
        return Err(SystemError::ECONNREFUSED);
    }
    return Ok(sock);
}<|MERGE_RESOLUTION|>--- conflicted
+++ resolved
@@ -207,20 +207,12 @@
     // rtnetlink_init();
     Ok(())
 }
-<<<<<<< HEAD
-
-pub trait NetProtoFamily {
-    fn create(socket: &mut dyn Socket, protocol: i32, _kern: bool) -> Result<(), Error>;
-}
-
-=======
 // 等待重构
 ///
 pub trait NetProtoFamily {
     fn create(socket: &mut dyn Socket, protocol: i32, _kern: bool) -> Result<(), Error>;
 }
 ///
->>>>>>> e1da5bcf
 pub struct NetlinkFamulyOps {
     family: AddressFamily,
     // owner: Module,
