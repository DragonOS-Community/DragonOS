--- conflicted
+++ resolved
@@ -5,15 +5,11 @@
 
 use super::PSOCK;
 use crate::{
-<<<<<<< HEAD
-    filesystem::vfs::{utils::rsplit_path, InodeMode, VFS_MAX_FOLLOW_SYMLINK_TIMES},
-=======
     filesystem::vfs::{
-        syscall::ModeType,
+        InodeMode,
         utils::{rsplit_path, DName},
         VFS_MAX_FOLLOW_SYMLINK_TIMES,
     },
->>>>>>> 8d9ea81d
     net::socket::{
         endpoint::Endpoint,
         unix::{datagram::UnixDatagramSocket, ns::AbstractHandle, stream::UnixStreamSocket},
