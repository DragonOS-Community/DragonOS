--- conflicted
+++ resolved
@@ -1,23 +1,13 @@
 mod stream;
 pub(crate) mod seqpacket;
-<<<<<<< HEAD
-use crate::{libs::rwlock::RwLock, net::socket::*};
-=======
 use crate::{filesystem::vfs::InodeId, libs::rwlock::RwLock, net::socket::*};
 use hashbrown::HashMap;
 use system_error::SystemError::{self, *};
->>>>>>> 3ab8d05f
 use alloc::sync::Arc;
 use hashbrown::HashMap;
 use system_error::SystemError::{self, *};
 pub struct Unix;
 
-<<<<<<< HEAD
-fn create_unix_socket(sock_type: Type) -> Result<Arc<dyn Socket>, SystemError> {
-    match sock_type {
-        Type::Datagram => {
-            Ok(stream::StreamSocket::new())
-=======
 lazy_static!{
     pub static ref INODE_MAP: RwLock<HashMap<InodeId, Endpoint>> = RwLock::new(HashMap::new());
 }
@@ -32,7 +22,6 @@
         Type::SeqPacket |Type::Datagram=>{
             // Ok(seqpacket::SeqpacketSocket::new(false))
             seqpacket::SeqpacketSocket::new_inode(false)
->>>>>>> 3ab8d05f
         },
         _ => {
             Err(EPROTONOSUPPORT)
