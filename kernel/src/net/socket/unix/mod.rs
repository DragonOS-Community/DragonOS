<<<<<<< HEAD
pub mod stream;
=======
use core::any::Any;

use alloc::{boxed::Box, sync::Arc, vec::Vec};
use system_error::SystemError;

use crate::{libs::spinlock::SpinLock, net::Endpoint};

use super::{
    handle::GlobalSocketHandle, PosixSocketHandleItem, Socket, inode::Inode, SocketMetadata,
    Options, InetSocketType,
};

#[derive(Debug, Clone)]
pub struct StreamSocket {
    metadata: SocketMetadata,
    buffer: Arc<SpinLock<Vec<u8>>>,
    peer_inode: Option<Arc<Inode>>,
    handle: GlobalSocketHandle,
    posix_item: Arc<PosixSocketHandleItem>,
}

impl StreamSocket {
    /// 默认的元数据缓冲区大小
    pub const DEFAULT_METADATA_BUF_SIZE: usize = 1024;
    /// 默认的缓冲区大小
    pub const DEFAULT_BUF_SIZE: usize = 64 * 1024;

    /// # 创建一个 Stream Socket
    ///
    /// ## 参数
    /// - `options`: socket选项
    pub fn new(options: Options) -> Self {
        let buffer = Arc::new(SpinLock::new(Vec::with_capacity(Self::DEFAULT_BUF_SIZE)));

        let metadata = SocketMetadata::new(
            InetSocketType::Unix,
            Self::DEFAULT_BUF_SIZE,
            Self::DEFAULT_BUF_SIZE,
            Self::DEFAULT_METADATA_BUF_SIZE,
            options,
        );

        let posix_item = Arc::new(PosixSocketHandleItem::new(None));

        Self {
            metadata,
            buffer,
            peer_inode: None,
            handle: GlobalSocketHandle::new_kernel_handle(),
            posix_item,
        }
    }
}

impl Socket for StreamSocket {
    fn socket_handle(&self) -> GlobalSocketHandle {
        self.handle
    }

    fn close(&mut self) {}

    fn read(&self, buf: &mut [u8]) -> (Result<usize, SystemError>, Endpoint) {
        let mut buffer = self.buffer.lock_irqsave();

        let len = core::cmp::min(buf.len(), buffer.len());
        buf[..len].copy_from_slice(&buffer[..len]);

        let _ = buffer.split_off(len);

        (Ok(len), Endpoint::Inode(self.peer_inode.clone()))
    }

    fn write(&self, buf: &[u8], _to: Option<Endpoint>) -> Result<usize, SystemError> {
        if self.peer_inode.is_none() {
            return Err(SystemError::ENOTCONN);
        }

        let peer_inode = self.peer_inode.clone().unwrap();
        let len = peer_inode.inner().write_buffer(buf)?;
        Ok(len)
    }

    fn connect(&mut self, endpoint: Endpoint) -> Result<(), SystemError> {
        if self.peer_inode.is_some() {
            return Err(SystemError::EISCONN);
        }

        if let Endpoint::Inode(inode) = endpoint {
            self.peer_inode = inode;
            Ok(())
        } else {
            Err(SystemError::EINVAL)
        }
    }

    fn write_buffer(&self, buf: &[u8]) -> Result<usize, SystemError> {
        let mut buffer = self.buffer.lock_irqsave();

        let len = buf.len();
        if buffer.capacity() - buffer.len() < len {
            return Err(SystemError::ENOBUFS);
        }
        buffer.extend_from_slice(buf);

        Ok(len)
    }

    fn metadata(&self) -> SocketMetadata {
        self.metadata.clone()
    }

    fn box_clone(&self) -> Box<dyn Socket> {
        Box::new(self.clone())
    }

    fn as_any_ref(&self) -> &dyn core::any::Any {
        self
    }

    fn as_any_mut(&mut self) -> &mut dyn core::any::Any {
        self
    }
}

#[derive(Debug, Clone)]
pub struct SeqpacketSocket {
    metadata: SocketMetadata,
    buffer: Arc<SpinLock<Vec<u8>>>,
    peer_inode: Option<Arc<Inode>>,
    handle: GlobalSocketHandle,
    posix_item: Arc<PosixSocketHandleItem>,
}

impl SeqpacketSocket {
    /// 默认的元数据缓冲区大小
    pub const DEFAULT_METADATA_BUF_SIZE: usize = 1024;
    /// 默认的缓冲区大小
    pub const DEFAULT_BUF_SIZE: usize = 64 * 1024;

    /// # 创建一个 Seqpacket Socket
    ///
    /// ## 参数
    /// - `options`: socket选项
    pub fn new(options: Options) -> Self {
        let buffer = Arc::new(SpinLock::new(Vec::with_capacity(Self::DEFAULT_BUF_SIZE)));

        let metadata = SocketMetadata::new(
            InetSocketType::Unix,
            Self::DEFAULT_BUF_SIZE,
            Self::DEFAULT_BUF_SIZE,
            Self::DEFAULT_METADATA_BUF_SIZE,
            options,
        );

        let posix_item = Arc::new(PosixSocketHandleItem::new(None));

        Self {
            metadata,
            buffer,
            peer_inode: None,
            handle: GlobalSocketHandle::new_kernel_handle(),
            posix_item,
        }
    }
}

impl Socket for SeqpacketSocket {
    fn close(&mut self) {}

    fn read(&self, buf: &mut [u8]) -> (Result<usize, SystemError>, Endpoint) {
        let mut buffer = self.buffer.lock_irqsave();

        let len = core::cmp::min(buf.len(), buffer.len());
        buf[..len].copy_from_slice(&buffer[..len]);

        let _ = buffer.split_off(len);

        (Ok(len), Endpoint::Inode(self.peer_inode.clone()))
    }

    fn write(&self, buf: &[u8], _to: Option<Endpoint>) -> Result<usize, SystemError> {
        if self.peer_inode.is_none() {
            return Err(SystemError::ENOTCONN);
        }

        let peer_inode = self.peer_inode.clone().unwrap();
        let len = peer_inode.inner().write_buffer(buf)?;
        Ok(len)
    }

    fn connect(&mut self, endpoint: Endpoint) -> Result<(), SystemError> {
        if self.peer_inode.is_some() {
            return Err(SystemError::EISCONN);
        }

        if let Endpoint::Inode(inode) = endpoint {
            self.peer_inode = inode;
            Ok(())
        } else {
            Err(SystemError::EINVAL)
        }
    }

    fn write_buffer(&self, buf: &[u8]) -> Result<usize, SystemError> {
        let mut buffer = self.buffer.lock_irqsave();

        let len = buf.len();
        if buffer.capacity() - buffer.len() < len {
            return Err(SystemError::ENOBUFS);
        }
        buffer.extend_from_slice(buf);

        Ok(len)
    }

    fn socket_handle(&self) -> GlobalSocketHandle {
        self.handle
    }

    fn metadata(&self) -> SocketMetadata {
        self.metadata.clone()
    }

    fn box_clone(&self) -> Box<dyn Socket> {
        Box::new(self.clone())
    }

    fn as_any_ref(&self) -> &dyn core::any::Any {
        self
    }

    fn as_any_mut(&mut self) -> &mut dyn core::any::Any {
        self
    }
}
>>>>>>> 050bb1e5
<|MERGE_RESOLUTION|>--- conflicted
+++ resolved
@@ -1,6 +1,3 @@
-<<<<<<< HEAD
-pub mod stream;
-=======
 use core::any::Any;
 
 use alloc::{boxed::Box, sync::Arc, vec::Vec};
@@ -235,5 +232,4 @@
     fn as_any_mut(&mut self) -> &mut dyn core::any::Any {
         self
     }
-}
->>>>>>> 050bb1e5
+}