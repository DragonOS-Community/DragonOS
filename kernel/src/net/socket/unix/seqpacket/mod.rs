--- conflicted
+++ resolved
@@ -7,13 +7,7 @@
 use crate::sched::SchedMode;
 use crate::{libs::rwlock::RwLock, net::socket::*};
 
-<<<<<<< HEAD
-use crate::{libs::rwlock::RwLock, 
-            net::socket::*};
-use crate::net::{event_poll::EPollEventType};
-=======
 use super::INODE_MAP;
->>>>>>> 21e59828
 
 
 type EP = EPollEventType;
