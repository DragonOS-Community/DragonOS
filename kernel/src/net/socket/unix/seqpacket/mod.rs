--- conflicted
+++ resolved
@@ -5,15 +5,9 @@
 use inner::*;
 use system_error::SystemError;
 use crate::sched::SchedMode;
-use crate::{arch::init, libs::rwlock::RwLock, net::socket::*};
-
-<<<<<<< HEAD
+use crate::{libs::rwlock::RwLock, net::socket::*};
+
 use super::INODE_MAP;
-=======
-use crate::{libs::rwlock::RwLock, 
-            net::socket::*};
-use crate::net::{event_poll::EPollEventType};
->>>>>>> 11dad02a
 
 
 type EP = EPollEventType;
@@ -372,10 +366,7 @@
             flags: MessageFlag,
             _address: Option<Endpoint>,
         ) -> Result<(usize, Endpoint), SystemError> {
-<<<<<<< HEAD
             log::debug!("recvfrom flags {:?}",flags);
-=======
->>>>>>> 11dad02a
         match &*self.inner.write(){
             Inner::Connected(connected)=>{
                 if flags.contains(MessageFlag::OOB){
@@ -384,14 +375,10 @@
                 if !flags.contains(MessageFlag::DONTWAIT){
                     loop{
                         match connected.recv_slice(buffer){
-<<<<<<< HEAD
                             Ok(usize)=>{
                                 log::debug!("recv from successfully");
                                 return Ok((usize,connected.endpoint().unwrap().clone()))
                             },
-=======
-                            Ok(usize)=>return Ok((usize,connected.endpoint().unwrap().clone())),
->>>>>>> 11dad02a
                             Err(_)=>continue,
                         }
                     }
