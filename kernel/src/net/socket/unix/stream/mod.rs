use alloc::sync::{Arc, Weak};
use inner::{Connected, Init, Inner, Listener};
use log::debug;
use system_error::SystemError;
use unix::INODE_MAP;
use crate::sched::SchedMode;

use crate::{
<<<<<<< HEAD
    libs::rwlock::RwLock,
    net::socket::{self, *},
=======
    libs::rwlock::RwLock, net::socket::{self, *}
>>>>>>> 21e59828
};


pub mod inner;

#[derive(Debug)]
pub struct StreamSocket {           
    inner: RwLock<Inner>,
    _shutdown: Shutdown,
    _epitems: EPollItems,
    wait_queue: WaitQueue,
    self_ref: Weak<Self>,
}

impl StreamSocket {
    /// 默认的元数据缓冲区大小
    pub const DEFAULT_METADATA_BUF_SIZE: usize = 1024;
    /// 默认的缓冲区大小
    pub const DEFAULT_BUF_SIZE: usize = 64 * 1024;

    pub fn new() -> Arc<Self> {
        Arc::new_cyclic(|me| Self {
            inner: RwLock::new(Inner::Init(Init::new())),
            _shutdown: Shutdown::new(),
            _epitems: EPollItems::default(),
            wait_queue: WaitQueue::default(),
            self_ref: me.clone(),
        })
    }

    pub fn new_connected(connected: Connected) -> Arc<Self> {
        Arc::new_cyclic(|me| Self {
            inner: RwLock::new(Inner::Connected(connected)),
            _shutdown: Shutdown::new(),
            _epitems: EPollItems::default(),
            wait_queue: WaitQueue::default(),
            self_ref: me.clone(),
        })
    }

    pub fn new_inode() -> Result<Arc<Inode>, SystemError> {
        let socket = StreamSocket::new();
        let inode = Inode::new(socket.clone());

        let _ = match &mut *socket.inner.write() {
            Inner::Init(init) => init.bind(Endpoint::Inode(inode.clone())),
            _ => return Err(SystemError::EINVAL),
        };

        return Ok(inode)
    }

    pub fn new_pairs() -> (Arc<Self>, Arc<Self>) {
        let (conn, peer_conn) = Connected::new_pair(None, None);
        (
            StreamSocket::new_connected(conn),
            StreamSocket::new_connected(peer_conn),
        )
    }

    fn is_acceptable(&self) -> bool {
        match & *self.inner.read() {
            Inner::Listener(listener) => listener.is_acceptable(),
            _ => {
                panic!("the socket is not listening");
            }
        }
    }

    pub fn try_accept(&self) -> Result<(Arc<Inode>, Endpoint), SystemError> {
        match &* self.inner.read() {
            Inner::Listener(listener) => listener.try_accept() as _,
            _ => {
                log::error!("the socket is not listening");
                return Err(SystemError::EINVAL)
            }
        }
    }

}


impl Socket for StreamSocket {
    fn connect(&self, server_endpoint: Endpoint) -> Result<(), SystemError> {
        //获取客户端地址
        let client_endpoint = match &mut *self.inner.write() {
            Inner::Init(init) => {
                match init.endpoint().cloned() {
                    Some(endpoint) => {
                        debug!("bind when connected");
                        Some(endpoint)
                    },
                    None => {
                        debug!("not bind when connected");
                        let inode = Inode::new(self.self_ref.upgrade().unwrap().clone());
                        let _ = init.bind(Endpoint::Inode(inode.clone()));
                        Some(Endpoint::Inode(inode.clone()))
                    }
                }
            },
            Inner::Connected(_) => return Err(SystemError::EISCONN),
            Inner::Listener(_) => return Err(SystemError::EINVAL),
        };
        //获取服务端地址
        // let peer_inode = match server_endpoint.clone() {
        //     Endpoint::Inode(socket) => socket,
        //     _ => return Err(SystemError::EINVAL),
        // };

        //找到对端socket
        let peer_inode = match server_endpoint {
            Endpoint::Inode(inode) => inode,
            Endpoint::InodeId(inode_id) => {
                let inode_guard = INODE_MAP.read_irqsave();
                let inode = inode_guard.get(&inode_id).unwrap();
                match inode {
                    Endpoint::Inode(inode) => inode.clone(),
                    _ => return Err(SystemError::EINVAL),
                }
            }
            _ => return Err(SystemError::EINVAL),
        };

        let remote_socket: Arc<StreamSocket> =
        Arc::downcast::<StreamSocket>(peer_inode.inner()).map_err(|_| SystemError::EINVAL)?;

        //创建新的对端socket
        let new_server_socket = StreamSocket::new();
        let new_server_inode = Inode::new(new_server_socket.clone());
        let new_server_endpoint = Some(Endpoint::Inode(new_server_inode.clone()));
        //获取connect pair
        let (client_conn, server_conn) = Connected::new_pair(client_endpoint, new_server_endpoint.clone());
        *new_server_socket.inner.write() = Inner::Connected(server_conn);

        //查看remote_socket是否处于监听状态
        let remote_listener = remote_socket.inner.write();
        match & *remote_listener {
            Inner::Listener(listener) => {
                //往服务端socket的连接队列中添加connected
                listener.push_incoming(new_server_inode)?;
                *self.inner.write() = Inner::Connected(client_conn);
                remote_socket.wait_queue.wakeup(None);
            }
            _ => return Err(SystemError::EINVAL),
        }

        return Ok(());
    }

    fn bind(&self, endpoint: Endpoint) -> Result<(), SystemError> {
        let inode = self.get_name()?;
        
        match endpoint {
            Endpoint::InodeId(inodeid) => {
                INODE_MAP.write_irqsave().insert(inodeid, inode);
                Ok(())
            }
            _ => return Err(SystemError::EINVAL)
        }
    }

    fn shutdown(&self, _stype: ShutdownTemp) -> Result<(), SystemError> {
        todo!();
    }

    fn listen(&self, backlog: usize) -> Result<(), SystemError> {
        let mut inner = self.inner.write();
        let epoint = match & *inner {
            Inner::Init(init) => {
                init.endpoint().ok_or(SystemError::EINVAL)?.clone()
            }
            Inner::Connected(_) => {
                return Err(SystemError::EINVAL);
            }
            Inner::Listener(listener) => {
                return listener.listen(backlog);
            }
        };

        let listener = Listener::new(Some(epoint), backlog);
        *inner = Inner::Listener(listener);

        return Ok(());
    }

    fn accept(&self) -> Result<(Arc<socket::Inode>, Endpoint), SystemError> {
        debug!("stream server begin accept");
        //目前只实现了阻塞式实现
        loop {
            wq_wait_event_interruptible!(self.wait_queue, self.is_acceptable(), {})?;
            match self.try_accept().map(|(stream_socket, remote_endpoint)| {
                (stream_socket, Endpoint::from(remote_endpoint))
            }) {
                Ok((socket, endpoint)) => {
                    debug!("server accept!:{:?}", endpoint);
                    return Ok((socket, endpoint))
                },
                Err(_) => {
                    continue
                },
            }
        }
    }

    fn set_option(
        &self,
        _level: OptionsLevel,
        _optname: usize,
        _optval: &[u8],
    ) -> Result<(), SystemError> {
        log::warn!("setsockopt is not implemented");
        Ok(())
    }

    fn wait_queue(&self) -> &WaitQueue {
<<<<<<< HEAD
        todo!()
=======
        return &self.wait_queue;
>>>>>>> 21e59828
    }

    fn poll(&self) -> usize {
        todo!()
    }

    fn close(&self) -> Result<(), SystemError> {
        Ok(())
    }

    fn get_peer_name(&self) -> Result<Endpoint, SystemError> {
        //获取对端地址
        let endpoint = match  &*self.inner.read() {
            Inner::Connected(connected) => connected.peer_endpoint().cloned(),
            _ =>return Err(SystemError::ENOTCONN)
        };
        
        if let Some(endpoint) = endpoint{
            return Ok(Endpoint::from(endpoint));
        }
        else {
            return Err(SystemError::EAGAIN_OR_EWOULDBLOCK);
        }
    }

    fn get_name(&self) -> Result<Endpoint, SystemError> {
        //获取本端地址
        let endpoint = match & *self.inner.read() {
            Inner::Init(init) => init.endpoint().cloned(),
            Inner::Connected(connected) => connected.endpoint().cloned(),
            Inner::Listener(listener) => listener.endpoint().cloned(),
        };

        if let Some(endpoint) = endpoint{
            return Ok(Endpoint::from(endpoint));
        }
        else {
            return Err(SystemError::EAGAIN_OR_EWOULDBLOCK);
        }
    }

    fn get_option(
        &self,
        _level: OptionsLevel,
        _name: usize,
        _value: &mut [u8],
    ) -> Result<usize, SystemError> {
        log::warn!("getsockopt is not implemented");
        Ok(0)
    }

    fn read(&self, buffer: &mut [u8]) -> Result<usize, SystemError> {
        self.recv(buffer, socket::MessageFlag::empty())
    }

    fn recv(&self, buffer: &mut [u8], flags: socket::MessageFlag) -> Result<usize, SystemError> {
        debug!("stream recv!");
        let inner = self.inner.read();
        let conn = match & *inner {
            Inner::Connected(connected) => connected,
            _ => return Err(SystemError::EINVAL),
        };

        if !flags.contains(MessageFlag::DONTWAIT) {
            //阻塞式读取
            //忙询直到缓冲区有数据可以读取
            loop {
                match conn.try_recv(buffer) {
                    Ok(len) => {
                        debug!("stream recv finish!");                     
                        return Ok(len)
                    },
                    Err(_) => continue,
                }
            }
        } else {
            unimplemented!("为实现非阻塞式处理")
        }
    }

    fn recv_from(
        &self,
        buffer: &mut [u8],
        flags: socket::MessageFlag,
        _address: Option<Endpoint>,
    ) -> Result<(usize, Endpoint), SystemError> {
        debug!("stream recv from!");
        match & *self.inner.write() {
            Inner::Connected(connected) => {
                if flags.contains(MessageFlag::OOB) {
                    return Err(SystemError::EOPNOTSUPP_OR_ENOTSUP);
                }
                if !flags.contains(MessageFlag::DONTWAIT) {
                    loop {
                        match connected.try_recv(buffer) {
                            Ok(usize) => return Ok((usize, connected.peer_endpoint().unwrap().clone())),
                            Err(_) => continue,
                        }
                    }
                } else {
                    unimplemented!("unimplemented non_block");
                }
            }
            _ => {
                log::error!("the socket is not connected");
                return Err(SystemError::ENOTCONN);
            }
        }
    }

    fn recv_msg(
        &self,
        _msg: &mut crate::net::syscall::MsgHdr,
        _flags: socket::MessageFlag,
    ) -> Result<usize, SystemError> {
        Err(SystemError::ENOSYS)
    }

    fn send(&self, buffer: &[u8], flags: socket::MessageFlag) -> Result<usize, SystemError> {
        debug!("stream socket send!");
        let inner = self.inner.read();
        let conn = match & *inner {
            Inner::Connected(connected) => connected,
            _ => return Err(SystemError::EINVAL),
        };

        if !flags.contains(MessageFlag::DONTWAIT) {
            //阻塞式读取
            //忙询直到缓冲区有数据可以发送
            loop {
                match conn.try_send(buffer) {
                    Ok(len) => {
                        debug!("stream socket finish send!");
                        return Ok(len)
                    },
                    Err(_) => {
                        continue
                    },
                }
            }
        } else {
            unimplemented!("not implement non_block")
        }
    }

    fn send_msg(
        &self,
        _msg: &crate::net::syscall::MsgHdr,
        _flags: socket::MessageFlag,
    ) -> Result<usize, SystemError> {
        todo!()
    }

    fn send_to(
        &self,
        _buffer: &[u8],
        _flags: socket::MessageFlag,
        _address: Endpoint,
    ) -> Result<usize, SystemError> {
        Err(SystemError::ENOSYS)
    }

    fn write(&self, buffer: &[u8]) -> Result<usize, SystemError> {
        self.send(buffer, socket::MessageFlag::empty())
    }

    fn send_buffer_size(&self) -> usize {
        log::warn!("using default buffer size");
        StreamSocket::DEFAULT_BUF_SIZE
    }

    fn recv_buffer_size(&self) -> usize {
        log::warn!("using default buffer size");
        StreamSocket::DEFAULT_BUF_SIZE
    }
}<|MERGE_RESOLUTION|>--- conflicted
+++ resolved
@@ -6,12 +6,7 @@
 use crate::sched::SchedMode;
 
 use crate::{
-<<<<<<< HEAD
-    libs::rwlock::RwLock,
-    net::socket::{self, *},
-=======
     libs::rwlock::RwLock, net::socket::{self, *}
->>>>>>> 21e59828
 };
 
 
@@ -227,11 +222,7 @@
     }
 
     fn wait_queue(&self) -> &WaitQueue {
-<<<<<<< HEAD
-        todo!()
-=======
         return &self.wait_queue;
->>>>>>> 21e59828
     }
 
     fn poll(&self) -> usize {
