--- conflicted
+++ resolved
@@ -3,28 +3,18 @@
 use system_error::SystemError;
 
 use crate::{
-<<<<<<< HEAD
-    filesystem::vfs::file::{File, FileMode},
-=======
     filesystem::vfs::{
-        fcntl::AtFlags,
         file::{File, FileMode},
-        iov::{IoVec, IoVecs},
-        open::do_sys_open,
-        syscall::ModeType,
-        FileType,
+        iov::IoVecs,
     },
-    libs::spinlock::SpinLockGuard,
-    mm::{verify_area, VirtAddr},
-    net::socket::{AddressFamily, SOL_SOCKET},
->>>>>>> e696ba44
+    net::socket::AddressFamily,
     process::ProcessManager,
     syscall::Syscall,
 };
 
 use super::{
     posix::{MsgHdr, PosixArgsSocketType, SockAddr},
-    socket::{self, endpoint::Endpoint, unix::Unix, AddressFamily},
+    socket::{self, endpoint::Endpoint, unix::Unix},
 };
 
 /// Flags for socket, socketpair, accept4
@@ -336,13 +326,7 @@
     /// @return 成功返回接收的字节数，失败返回错误码
     pub fn recvmsg(fd: usize, msg: &mut MsgHdr, flags: u32) -> Result<usize, SystemError> {
         // 检查每个缓冲区地址是否合法，生成iovecs
-<<<<<<< HEAD
-        let mut iovs = unsafe {
-            crate::filesystem::vfs::syscall::IoVecs::from_user(msg.msg_iov, msg.msg_iovlen, true)?
-        };
-=======
         let iovs = unsafe { IoVecs::from_user(msg.msg_iov, msg.msg_iovlen, true)? };
->>>>>>> e696ba44
 
         let socket: Arc<socket::SocketInode> = ProcessManager::current_pcb()
             .get_socket(fd as i32)
@@ -534,545 +518,4 @@
         }
         return Ok(0);
     }
-<<<<<<< HEAD
-=======
-}
-
-// 参考资料： https://pubs.opengroup.org/onlinepubs/9699919799/basedefs/netinet_in.h.html#tag_13_32
-#[repr(C)]
-#[derive(Debug, Clone, Copy)]
-pub struct SockAddrIn {
-    pub sin_family: u16,
-    pub sin_port: u16,
-    pub sin_addr: u32,
-    pub sin_zero: [u8; 8],
-}
-
-#[repr(C)]
-#[derive(Debug, Clone, Copy)]
-pub struct SockAddrUn {
-    pub sun_family: u16,
-    pub sun_path: [u8; 108],
-}
-
-#[repr(C)]
-#[derive(Debug, Clone, Copy)]
-pub struct SockAddrLl {
-    pub sll_family: u16,
-    pub sll_protocol: u16,
-    pub sll_ifindex: u32,
-    pub sll_hatype: u16,
-    pub sll_pkttype: u8,
-    pub sll_halen: u8,
-    pub sll_addr: [u8; 8],
-}
-
-#[repr(C)]
-#[derive(Debug, Clone, Copy)]
-pub struct SockAddrNl {
-    nl_family: u16,
-    nl_pad: u16,
-    nl_pid: u32,
-    nl_groups: u32,
-}
-
-#[repr(C)]
-#[derive(Debug, Clone, Copy)]
-pub struct SockAddrPlaceholder {
-    pub family: u16,
-    pub data: [u8; 14],
-}
-
-#[repr(C)]
-#[derive(Clone, Copy)]
-pub union SockAddr {
-    pub family: u16,
-    pub addr_in: SockAddrIn,
-    pub addr_un: SockAddrUn,
-    pub addr_ll: SockAddrLl,
-    pub addr_nl: SockAddrNl,
-    pub addr_ph: SockAddrPlaceholder,
-}
-
-impl SockAddr {
-    /// @brief 把用户传入的SockAddr转换为Endpoint结构体
-    pub fn to_endpoint(addr: *const SockAddr, len: usize) -> Result<Endpoint, SystemError> {
-        verify_area(
-            VirtAddr::new(addr as usize),
-            core::mem::size_of::<SockAddr>(),
-        )
-        .map_err(|_| SystemError::EFAULT)?;
-
-        let addr = unsafe { addr.as_ref() }.ok_or(SystemError::EFAULT)?;
-        unsafe {
-            match AddressFamily::try_from(addr.family)? {
-                AddressFamily::INet => {
-                    if len < addr.len()? {
-                        return Err(SystemError::EINVAL);
-                    }
-
-                    let addr_in: SockAddrIn = addr.addr_in;
-
-                    let ip: wire::IpAddress = wire::IpAddress::from(wire::Ipv4Address::from_bytes(
-                        &u32::from_be(addr_in.sin_addr).to_be_bytes()[..],
-                    ));
-                    let port = u16::from_be(addr_in.sin_port);
-
-                    return Ok(Endpoint::Ip(Some(wire::IpEndpoint::new(ip, port))));
-                }
-                AddressFamily::Unix => {
-                    let addr_un: SockAddrUn = addr.addr_un;
-
-                    let path = CStr::from_bytes_until_nul(&addr_un.sun_path)
-                        .map_err(|_| SystemError::EINVAL)?
-                        .to_str()
-                        .map_err(|_| SystemError::EINVAL)?;
-
-                    let fd = do_sys_open(
-                        AtFlags::AT_FDCWD.bits(),
-                        path,
-                        FileMode::O_RDWR,
-                        ModeType::S_IWUGO | ModeType::S_IRUGO,
-                        true,
-                    )?;
-
-                    let binding = ProcessManager::current_pcb().fd_table();
-                    let fd_table_guard = binding.read();
-
-                    let file = fd_table_guard.get_file_by_fd(fd as i32).unwrap();
-                    if file.file_type() != FileType::Socket {
-                        return Err(SystemError::ENOTSOCK);
-                    }
-                    let inode = file.inode();
-                    let socketinode = inode.as_any_ref().downcast_ref::<Arc<SocketInode>>();
-
-                    return Ok(Endpoint::Inode(socketinode.cloned()));
-                }
-                AddressFamily::Packet => {
-                    // TODO: support packet socket
-                    return Err(SystemError::EINVAL);
-                }
-                AddressFamily::Netlink => {
-                    // TODO: support netlink socket
-                    return Err(SystemError::EINVAL);
-                }
-                _ => {
-                    return Err(SystemError::EINVAL);
-                }
-            }
-        }
-    }
-
-    /// @brief 获取地址长度
-    pub fn len(&self) -> Result<usize, SystemError> {
-        let ret = match AddressFamily::try_from(unsafe { self.family })? {
-            AddressFamily::INet => Ok(core::mem::size_of::<SockAddrIn>()),
-            AddressFamily::Packet => Ok(core::mem::size_of::<SockAddrLl>()),
-            AddressFamily::Netlink => Ok(core::mem::size_of::<SockAddrNl>()),
-            AddressFamily::Unix => Err(SystemError::EINVAL),
-            _ => Err(SystemError::EINVAL),
-        };
-
-        return ret;
-    }
-
-    /// @brief 把SockAddr的数据写入用户空间
-    ///
-    /// @param addr 用户空间的SockAddr的地址
-    /// @param len 要写入的长度
-    ///
-    /// @return 成功返回写入的长度，失败返回错误码
-    pub unsafe fn write_to_user(
-        &self,
-        addr: *mut SockAddr,
-        addr_len: *mut u32,
-    ) -> Result<usize, SystemError> {
-        // 当用户传入的地址或者长度为空时，直接返回0
-        if addr.is_null() || addr_len.is_null() {
-            return Ok(0);
-        }
-
-        // 检查用户传入的地址是否合法
-        verify_area(
-            VirtAddr::new(addr as usize),
-            core::mem::size_of::<SockAddr>(),
-        )
-        .map_err(|_| SystemError::EFAULT)?;
-
-        verify_area(
-            VirtAddr::new(addr_len as usize),
-            core::mem::size_of::<u32>(),
-        )
-        .map_err(|_| SystemError::EFAULT)?;
-
-        let to_write = min(self.len()?, *addr_len as usize);
-        if to_write > 0 {
-            let buf = core::slice::from_raw_parts_mut(addr as *mut u8, to_write);
-            buf.copy_from_slice(core::slice::from_raw_parts(
-                self as *const SockAddr as *const u8,
-                to_write,
-            ));
-        }
-        *addr_len = self.len()? as u32;
-        return Ok(to_write);
-    }
-}
-
-impl From<Endpoint> for SockAddr {
-    fn from(value: Endpoint) -> Self {
-        match value {
-            Endpoint::Ip(ip_endpoint) => {
-                // 未指定地址
-                if ip_endpoint.is_none() {
-                    return SockAddr {
-                        addr_ph: SockAddrPlaceholder {
-                            family: AddressFamily::Unspecified as u16,
-                            data: [0; 14],
-                        },
-                    };
-                }
-                // 指定了地址
-                let ip_endpoint = ip_endpoint.unwrap();
-                match ip_endpoint.addr {
-                    wire::IpAddress::Ipv4(ipv4_addr) => {
-                        let addr_in = SockAddrIn {
-                            sin_family: AddressFamily::INet as u16,
-                            sin_port: ip_endpoint.port.to_be(),
-                            sin_addr: u32::from_be_bytes(ipv4_addr.0).to_be(),
-                            sin_zero: [0; 8],
-                        };
-
-                        return SockAddr { addr_in };
-                    }
-                    _ => {
-                        unimplemented!("not support ipv6");
-                    }
-                }
-            }
-
-            Endpoint::LinkLayer(link_endpoint) => {
-                let addr_ll = SockAddrLl {
-                    sll_family: AddressFamily::Packet as u16,
-                    sll_protocol: 0,
-                    sll_ifindex: link_endpoint.interface as u32,
-                    sll_hatype: 0,
-                    sll_pkttype: 0,
-                    sll_halen: 0,
-                    sll_addr: [0; 8],
-                };
-
-                return SockAddr { addr_ll };
-            }
-
-            _ => {
-                // todo: support other endpoint, like Netlink...
-                unimplemented!("not support {value:?}");
-            }
-        }
-    }
-}
-
-#[repr(C)]
-#[derive(Debug, Clone, Copy)]
-pub struct MsgHdr {
-    /// 指向一个SockAddr结构体的指针
-    pub msg_name: *mut SockAddr,
-    /// SockAddr结构体的大小
-    pub msg_namelen: u32,
-    /// scatter/gather array
-    pub msg_iov: *mut IoVec,
-    /// elements in msg_iov
-    pub msg_iovlen: usize,
-    /// 辅助数据
-    pub msg_control: *mut u8,
-    /// 辅助数据长度
-    pub msg_controllen: usize,
-    /// 接收到的消息的标志
-    pub msg_flags: u32,
-}
-
-#[derive(Debug, Clone, Copy, FromPrimitive, ToPrimitive, PartialEq, Eq)]
-pub enum PosixIpProtocol {
-    /// Dummy protocol for TCP.
-    IP = 0,
-    /// Internet Control Message Protocol.
-    ICMP = 1,
-    /// Internet Group Management Protocol.
-    IGMP = 2,
-    /// IPIP tunnels (older KA9Q tunnels use 94).
-    IPIP = 4,
-    /// Transmission Control Protocol.
-    TCP = 6,
-    /// Exterior Gateway Protocol.
-    EGP = 8,
-    /// PUP protocol.
-    PUP = 12,
-    /// User Datagram Protocol.
-    UDP = 17,
-    /// XNS IDP protocol.
-    IDP = 22,
-    /// SO Transport Protocol Class 4.
-    TP = 29,
-    /// Datagram Congestion Control Protocol.
-    DCCP = 33,
-    /// IPv6-in-IPv4 tunnelling.
-    IPv6 = 41,
-    /// RSVP Protocol.
-    RSVP = 46,
-    /// Generic Routing Encapsulation. (Cisco GRE) (rfc 1701, 1702)
-    GRE = 47,
-    /// Encapsulation Security Payload protocol
-    ESP = 50,
-    /// Authentication Header protocol
-    AH = 51,
-    /// Multicast Transport Protocol.
-    MTP = 92,
-    /// IP option pseudo header for BEET
-    BEETPH = 94,
-    /// Encapsulation Header.
-    ENCAP = 98,
-    /// Protocol Independent Multicast.
-    PIM = 103,
-    /// Compression Header Protocol.
-    COMP = 108,
-    /// Stream Control Transport Protocol
-    SCTP = 132,
-    /// UDP-Lite protocol (RFC 3828)
-    UDPLITE = 136,
-    /// MPLS in IP (RFC 4023)
-    MPLSINIP = 137,
-    /// Ethernet-within-IPv6 Encapsulation
-    ETHERNET = 143,
-    /// Raw IP packets
-    RAW = 255,
-    /// Multipath TCP connection
-    MPTCP = 262,
-}
-
-impl TryFrom<u16> for PosixIpProtocol {
-    type Error = SystemError;
-
-    fn try_from(value: u16) -> Result<Self, Self::Error> {
-        match <Self as FromPrimitive>::from_u16(value) {
-            Some(p) => Ok(p),
-            None => Err(SystemError::EPROTONOSUPPORT),
-        }
-    }
-}
-
-impl From<PosixIpProtocol> for u16 {
-    fn from(value: PosixIpProtocol) -> Self {
-        <PosixIpProtocol as ToPrimitive>::to_u16(&value).unwrap()
-    }
-}
-
-#[allow(non_camel_case_types)]
-#[derive(Debug, Clone, Copy, FromPrimitive, ToPrimitive, PartialEq, Eq)]
-pub enum PosixSocketOption {
-    SO_DEBUG = 1,
-    SO_REUSEADDR = 2,
-    SO_TYPE = 3,
-    SO_ERROR = 4,
-    SO_DONTROUTE = 5,
-    SO_BROADCAST = 6,
-    SO_SNDBUF = 7,
-    SO_RCVBUF = 8,
-    SO_SNDBUFFORCE = 32,
-    SO_RCVBUFFORCE = 33,
-    SO_KEEPALIVE = 9,
-    SO_OOBINLINE = 10,
-    SO_NO_CHECK = 11,
-    SO_PRIORITY = 12,
-    SO_LINGER = 13,
-    SO_BSDCOMPAT = 14,
-    SO_REUSEPORT = 15,
-    SO_PASSCRED = 16,
-    SO_PEERCRED = 17,
-    SO_RCVLOWAT = 18,
-    SO_SNDLOWAT = 19,
-    SO_RCVTIMEO_OLD = 20,
-    SO_SNDTIMEO_OLD = 21,
-
-    SO_SECURITY_AUTHENTICATION = 22,
-    SO_SECURITY_ENCRYPTION_TRANSPORT = 23,
-    SO_SECURITY_ENCRYPTION_NETWORK = 24,
-
-    SO_BINDTODEVICE = 25,
-
-    /// 与SO_GET_FILTER相同
-    SO_ATTACH_FILTER = 26,
-    SO_DETACH_FILTER = 27,
-
-    SO_PEERNAME = 28,
-
-    SO_ACCEPTCONN = 30,
-
-    SO_PEERSEC = 31,
-    SO_PASSSEC = 34,
-
-    SO_MARK = 36,
-
-    SO_PROTOCOL = 38,
-    SO_DOMAIN = 39,
-
-    SO_RXQ_OVFL = 40,
-
-    /// 与SCM_WIFI_STATUS相同
-    SO_WIFI_STATUS = 41,
-    SO_PEEK_OFF = 42,
-
-    /* Instruct lower device to use last 4-bytes of skb data as FCS */
-    SO_NOFCS = 43,
-
-    SO_LOCK_FILTER = 44,
-    SO_SELECT_ERR_QUEUE = 45,
-    SO_BUSY_POLL = 46,
-    SO_MAX_PACING_RATE = 47,
-    SO_BPF_EXTENSIONS = 48,
-    SO_INCOMING_CPU = 49,
-    SO_ATTACH_BPF = 50,
-    // SO_DETACH_BPF = SO_DETACH_FILTER,
-    SO_ATTACH_REUSEPORT_CBPF = 51,
-    SO_ATTACH_REUSEPORT_EBPF = 52,
-
-    SO_CNX_ADVICE = 53,
-    SCM_TIMESTAMPING_OPT_STATS = 54,
-    SO_MEMINFO = 55,
-    SO_INCOMING_NAPI_ID = 56,
-    SO_COOKIE = 57,
-    SCM_TIMESTAMPING_PKTINFO = 58,
-    SO_PEERGROUPS = 59,
-    SO_ZEROCOPY = 60,
-    /// 与SCM_TXTIME相同
-    SO_TXTIME = 61,
-
-    SO_BINDTOIFINDEX = 62,
-
-    SO_TIMESTAMP_OLD = 29,
-    SO_TIMESTAMPNS_OLD = 35,
-    SO_TIMESTAMPING_OLD = 37,
-    SO_TIMESTAMP_NEW = 63,
-    SO_TIMESTAMPNS_NEW = 64,
-    SO_TIMESTAMPING_NEW = 65,
-
-    SO_RCVTIMEO_NEW = 66,
-    SO_SNDTIMEO_NEW = 67,
-
-    SO_DETACH_REUSEPORT_BPF = 68,
-
-    SO_PREFER_BUSY_POLL = 69,
-    SO_BUSY_POLL_BUDGET = 70,
-
-    SO_NETNS_COOKIE = 71,
-    SO_BUF_LOCK = 72,
-    SO_RESERVE_MEM = 73,
-    SO_TXREHASH = 74,
-    SO_RCVMARK = 75,
-}
-
-impl TryFrom<i32> for PosixSocketOption {
-    type Error = SystemError;
-
-    fn try_from(value: i32) -> Result<Self, Self::Error> {
-        match <Self as FromPrimitive>::from_i32(value) {
-            Some(p) => Ok(p),
-            None => Err(SystemError::EINVAL),
-        }
-    }
-}
-
-impl From<PosixSocketOption> for i32 {
-    fn from(value: PosixSocketOption) -> Self {
-        <PosixSocketOption as ToPrimitive>::to_i32(&value).unwrap()
-    }
-}
-
-#[derive(Debug, Clone, Copy, PartialEq, Eq, FromPrimitive, ToPrimitive)]
-pub enum PosixTcpSocketOptions {
-    /// Turn off Nagle's algorithm.
-    NoDelay = 1,
-    /// Limit MSS.
-    MaxSegment = 2,
-    /// Never send partially complete segments.
-    Cork = 3,
-    /// Start keeplives after this period.
-    KeepIdle = 4,
-    /// Interval between keepalives.
-    KeepIntvl = 5,
-    /// Number of keepalives before death.
-    KeepCnt = 6,
-    /// Number of SYN retransmits.
-    Syncnt = 7,
-    /// Lifetime for orphaned FIN-WAIT-2 state.
-    Linger2 = 8,
-    /// Wake up listener only when data arrive.
-    DeferAccept = 9,
-    /// Bound advertised window
-    WindowClamp = 10,
-    /// Information about this connection.
-    Info = 11,
-    /// Block/reenable quick acks.
-    QuickAck = 12,
-    /// Congestion control algorithm.
-    Congestion = 13,
-    /// TCP MD5 Signature (RFC2385).
-    Md5Sig = 14,
-    /// Use linear timeouts for thin streams
-    ThinLinearTimeouts = 16,
-    /// Fast retrans. after 1 dupack.
-    ThinDupack = 17,
-    /// How long for loss retry before timeout.
-    UserTimeout = 18,
-    /// TCP sock is under repair right now.
-    Repair = 19,
-    RepairQueue = 20,
-    QueueSeq = 21,
-    RepairOptions = 22,
-    /// Enable FastOpen on listeners
-    FastOpen = 23,
-    Timestamp = 24,
-    /// Limit number of unsent bytes in write queue.
-    NotSentLowat = 25,
-    /// Get Congestion Control (optional) info.
-    CCInfo = 26,
-    /// Record SYN headers for new connections.
-    SaveSyn = 27,
-    /// Get SYN headers recorded for connection.
-    SavedSyn = 28,
-    /// Get/set window parameters.
-    RepairWindow = 29,
-    /// Attempt FastOpen with connect.
-    FastOpenConnect = 30,
-    /// Attach a ULP to a TCP connection.
-    ULP = 31,
-    /// TCP MD5 Signature with extensions.
-    Md5SigExt = 32,
-    /// Set the key for Fast Open(cookie).
-    FastOpenKey = 33,
-    /// Enable TFO without a TFO cookie.
-    FastOpenNoCookie = 34,
-    ZeroCopyReceive = 35,
-    /// Notify bytes available to read as a cmsg on read.
-    /// 与TCP_CM_INQ相同
-    INQ = 36,
-    /// delay outgoing packets by XX usec
-    TxDelay = 37,
-}
-
-impl TryFrom<i32> for PosixTcpSocketOptions {
-    type Error = SystemError;
-
-    fn try_from(value: i32) -> Result<Self, Self::Error> {
-        match <Self as FromPrimitive>::from_i32(value) {
-            Some(p) => Ok(p),
-            None => Err(SystemError::EINVAL),
-        }
-    }
-}
-
-impl From<PosixTcpSocketOptions> for i32 {
-    fn from(val: PosixTcpSocketOptions) -> Self {
-        <PosixTcpSocketOptions as ToPrimitive>::to_i32(&val).unwrap()
-    }
->>>>>>> e696ba44
 }