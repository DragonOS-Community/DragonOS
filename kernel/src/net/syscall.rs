use core::{cmp::min, ffi::CStr};

use alloc::{boxed::Box, sync::Arc};
use log::debug;
use num_traits::{FromPrimitive, ToPrimitive};
use smoltcp::wire;
use system_error::SystemError;

use crate::{
    filesystem::vfs::{
        file::{File, FileMode},
        syscall::{IoVec, IoVecs},
        FileType,
    },
    libs::spinlock::SpinLockGuard,
    mm::{verify_area, VirtAddr},
    net::socket::{netlink::af_netlink::NetlinkSock, AddressFamily, SOL_SOCKET},
<<<<<<< HEAD
    net::{socket::{AddressFamily, SOL_SOCKET}, SocketOptionsLevel},
=======
>>>>>>> 050bb1e5
    process::ProcessManager,
    syscall::Syscall,
};

use super::{
<<<<<<< HEAD
    socket::{netlink::endpoint::NetlinkEndpoint, new_socket, PosixSocketType, Socket, SocketInode},
    socket::{new_unbound_socket, PosixSocketType, Socket, SocketInode},
    Endpoint, Protocol, ShutdownType,
=======
    socket::{netlink::endpoint::NetlinkEndpoint, Socket, },
    Endpoint,
>>>>>>> 050bb1e5
};

use super::syscall_util::SysArgSocketType;
use super::socket;

/// Flags for socket, socketpair, accept4
const SOCK_CLOEXEC: FileMode = FileMode::O_CLOEXEC;
const SOCK_NONBLOCK: FileMode = FileMode::O_NONBLOCK;

impl Syscall {
    /// @brief sys_socket系统调用的实际执行函数
    ///
    /// @param address_family 地址族
    /// @param socket_type socket类型
    /// @param protocol 传输协议
    pub fn socket(
        address_family: usize,
        socket_type: usize,
        protocol: usize,
    ) -> Result<usize, SystemError> {
        // 打印收到的参数
        log::debug!("socket: address_family={:?}, socket_type={:?}, protocol={:?}", address_family, socket_type, protocol);
<<<<<<< HEAD
        let address_family = AddressFamily::try_from(address_family as u16)?;
        let socket_type = PosixSocketType::try_from((socket_type & 0xf) as u8)?;
        let protocol = Protocol::from(protocol as u8);

        let socket = new_unbound_socket(address_family, socket_type, protocol)?;

        let socketinode: Arc<SocketInode> = SocketInode::new(socket, None);
        let f = File::new(socketinode, FileMode::O_RDWR)?;
        // 把socket添加到当前进程的文件描述符表中
        let binding = ProcessManager::current_pcb().fd_table();
        let mut fd_table_guard = binding.write();
        let fd: Result<usize, SystemError> = fd_table_guard.alloc_fd(f, None).map(|x| x as usize);
=======
        let address_family = socket::AddressFamily::try_from(address_family as u16)?;
        let socket_type = SysArgSocketType::from_bits_truncate(socket_type as u32);
        let is_nonblock = socket_type.is_nonblock();
        let is_close_on_exec = socket_type.is_cloexec();
        let stype = socket::Type::try_from(socket_type)?;

        let inode = socket::create_socket(
            address_family, 
            stype, 
            protocol as u32, 
            is_nonblock, 
            is_close_on_exec
        );

        let file = File::new(inode, FileMode::O_RDWR)?;
        // 把socket添加到当前进程的文件描述符表中
        let binding = ProcessManager::current_pcb().fd_table();
        let mut fd_table_guard = binding.write();
        let fd: Result<usize, SystemError> = fd_table_guard.alloc_fd(file, None).map(|x| x as usize);
>>>>>>> 050bb1e5
        drop(fd_table_guard);
        return fd;
    }

    /// # sys_socketpair系统调用的实际执行函数
    ///
    /// ## 参数
    /// - `address_family`: 地址族
    /// - `socket_type`: socket类型
    /// - `protocol`: 传输协议
    /// - `fds`: 用于返回文件描述符的数组
    pub fn socketpair(
        address_family: usize,
        socket_type: usize,
        protocol: usize,
        fds: &mut [i32],
    ) -> Result<usize, SystemError> {
        let address_family = AddressFamily::try_from(address_family as u16)?;
        let socket_type = PosixSocketType::try_from((socket_type & 0xf) as u8)?;
        let protocol = Protocol::from(protocol as u8);

        let binding = ProcessManager::current_pcb().fd_table();
        let mut fd_table_guard = binding.write();

        // 创建一对socket
        let inode0 = SocketInode::new(new_unbound_socket(address_family, socket_type, protocol)?, None);
        let inode1 = SocketInode::new(new_unbound_socket(address_family, socket_type, protocol)?, None);

        // 进行pair
        unsafe {
            inode0
                .inner_no_preempt()
                .connect(Endpoint::Inode(Some(inode1.clone())))?;
            inode1
                .inner_no_preempt()
                .connect(Endpoint::Inode(Some(inode0.clone())))?;
        }

        fds[0] = fd_table_guard.alloc_fd(File::new(inode0, FileMode::O_RDWR)?, None)?;
        fds[1] = fd_table_guard.alloc_fd(File::new(inode1, FileMode::O_RDWR)?, None)?;

        drop(fd_table_guard);
        Ok(0)
    }

    /// @brief sys_setsockopt系统调用的实际执行函数
    ///
    /// @param fd 文件描述符
    /// @param level 选项级别
    /// @param optname 选项名称
    /// @param optval 选项值
    /// @param optlen optval缓冲区长度
    pub fn setsockopt(
        fd: usize,
        level: usize,
        optname: usize,
        optval: &[u8],
    ) -> Result<usize, SystemError> {
        let sol = SocketOptionsLevel::from_bits_truncate(level as u32);
        let socket_inode: Arc<SocketInode> = ProcessManager::current_pcb()
            .get_socket(fd as i32)
            .ok_or(SystemError::EBADF)?;
        // 获取内层的socket（真正的数据）
        let socket: SpinLockGuard<Box<dyn Socket>> = socket_inode.inner();
        debug!("setsockopt: level={:?}", level);
        return socket.set_option(sol, optname, optval).map(|_| 0);
    }

    /// @brief sys_getsockopt系统调用的实际执行函数
    ///
    /// 参考：https://man7.org/linux/man-pages/man2/setsockopt.2.html
    ///
    /// @param fd 文件描述符
    /// @param level 选项级别
    /// @param optname 选项名称
    /// @param optval 返回的选项值
    /// @param optlen 返回的optval缓冲区长度
    pub fn getsockopt(
        fd: usize,
        level: usize,
        optname: usize,
        optval: *mut u8,
        optlen: *mut u32,
    ) -> Result<usize, SystemError> {
        // 获取socket
        let optval = optval as *mut u32;
        let binding: Arc<SocketInode> = ProcessManager::current_pcb()
            .get_socket(fd as i32)
            .ok_or(SystemError::EBADF)?;
        let socket = binding.inner();

        if level as u8 == SOL_SOCKET {
            let optname = PosixSocketOption::try_from(optname as i32)
                .map_err(|_| SystemError::ENOPROTOOPT)?;
            match optname {
                PosixSocketOption::SO_SNDBUF => {
                    // 返回发送缓冲区大小
                    unsafe {
                        *optval = socket.metadata().tx_buf_size as u32;
                        *optlen = core::mem::size_of::<u32>() as u32;
                    }
                    return Ok(0);
                }
                PosixSocketOption::SO_RCVBUF => {
                    // 返回默认的接收缓冲区大小
                    unsafe {
                        *optval = socket.metadata().rx_buf_size as u32;
                        *optlen = core::mem::size_of::<u32>() as u32;
                    }
                    return Ok(0);
                }
                _ => {
                    return Err(SystemError::ENOPROTOOPT);
                }
            }
        }
        drop(socket);

        // To manipulate options at any other level the
        // protocol number of the appropriate protocol controlling the
        // option is supplied.  For example, to indicate that an option is
        // to be interpreted by the TCP protocol, level should be set to the
        // protocol number of TCP.

        let posix_protocol =
            PosixIpProtocol::try_from(level as u16).map_err(|_| SystemError::ENOPROTOOPT)?;
        if posix_protocol == PosixIpProtocol::TCP {
            let optname = PosixTcpSocketOptions::try_from(optname as i32)
                .map_err(|_| SystemError::ENOPROTOOPT)?;
            match optname {
                PosixTcpSocketOptions::Congestion => return Ok(0),
                _ => {
                    return Err(SystemError::ENOPROTOOPT);
                }
            }
        }
        return Err(SystemError::ENOPROTOOPT);
    }

    /// @brief sys_connect系统调用的实际执行函数
    ///
    /// @param fd 文件描述符
    /// @param addr SockAddr
    /// @param addrlen 地址长度
    ///
    /// @return 成功返回0，失败返回错误码
    pub fn connect(fd: usize, addr: *const SockAddr, addrlen: usize) -> Result<usize, SystemError> {
        let endpoint: Endpoint = SockAddr::to_endpoint(addr, addrlen)?;
        let socket: Arc<SocketInode> = ProcessManager::current_pcb()
            .get_socket(fd as i32)
            .ok_or(SystemError::EBADF)?;
        let mut socket = unsafe { socket.inner_no_preempt() };
        socket.connect(endpoint)?;
        Ok(0)
    }

    /// @brief sys_bind系统调用的实际执行函数
    ///
    /// @param fd 文件描述符
    /// @param addr SockAddr
    /// @param addrlen 地址长度
    ///
    /// @return 成功返回0，失败返回错误码
    pub fn bind(fd: usize, addr: *const SockAddr, addrlen: usize) -> Result<usize, SystemError> {
        // 打印收到的参数
        log::debug!("bind: fd={:?}, family={:?}, addrlen={:?}", fd, (unsafe{addr.as_ref().unwrap().family}), addrlen);
        let endpoint: Endpoint = SockAddr::to_endpoint(addr, addrlen)?;
        let socket: Arc<SocketInode> = ProcessManager::current_pcb()
            .get_socket(fd as i32)
            .ok_or(SystemError::EBADF)?;
        log::debug!("bind: socket={:?}", socket);
        let mut socket = unsafe { socket.inner_no_preempt() };
        // 解锁 SpinLockGuard 并获取 Box<dyn Socket>
        let socket_box: &Box<dyn Socket> = &*socket;

        // 解引用 Box 并调用 as_any 方法
        let socket_ref: &dyn Socket = &**socket_box;

        // 打印 dyn Socket 对象的具体类型
        if let Some(socket_any) = socket_ref.as_any().downcast_ref::<NetlinkSock>() {
            log::debug!("Socket type: NetlinkSock");
        } else {
            log::debug!("Socket type: Unknown: {:?}", socket_ref);
        }
        log::debug!("bind: socket={:?}", socket);
        socket.bind(endpoint)?;
        Ok(0)
    }

    /// @brief sys_sendto系统调用的实际执行函数
    ///
    /// @param fd 文件描述符
    /// @param buf 发送缓冲区
    /// @param flags 标志
    /// @param addr SockAddr
    /// @param addrlen 地址长度
    ///
    /// @return 成功返回发送的字节数，失败返回错误码
    pub fn sendto(
        fd: usize,
        buf: &[u8],
        _flags: u32,
        addr: *const SockAddr,
        addrlen: usize,
    ) -> Result<usize, SystemError> {
        let endpoint = if addr.is_null() {
            None
        } else {
            Some(SockAddr::to_endpoint(addr, addrlen)?)
        };

        let socket: Arc<SocketInode> = ProcessManager::current_pcb()
            .get_socket(fd as i32)
            .ok_or(SystemError::EBADF)?;
        let socket = unsafe { socket.inner_no_preempt() };
        return socket.write(buf, endpoint);
    }

    /// @brief sys_recvfrom系统调用的实际执行函数
    ///
    /// @param fd 文件描述符
    /// @param buf 接收缓冲区
    /// @param flags 标志
    /// @param addr SockAddr
    /// @param addrlen 地址长度
    ///
    /// @return 成功返回接收的字节数，失败返回错误码
    pub fn recvfrom(
        fd: usize,
        buf: &mut [u8],
        _flags: u32,
        addr: *mut SockAddr,
        addrlen: *mut u32,
    ) -> Result<usize, SystemError> {
        let socket: Arc<SocketInode> = ProcessManager::current_pcb()
            .get_socket(fd as i32)
            .ok_or(SystemError::EBADF)?;
        let socket = unsafe { socket.inner_no_preempt() };

        let (n, endpoint) = socket.read(buf);
        drop(socket);

        let n: usize = n?;

        // 如果有地址信息，将地址信息写入用户空间
        if !addr.is_null() {
            let sockaddr_in = SockAddr::from(endpoint);
            unsafe {
                sockaddr_in.write_to_user(addr, addrlen)?;
            }
        }
        return Ok(n);
    }

    /// @brief sys_recvmsg系统调用的实际执行函数
    ///
    /// @param fd 文件描述符
    /// @param msg MsgHdr
    /// @param flags 标志，暂时未使用
    ///
    /// @return 成功返回接收的字节数，失败返回错误码
    pub fn recvmsg(fd: usize, msg: &mut MsgHdr, _flags: u32) -> Result<usize, SystemError> {
        // 检查每个缓冲区地址是否合法，生成iovecs
        let mut iovs = unsafe { IoVecs::from_user(msg.msg_iov, msg.msg_iovlen, true)? };

        let socket: Arc<SocketInode> = ProcessManager::current_pcb()
            .get_socket(fd as i32)
            .ok_or(SystemError::EBADF)?;
        let socket = unsafe { socket.inner_no_preempt() };

        let mut buf = iovs.new_buf(true);
        // 从socket中读取数据
        let (n, endpoint) = socket.read(&mut buf);
        drop(socket);

        let n: usize = n?;

        // 将数据写入用户空间的iovecs
        iovs.scatter(&buf[..n]);

        let sockaddr_in = SockAddr::from(endpoint);
        unsafe {
            sockaddr_in.write_to_user(msg.msg_name, &mut msg.msg_namelen)?;
        }
        return Ok(n);
    }

    /// @brief sys_listen系统调用的实际执行函数
    ///
    /// @param fd 文件描述符
    /// @param backlog 队列最大连接数
    ///
    /// @return 成功返回0，失败返回错误码
    pub fn listen(fd: usize, backlog: usize) -> Result<usize, SystemError> {
        let socket: Arc<SocketInode> = ProcessManager::current_pcb()
            .get_socket(fd as i32)
            .ok_or(SystemError::EBADF)?;
        let mut socket = unsafe { socket.inner_no_preempt() };
        socket.listen(backlog)?;
        return Ok(0);
    }

    /// @brief sys_shutdown系统调用的实际执行函数
    ///
    /// @param fd 文件描述符
    /// @param how 关闭方式
    ///
    /// @return 成功返回0，失败返回错误码
    pub fn shutdown(fd: usize, how: usize) -> Result<usize, SystemError> {
        let socket: Arc<SocketInode> = ProcessManager::current_pcb()
            .get_socket(fd as i32)
            .ok_or(SystemError::EBADF)?;
        let mut socket = unsafe { socket.inner_no_preempt() };
        socket.shutdown(ShutdownType::from_bits_truncate((how + 1) as u8))?;
        return Ok(0);
    }

    /// @brief sys_accept系统调用的实际执行函数
    ///
    /// @param fd 文件描述符
    /// @param addr SockAddr
    /// @param addrlen 地址长度
    ///
    /// @return 成功返回新的文件描述符，失败返回错误码
    pub fn accept(fd: usize, addr: *mut SockAddr, addrlen: *mut u32) -> Result<usize, SystemError> {
        return Self::do_accept(fd, addr, addrlen, 0);
    }

    /// sys_accept4 - accept a connection on a socket
    ///
    ///
    /// If flags is 0, then accept4() is the same as accept().  The
    ///    following values can be bitwise ORed in flags to obtain different
    ///    behavior:
    ///
    /// - SOCK_NONBLOCK
    ///     Set the O_NONBLOCK file status flag on the open file
    ///     description (see open(2)) referred to by the new file
    ///     descriptor.  Using this flag saves extra calls to fcntl(2)
    ///     to achieve the same result.
    ///
    /// - SOCK_CLOEXEC
    ///     Set the close-on-exec (FD_CLOEXEC) flag on the new file
    ///     descriptor.  See the description of the O_CLOEXEC flag in
    ///     open(2) for reasons why this may be useful.
    pub fn accept4(
        fd: usize,
        addr: *mut SockAddr,
        addrlen: *mut u32,
        mut flags: u32,
    ) -> Result<usize, SystemError> {
        // 如果flags不合法，返回错误
        if (flags & (!(SOCK_CLOEXEC | SOCK_NONBLOCK)).bits()) != 0 {
            return Err(SystemError::EINVAL);
        }

        if SOCK_NONBLOCK != FileMode::O_NONBLOCK && ((flags & SOCK_NONBLOCK.bits()) != 0) {
            flags = (flags & !FileMode::O_NONBLOCK.bits()) | FileMode::O_NONBLOCK.bits();
        }

        return Self::do_accept(fd, addr, addrlen, flags);
    }

    fn do_accept(
        fd: usize,
        addr: *mut SockAddr,
        addrlen: *mut u32,
        flags: u32,
    ) -> Result<usize, SystemError> {
        let socket: Arc<SocketInode> = ProcessManager::current_pcb()
            .get_socket(fd as i32)
            .ok_or(SystemError::EBADF)?;
        // debug!("accept: socket={:?}", socket);
        let mut socket = unsafe { socket.inner_no_preempt() };
        // 从socket中接收连接
        let (new_socket, remote_endpoint) = socket.accept()?;
        drop(socket);

        // debug!("accept: new_socket={:?}", new_socket);
        // Insert the new socket into the file descriptor vector
        let new_socket: Arc<SocketInode> = SocketInode::new(new_socket, None);

        let mut file_mode = FileMode::O_RDWR;
        if flags & SOCK_NONBLOCK.bits() != 0 {
            file_mode |= FileMode::O_NONBLOCK;
        }
        if flags & SOCK_CLOEXEC.bits() != 0 {
            file_mode |= FileMode::O_CLOEXEC;
        }

        let new_fd = ProcessManager::current_pcb()
            .fd_table()
            .write()
            .alloc_fd(File::new(new_socket, file_mode)?, None)?;
        // debug!("accept: new_fd={}", new_fd);
        if !addr.is_null() {
            // debug!("accept: write remote_endpoint to user");
            // 将对端地址写入用户空间
            let sockaddr_in = SockAddr::from(remote_endpoint);
            unsafe {
                sockaddr_in.write_to_user(addr, addrlen)?;
            }
        }
        return Ok(new_fd as usize);
    }

    /// @brief sys_getsockname系统调用的实际执行函数
    ///
    ///  Returns the current address to which the socket
    ///     sockfd is bound, in the buffer pointed to by addr.
    ///
    /// @param fd 文件描述符
    /// @param addr SockAddr
    /// @param addrlen 地址长度
    ///
    /// @return 成功返回0，失败返回错误码
    pub fn getsockname(
        fd: usize,
        addr: *mut SockAddr,
        addrlen: *mut u32,
    ) -> Result<usize, SystemError> {
        if addr.is_null() {
            return Err(SystemError::EINVAL);
        }
        let endpoint = ProcessManager::current_pcb()
            .get_socket(fd as i32)
            .ok_or(SystemError::EBADF)?
            .inner()
            .endpoint()
            .ok_or(SystemError::EINVAL)?;

        let sockaddr_in = SockAddr::from(endpoint);
        unsafe {
            sockaddr_in.write_to_user(addr, addrlen)?;
        }
        return Ok(0);
    }

    /// @brief sys_getpeername系统调用的实际执行函数
    ///
    /// @param fd 文件描述符
    /// @param addr SockAddr
    /// @param addrlen 地址长度
    ///
    /// @return 成功返回0，失败返回错误码
    pub fn getpeername(
        fd: usize,
        addr: *mut SockAddr,
        addrlen: *mut u32,
    ) -> Result<usize, SystemError> {
        if addr.is_null() {
            return Err(SystemError::EINVAL);
        }

        let socket: Arc<SocketInode> = ProcessManager::current_pcb()
            .get_socket(fd as i32)
            .ok_or(SystemError::EBADF)?;
        let socket = socket.inner();
        let endpoint: Endpoint = socket.peer_endpoint().ok_or(SystemError::EINVAL)?;
        drop(socket);

        let sockaddr_in = SockAddr::from(endpoint);
        unsafe {
            sockaddr_in.write_to_user(addr, addrlen)?;
        }
        return Ok(0);
    }
}

// 参考资料： https://pubs.opengroup.org/onlinepubs/9699919799/basedefs/netinet_in.h.html#tag_13_32
#[repr(C)]
#[derive(Debug, Clone, Copy)]
pub struct SockAddrIn {
    pub sin_family: u16,
    pub sin_port: u16,
    pub sin_addr: u32,
    pub sin_zero: [u8; 8],
}

#[repr(C)]
#[derive(Debug, Clone, Copy)]
pub struct SockAddrUn {
    pub sun_family: u16,
    pub sun_path: [u8; 108],
}

#[repr(C)]
#[derive(Debug, Clone, Copy)]
pub struct SockAddrLl {
    pub sll_family: u16,
    pub sll_protocol: u16,
    pub sll_ifindex: u32,
    pub sll_hatype: u16,
    pub sll_pkttype: u8,
    pub sll_halen: u8,
    pub sll_addr: [u8; 8],
}

#[repr(C)]
#[derive(Debug, Clone, Copy)]
pub struct SockAddrNl {
    pub nl_family: AddressFamily,
    pub nl_pad: u16,
    pub nl_pid: u32,
    pub nl_groups: u32,
}

#[repr(C)]
#[derive(Debug, Clone, Copy)]
pub struct SockAddrPlaceholder {
    pub family: u16,
    pub data: [u8; 14],
}

#[repr(C)]
#[derive(Clone, Copy)]
pub union SockAddr {
    pub family: u16,
    pub addr_in: SockAddrIn,
    pub addr_un: SockAddrUn,
    pub addr_ll: SockAddrLl,
    pub addr_nl: SockAddrNl,
    pub addr_ph: SockAddrPlaceholder,
}

impl SockAddr {
    /// @brief 把用户传入的SockAddr转换为Endpoint结构体
    pub fn to_endpoint(addr: *const SockAddr, len: usize) -> Result<Endpoint, SystemError> {
        verify_area(
            VirtAddr::new(addr as usize),
            core::mem::size_of::<SockAddr>(),
        )
        .map_err(|_| SystemError::EFAULT)?;

        let addr = unsafe { addr.as_ref() }.ok_or(SystemError::EFAULT)?;
        unsafe {
            match AddressFamily::try_from(addr.family)? {
                AddressFamily::INet => {
                    if len < addr.len()? {
                        return Err(SystemError::EINVAL);
                    }

                    let addr_in: SockAddrIn = addr.addr_in;

                    let ip: wire::IpAddress = wire::IpAddress::from(wire::Ipv4Address::from_bytes(
                        &u32::from_be(addr_in.sin_addr).to_be_bytes()[..],
                    ));
                    let port = u16::from_be(addr_in.sin_port);

                    return Ok(Endpoint::Ip(Some(wire::IpEndpoint::new(ip, port))));
                }
                AddressFamily::Unix => {
                    let addr_un: SockAddrUn = addr.addr_un;

                    let path = CStr::from_bytes_until_nul(&addr_un.sun_path)
                        .map_err(|_| SystemError::EINVAL)?
                        .to_str()
                        .map_err(|_| SystemError::EINVAL)?;

                    let fd = Syscall::open(path.as_ptr(), FileMode::O_RDWR.bits(), 0o755, true)?;

                    let binding = ProcessManager::current_pcb().fd_table();
                    let fd_table_guard = binding.read();

                    let file = fd_table_guard.get_file_by_fd(fd as i32).unwrap();
                    if file.file_type() != FileType::Socket {
                        return Err(SystemError::ENOTSOCK);
                    }
                    let inode = file.inode();
                    let socketinode = inode.as_any_ref().downcast_ref::<Arc<SocketInode>>();

                    return Ok(Endpoint::Inode(socketinode.cloned()));
                }
                AddressFamily::Packet => {
                    // TODO: support packet socket
                    return Err(SystemError::EINVAL);
                }
                AddressFamily::Netlink => {
                    // TODO: support netlink socket
                    let addr: SockAddrNl = addr.addr_nl;
                    return Ok(Endpoint::Netlink(Some(NetlinkEndpoint::new(addr,len))));
                }
                _ => {
                    return Err(SystemError::EINVAL);
                }
            }
        }
    }

    /// @brief 获取地址长度
    pub fn len(&self) -> Result<usize, SystemError> {
        let ret = match AddressFamily::try_from(unsafe { self.family })? {
            AddressFamily::INet => Ok(core::mem::size_of::<SockAddrIn>()),
            AddressFamily::Packet => Ok(core::mem::size_of::<SockAddrLl>()),
            AddressFamily::Netlink => Ok(core::mem::size_of::<SockAddrNl>()),
            AddressFamily::Unix => Err(SystemError::EINVAL),
            _ => Err(SystemError::EINVAL),
        };

        return ret;
    }

    /// @brief 把SockAddr的数据写入用户空间
    ///
    /// @param addr 用户空间的SockAddr的地址
    /// @param len 要写入的长度
    ///
    /// @return 成功返回写入的长度，失败返回错误码
    pub unsafe fn write_to_user(
        &self,
        addr: *mut SockAddr,
        addr_len: *mut u32,
    ) -> Result<usize, SystemError> {
        // 当用户传入的地址或者长度为空时，直接返回0
        if addr.is_null() || addr_len.is_null() {
            return Ok(0);
        }

        // 检查用户传入的地址是否合法
        verify_area(
            VirtAddr::new(addr as usize),
            core::mem::size_of::<SockAddr>(),
        )
        .map_err(|_| SystemError::EFAULT)?;

        verify_area(
            VirtAddr::new(addr_len as usize),
            core::mem::size_of::<u32>(),
        )
        .map_err(|_| SystemError::EFAULT)?;

        let to_write = min(self.len()?, *addr_len as usize);
        if to_write > 0 {
            let buf = core::slice::from_raw_parts_mut(addr as *mut u8, to_write);
            buf.copy_from_slice(core::slice::from_raw_parts(
                self as *const SockAddr as *const u8,
                to_write,
            ));
        }
        *addr_len = self.len()? as u32;
        return Ok(to_write);
    }
}

impl From<Endpoint> for SockAddr {
    fn from(value: Endpoint) -> Self {
        match value {
            Endpoint::Ip(ip_endpoint) => {
                // 未指定地址
                if ip_endpoint.is_none() {
                    return SockAddr {
                        addr_ph: SockAddrPlaceholder {
                            family: AddressFamily::Unspecified as u16,
                            data: [0; 14],
                        },
                    };
                }
                // 指定了地址
                let ip_endpoint = ip_endpoint.unwrap();
                match ip_endpoint.addr {
                    wire::IpAddress::Ipv4(ipv4_addr) => {
                        let addr_in = SockAddrIn {
                            sin_family: AddressFamily::INet as u16,
                            sin_port: ip_endpoint.port.to_be(),
                            sin_addr: u32::from_be_bytes(ipv4_addr.0).to_be(),
                            sin_zero: [0; 8],
                        };

                        return SockAddr { addr_in };
                    }
                    _ => {
                        unimplemented!("not support ipv6");
                    }
                }
            }

            Endpoint::LinkLayer(link_endpoint) => {
                let addr_ll = SockAddrLl {
                    sll_family: AddressFamily::Packet as u16,
                    sll_protocol: 0,
                    sll_ifindex: link_endpoint.interface as u32,
                    sll_hatype: 0,
                    sll_pkttype: 0,
                    sll_halen: 0,
                    sll_addr: [0; 8],
                };

                return SockAddr { addr_ll };
            }

            _ => {
                // todo: support other endpoint, like Netlink...
                unimplemented!("not support {value:?}");
            }
        }
    }
}

#[repr(C)]
#[derive(Debug, Clone, Copy)]
pub struct MsgHdr {
    /// 指向一个SockAddr结构体的指针
    pub msg_name: *mut SockAddr,
    /// SockAddr结构体的大小
    pub msg_namelen: u32,
    /// scatter/gather array
    pub msg_iov: *mut IoVec,
    /// elements in msg_iov
    pub msg_iovlen: usize,
    /// 辅助数据
    pub msg_control: *mut u8,
    /// 辅助数据长度
    pub msg_controllen: usize,
    /// 接收到的消息的标志
    pub msg_flags: u32,
}

#[derive(Debug, Clone, Copy, FromPrimitive, ToPrimitive, PartialEq, Eq)]
pub enum PosixIpProtocol {
    /// Dummy protocol for TCP.
    IP = 0,
    /// Internet Control Message Protocol.
    ICMP = 1,
    /// Internet Group Management Protocol.
    IGMP = 2,
    /// IPIP tunnels (older KA9Q tunnels use 94).
    IPIP = 4,
    /// Transmission Control Protocol.
    TCP = 6,
    /// Exterior Gateway Protocol.
    EGP = 8,
    /// PUP protocol.
    PUP = 12,
    /// User Datagram Protocol.
    UDP = 17,
    /// XNS IDP protocol.
    IDP = 22,
    /// SO Transport Protocol Class 4.
    TP = 29,
    /// Datagram Congestion Control Protocol.
    DCCP = 33,
    /// IPv6-in-IPv4 tunnelling.
    IPv6 = 41,
    /// RSVP Protocol.
    RSVP = 46,
    /// Generic Routing Encapsulation. (Cisco GRE) (rfc 1701, 1702)
    GRE = 47,
    /// Encapsulation Security Payload protocol
    ESP = 50,
    /// Authentication Header protocol
    AH = 51,
    /// Multicast Transport Protocol.
    MTP = 92,
    /// IP option pseudo header for BEET
    BEETPH = 94,
    /// Encapsulation Header.
    ENCAP = 98,
    /// Protocol Independent Multicast.
    PIM = 103,
    /// Compression Header Protocol.
    COMP = 108,
    /// Stream Control Transport Protocol
    SCTP = 132,
    /// UDP-Lite protocol (RFC 3828)
    UDPLITE = 136,
    /// MPLS in IP (RFC 4023)
    MPLSINIP = 137,
    /// Ethernet-within-IPv6 Encapsulation
    ETHERNET = 143,
    /// Raw IP packets
    RAW = 255,
    /// Multipath TCP connection
    MPTCP = 262,
}

impl TryFrom<u16> for PosixIpProtocol {
    type Error = SystemError;

    fn try_from(value: u16) -> Result<Self, Self::Error> {
        match <Self as FromPrimitive>::from_u16(value) {
            Some(p) => Ok(p),
            None => Err(SystemError::EPROTONOSUPPORT),
        }
    }
}

impl From<PosixIpProtocol> for u16 {
    fn from(value: PosixIpProtocol) -> Self {
        <PosixIpProtocol as ToPrimitive>::to_u16(&value).unwrap()
    }
}

#[allow(non_camel_case_types)]
#[derive(Debug, Clone, Copy, FromPrimitive, ToPrimitive, PartialEq, Eq)]
pub enum PosixSocketOption {
    SO_DEBUG = 1,
    SO_REUSEADDR = 2,
    SO_TYPE = 3,
    SO_ERROR = 4,
    SO_DONTROUTE = 5,
    SO_BROADCAST = 6,
    SO_SNDBUF = 7,
    SO_RCVBUF = 8,
    SO_SNDBUFFORCE = 32,
    SO_RCVBUFFORCE = 33,
    SO_KEEPALIVE = 9,
    SO_OOBINLINE = 10,
    SO_NO_CHECK = 11,
    SO_PRIORITY = 12,
    SO_LINGER = 13,
    SO_BSDCOMPAT = 14,
    SO_REUSEPORT = 15,
    SO_PASSCRED = 16,
    SO_PEERCRED = 17,
    SO_RCVLOWAT = 18,
    SO_SNDLOWAT = 19,
    SO_RCVTIMEO_OLD = 20,
    SO_SNDTIMEO_OLD = 21,

    SO_SECURITY_AUTHENTICATION = 22,
    SO_SECURITY_ENCRYPTION_TRANSPORT = 23,
    SO_SECURITY_ENCRYPTION_NETWORK = 24,

    SO_BINDTODEVICE = 25,

    /// 与SO_GET_FILTER相同
    SO_ATTACH_FILTER = 26,
    SO_DETACH_FILTER = 27,

    SO_PEERNAME = 28,

    SO_ACCEPTCONN = 30,

    SO_PEERSEC = 31,
    SO_PASSSEC = 34,

    SO_MARK = 36,

    SO_PROTOCOL = 38,
    SO_DOMAIN = 39,

    SO_RXQ_OVFL = 40,

    /// 与SCM_WIFI_STATUS相同
    SO_WIFI_STATUS = 41,
    SO_PEEK_OFF = 42,

    /* Instruct lower device to use last 4-bytes of skb data as FCS */
    SO_NOFCS = 43,

    SO_LOCK_FILTER = 44,
    SO_SELECT_ERR_QUEUE = 45,
    SO_BUSY_POLL = 46,
    SO_MAX_PACING_RATE = 47,
    SO_BPF_EXTENSIONS = 48,
    SO_INCOMING_CPU = 49,
    SO_ATTACH_BPF = 50,
    // SO_DETACH_BPF = SO_DETACH_FILTER,
    SO_ATTACH_REUSEPORT_CBPF = 51,
    SO_ATTACH_REUSEPORT_EBPF = 52,

    SO_CNX_ADVICE = 53,
    SCM_TIMESTAMPING_OPT_STATS = 54,
    SO_MEMINFO = 55,
    SO_INCOMING_NAPI_ID = 56,
    SO_COOKIE = 57,
    SCM_TIMESTAMPING_PKTINFO = 58,
    SO_PEERGROUPS = 59,
    SO_ZEROCOPY = 60,
    /// 与SCM_TXTIME相同
    SO_TXTIME = 61,

    SO_BINDTOIFINDEX = 62,

    SO_TIMESTAMP_OLD = 29,
    SO_TIMESTAMPNS_OLD = 35,
    SO_TIMESTAMPING_OLD = 37,
    SO_TIMESTAMP_NEW = 63,
    SO_TIMESTAMPNS_NEW = 64,
    SO_TIMESTAMPING_NEW = 65,

    SO_RCVTIMEO_NEW = 66,
    SO_SNDTIMEO_NEW = 67,

    SO_DETACH_REUSEPORT_BPF = 68,

    SO_PREFER_BUSY_POLL = 69,
    SO_BUSY_POLL_BUDGET = 70,

    SO_NETNS_COOKIE = 71,
    SO_BUF_LOCK = 72,
    SO_RESERVE_MEM = 73,
    SO_TXREHASH = 74,
    SO_RCVMARK = 75,
    SO_PASSPIDFD = 76,
}

impl TryFrom<i32> for PosixSocketOption {
    type Error = SystemError;

    fn try_from(value: i32) -> Result<Self, Self::Error> {
        match <Self as FromPrimitive>::from_i32(value) {
            Some(p) => Ok(p),
            None => Err(SystemError::EINVAL),
        }
    }
}

impl From<PosixSocketOption> for i32 {
    fn from(value: PosixSocketOption) -> Self {
        <PosixSocketOption as ToPrimitive>::to_i32(&value).unwrap()
    }
}

#[derive(Debug, Clone, Copy, PartialEq, Eq, FromPrimitive, ToPrimitive)]
pub enum PosixTcpSocketOptions {
    /// Turn off Nagle's algorithm.
    NoDelay = 1,
    /// Limit MSS.
    MaxSegment = 2,
    /// Never send partially complete segments.
    Cork = 3,
    /// Start keeplives after this period.
    KeepIdle = 4,
    /// Interval between keepalives.
    KeepIntvl = 5,
    /// Number of keepalives before death.
    KeepCnt = 6,
    /// Number of SYN retransmits.
    Syncnt = 7,
    /// Lifetime for orphaned FIN-WAIT-2 state.
    Linger2 = 8,
    /// Wake up listener only when data arrive.
    DeferAccept = 9,
    /// Bound advertised window
    WindowClamp = 10,
    /// Information about this connection.
    Info = 11,
    /// Block/reenable quick acks.
    QuickAck = 12,
    /// Congestion control algorithm.
    Congestion = 13,
    /// TCP MD5 Signature (RFC2385).
    Md5Sig = 14,
    /// Use linear timeouts for thin streams
    ThinLinearTimeouts = 16,
    /// Fast retrans. after 1 dupack.
    ThinDupack = 17,
    /// How long for loss retry before timeout.
    UserTimeout = 18,
    /// TCP sock is under repair right now.
    Repair = 19,
    RepairQueue = 20,
    QueueSeq = 21,
    RepairOptions = 22,
    /// Enable FastOpen on listeners
    FastOpen = 23,
    Timestamp = 24,
    /// Limit number of unsent bytes in write queue.
    NotSentLowat = 25,
    /// Get Congestion Control (optional) info.
    CCInfo = 26,
    /// Record SYN headers for new connections.
    SaveSyn = 27,
    /// Get SYN headers recorded for connection.
    SavedSyn = 28,
    /// Get/set window parameters.
    RepairWindow = 29,
    /// Attempt FastOpen with connect.
    FastOpenConnect = 30,
    /// Attach a ULP to a TCP connection.
    ULP = 31,
    /// TCP MD5 Signature with extensions.
    Md5SigExt = 32,
    /// Set the key for Fast Open(cookie).
    FastOpenKey = 33,
    /// Enable TFO without a TFO cookie.
    FastOpenNoCookie = 34,
    ZeroCopyReceive = 35,
    /// Notify bytes available to read as a cmsg on read.
    /// 与TCP_CM_INQ相同
    INQ = 36,
    /// delay outgoing packets by XX usec
    TxDelay = 37,
}

impl TryFrom<i32> for PosixTcpSocketOptions {
    type Error = SystemError;

    fn try_from(value: i32) -> Result<Self, Self::Error> {
        match <Self as FromPrimitive>::from_i32(value) {
            Some(p) => Ok(p),
            None => Err(SystemError::EINVAL),
        }
    }
}

impl From<PosixTcpSocketOptions> for i32 {
    fn from(val: PosixTcpSocketOptions) -> Self {
        <PosixTcpSocketOptions as ToPrimitive>::to_i32(&val).unwrap()
    }
}<|MERGE_RESOLUTION|>--- conflicted
+++ resolved
@@ -15,23 +15,13 @@
     libs::spinlock::SpinLockGuard,
     mm::{verify_area, VirtAddr},
     net::socket::{netlink::af_netlink::NetlinkSock, AddressFamily, SOL_SOCKET},
-<<<<<<< HEAD
-    net::{socket::{AddressFamily, SOL_SOCKET}, SocketOptionsLevel},
-=======
->>>>>>> 050bb1e5
     process::ProcessManager,
     syscall::Syscall,
 };
 
 use super::{
-<<<<<<< HEAD
-    socket::{netlink::endpoint::NetlinkEndpoint, new_socket, PosixSocketType, Socket, SocketInode},
-    socket::{new_unbound_socket, PosixSocketType, Socket, SocketInode},
-    Endpoint, Protocol, ShutdownType,
-=======
     socket::{netlink::endpoint::NetlinkEndpoint, Socket, },
     Endpoint,
->>>>>>> 050bb1e5
 };
 
 use super::syscall_util::SysArgSocketType;
@@ -54,20 +44,6 @@
     ) -> Result<usize, SystemError> {
         // 打印收到的参数
         log::debug!("socket: address_family={:?}, socket_type={:?}, protocol={:?}", address_family, socket_type, protocol);
-<<<<<<< HEAD
-        let address_family = AddressFamily::try_from(address_family as u16)?;
-        let socket_type = PosixSocketType::try_from((socket_type & 0xf) as u8)?;
-        let protocol = Protocol::from(protocol as u8);
-
-        let socket = new_unbound_socket(address_family, socket_type, protocol)?;
-
-        let socketinode: Arc<SocketInode> = SocketInode::new(socket, None);
-        let f = File::new(socketinode, FileMode::O_RDWR)?;
-        // 把socket添加到当前进程的文件描述符表中
-        let binding = ProcessManager::current_pcb().fd_table();
-        let mut fd_table_guard = binding.write();
-        let fd: Result<usize, SystemError> = fd_table_guard.alloc_fd(f, None).map(|x| x as usize);
-=======
         let address_family = socket::AddressFamily::try_from(address_family as u16)?;
         let socket_type = SysArgSocketType::from_bits_truncate(socket_type as u32);
         let is_nonblock = socket_type.is_nonblock();
@@ -87,7 +63,6 @@
         let binding = ProcessManager::current_pcb().fd_table();
         let mut fd_table_guard = binding.write();
         let fd: Result<usize, SystemError> = fd_table_guard.alloc_fd(file, None).map(|x| x as usize);
->>>>>>> 050bb1e5
         drop(fd_table_guard);
         return fd;
     }
