bitflags::bitflags! {
    // #[derive(PartialEq, Eq, Debug, Clone, Copy)]
    pub struct SysArgSocketType: u32 {
        const DGRAM     = 1;    // 0b0000_0001
        const STREAM    = 2;    // 0b0000_0010
        const RAW       = 3;    // 0b0000_0011
        const RDM       = 4;    // 0b0000_0100
        const SEQPACKET = 5;    // 0b0000_0101
        const DCCP      = 6;    // 0b0000_0110
        const PACKET    = 10;   // 0b0000_1010

        const NONBLOCK  = crate::filesystem::vfs::file::FileMode::O_NONBLOCK.bits();
        const CLOEXEC   = crate::filesystem::vfs::file::FileMode::O_CLOEXEC.bits();
    }
}

impl SysArgSocketType {
    #[inline(always)]
    pub fn types(&self) -> SysArgSocketType {
        SysArgSocketType::from_bits(self.bits() & 0b_1111).unwrap()
    }

    #[inline(always)]
    pub fn is_nonblock(&self) -> bool {
        self.contains(SysArgSocketType::NONBLOCK)
    }

    #[inline(always)]
    pub fn is_cloexec(&self) -> bool {
        self.contains(SysArgSocketType::CLOEXEC)
    }
}

use core::ffi::CStr;
use alloc::sync::Arc;
use unix::INODE_MAP;

use crate::{
    filesystem::vfs::{file::FileMode, FileType,IndexNode, MAX_PATHLEN, ROOT_INODE, VFS_MAX_FOLLOW_SYMLINK_TIMES,},
    libs::casting::DowncastArc,
    mm::{verify_area, VirtAddr},
    net::socket::{self, *},
    process::ProcessManager,
    syscall::Syscall,
};
use smoltcp;
use system_error::SystemError::{self, *};


// 参考资料： https://pubs.opengroup.org/onlinepubs/9699919799/basedefs/netinet_in.h.html#tag_13_32
#[repr(C)]
#[derive(Debug, Clone, Copy)]
pub struct SockAddrIn {
    pub sin_family: u16,
    pub sin_port: u16,
    pub sin_addr: u32,
    pub sin_zero: [u8; 8],
}

#[repr(C)]
#[derive(Debug, Clone, Copy)]
pub struct SockAddrUn {
    pub sun_family: u16,
    pub sun_path: [u8; 108],
}

#[repr(C)]
#[derive(Debug, Clone, Copy)]
pub struct SockAddrLl {
    pub sll_family: u16,
    pub sll_protocol: u16,
    pub sll_ifindex: u32,
    pub sll_hatype: u16,
    pub sll_pkttype: u8,
    pub sll_halen: u8,
    pub sll_addr: [u8; 8],
}

#[repr(C)]
#[derive(Debug, Clone, Copy)]
pub struct SockAddrNl {
    pub nl_family: AddressFamily,
    pub nl_pad: u16,
    pub nl_pid: u32,
    pub nl_groups: u32,
}

#[repr(C)]
#[derive(Debug, Clone, Copy)]
pub struct SockAddrPlaceholder {
    pub family: u16,
    pub data: [u8; 14],
}

#[repr(C)]
#[derive(Clone, Copy)]
pub union SockAddr {
    pub family: u16,
    pub addr_in: SockAddrIn,
    pub addr_un: SockAddrUn,
    pub addr_ll: SockAddrLl,
    pub addr_nl: SockAddrNl,
    pub addr_ph: SockAddrPlaceholder,
}

impl SockAddr {
    /// @brief 把用户传入的SockAddr转换为Endpoint结构体
    pub fn to_endpoint(addr: *const SockAddr, len: u32) -> Result<Endpoint, SystemError> {
        use crate::net::socket::AddressFamily;

        let addr = unsafe { addr.as_ref() }.ok_or(SystemError::EFAULT)?;

        unsafe {
            match AddressFamily::try_from(addr.family)? {
                AddressFamily::INet => {
                    if len < addr.len()? {
                        log::error!("len < addr.len()");
                        return Err(SystemError::EINVAL);
                    }

                    let addr_in: SockAddrIn = addr.addr_in;

                    use smoltcp::wire;
                    let ip: wire::IpAddress = wire::IpAddress::from(wire::Ipv4Address::from_bytes(
                        &u32::from_be(addr_in.sin_addr).to_be_bytes()[..],
                    ));
                    let port = u16::from_be(addr_in.sin_port);

                    return Ok(Endpoint::Ip(wire::IpEndpoint::new(ip, port)));
                }
                AddressFamily::Unix => {
                    let addr_un: SockAddrUn = addr.addr_un;

                    let path = CStr::from_bytes_until_nul(&addr_un.sun_path)
                        .map_err(|_| {
                            log::error!("CStr::from_bytes_until_nul fail");
                            SystemError::EINVAL
                        })?
                        .to_str()
                        .map_err(|_| {
                            log::error!("CStr::to_str fail");
                            SystemError::EINVAL
                        })?;

<<<<<<< HEAD
                    // let fd = match Syscall::open(path.as_ptr(), FileMode::O_RDWR.bits(), 0o755, true){
                    //     Ok(fd)=>fd,
                    //     Err(e)=>{
                    //         log::debug!("not fd {:?} path {}",e,path);
                    //         return Err(e);
                    //     }
                    // };

                    // let binding = ProcessManager::current_pcb().fd_table();
                    // let fd_table_guard = binding.read();

                    // let file = fd_table_guard.get_file_by_fd(fd as i32).unwrap();
                    // if file.file_type() != FileType::Socket {
                    //     return Err(SystemError::ENOTSOCK);
                    // }
                    // let socket = file.inode().downcast_arc::<socket::Inode>().ok_or(EINVAL)?;

                    let follow_symlink=true;
=======
>>>>>>> b418cd2b
                    let (inode_begin, path) = crate::filesystem::vfs::utils::user_path_at(&ProcessManager::current_pcb(), crate::filesystem::vfs::fcntl::AtFlags::AT_FDCWD.bits(), path.trim())?;
                    let inode0: Result<Arc<dyn IndexNode>, SystemError> = inode_begin.lookup_follow_symlink(&path,VFS_MAX_FOLLOW_SYMLINK_TIMES);

                    let inode = match inode0{
                        Ok(inode)=>{
                            inode
                        }
                        Err(_)=>{
                            let (filename, parent_path) = crate::filesystem::vfs::utils::rsplit_path(&path);
                            // 查找父目录
                            log::debug!("filename {:?} parent_path {:?}",filename,parent_path);

                            let parent_inode: Arc<dyn IndexNode> =
                                ROOT_INODE().lookup(parent_path.unwrap_or("/"))?;
                            // 创建文件
                            let inode: Arc<dyn IndexNode> = match parent_inode.create(
                                filename,
                                FileType::File,
                                crate::filesystem::vfs::syscall::ModeType::from_bits_truncate(0o755),
                            ){
                                Ok(inode)=>inode,
                                Err(e)=>{
                                    log::debug!("inode create fail {:?}",e);
                                    return Err(e);
                                }
                            };
                            inode
                        }
                    };

                    return Ok(Endpoint::Unixpath((inode.metadata()?.inode_id,path)));
                }
                AddressFamily::Packet => {
                    // TODO: support packet socket
                    log::warn!("not support address family {:?}", addr.family);
                    return Err(SystemError::EINVAL);
                }
                AddressFamily::Netlink => {
                    // TODO: support netlink socket
                    let addr: SockAddrNl = addr.addr_nl;
                    return Ok(Endpoint::Netlink(NetlinkEndpoint::new(addr)));
                }
                _ => {
                    log::warn!("not support address family {:?}", addr.family);
                    return Err(SystemError::EINVAL);
                }
            }
        }
    }

    /// @brief 获取地址长度
    pub fn len(&self) -> Result<u32, SystemError> {
        match AddressFamily::try_from(unsafe { self.family })? {
            AddressFamily::INet => Ok(core::mem::size_of::<SockAddrIn>()),
            AddressFamily::Packet => Ok(core::mem::size_of::<SockAddrLl>()),
            AddressFamily::Netlink => Ok(core::mem::size_of::<SockAddrNl>()),
            AddressFamily::Unix => Ok(core::mem::size_of::<SockAddrUn>()),
            _ => Err(SystemError::EINVAL),
        }
        .map(|x| x as u32)
    }

    /// @brief 把SockAddr的数据写入用户空间
    ///
    /// @param addr 用户空间的SockAddr的地址
    /// @param len 要写入的长度
    ///
    /// @return 成功返回写入的长度，失败返回错误码
    pub unsafe fn write_to_user(
        &self,
        addr: *mut SockAddr,
        addr_len: *mut u32,
    ) -> Result<u32, SystemError> {
        // 当用户传入的地址或者长度为空时，直接返回0
        if addr.is_null() || addr_len.is_null() {
            return Ok(0);
        }

        // 检查用户传入的地址是否合法
        verify_area(
            VirtAddr::new(addr as usize),
            core::mem::size_of::<SockAddr>(),
        )
        .map_err(|_| SystemError::EFAULT)?;

        verify_area(
            VirtAddr::new(addr_len as usize),
            core::mem::size_of::<u32>(),
        )
        .map_err(|_| SystemError::EFAULT)?;

        let to_write = core::cmp::min(self.len()?, *addr_len);
        if to_write > 0 {
            let buf = core::slice::from_raw_parts_mut(addr as *mut u8, to_write as usize);
            buf.copy_from_slice(core::slice::from_raw_parts(
                self as *const SockAddr as *const u8,
                to_write as usize,
            ));
        }
        *addr_len = self.len()?;
        return Ok(to_write);
    }

    pub unsafe fn is_empty(&self) -> bool {
        unsafe { self.family == 0 && self.addr_ph.data == [0; 14] }
    }
}

impl From<Endpoint> for SockAddr {
    fn from(value: Endpoint) -> Self {
        match value {
            Endpoint::Ip(ip_endpoint) => match ip_endpoint.addr {
                smoltcp::wire::IpAddress::Ipv4(ipv4_addr) => {
                    let addr_in = SockAddrIn {
                        sin_family: AddressFamily::INet as u16,
                        sin_port: ip_endpoint.port.to_be(),
                        sin_addr: u32::from_be_bytes(ipv4_addr.0).to_be(),
                        sin_zero: [0; 8],
                    };

                    return SockAddr { addr_in };
                }
                _ => {
                    unimplemented!("not support ipv6");
                }
            },

            Endpoint::LinkLayer(link_endpoint) => {
                let addr_ll = SockAddrLl {
                    sll_family: AddressFamily::Packet as u16,
                    sll_protocol: 0,
                    sll_ifindex: link_endpoint.interface as u32,
                    sll_hatype: 0,
                    sll_pkttype: 0,
                    sll_halen: 0,
                    sll_addr: [0; 8],
                };

                return SockAddr { addr_ll };
            },

            Endpoint::Netlink(netlink_endpoint) => {
                let addr_nl = SockAddrNl {
                    nl_family: AddressFamily::Netlink,
                    nl_pad: 0,
                    nl_pid: netlink_endpoint.addr.nl_pid,
                    nl_groups: netlink_endpoint.addr.nl_groups,
                };

                return SockAddr { addr_nl };
            },

<<<<<<< HEAD
            Endpoint::Inode(inode) => {
                // let path = inode.absolute_path().unwrap_or(alloc::string::String::new());
                // let sun_path: [u8; 108];
                // sun_path.copy_within(src, dest);
                let addr_un = SockAddrUn {
                    sun_family: AddressFamily::Unix as u16,
                    sun_path: [0; 108],
                };
                return SockAddr { addr_un };
            }
=======
            Endpoint::Inode((_,path))=>{
                log::debug!("from unix path {:?}",path);
                let bytes = path.as_bytes();
                let mut sun_path = [0u8;108];
                if bytes.len() <= 108{
                    sun_path[..bytes.len()].copy_from_slice(bytes);
                }
                else{
                    panic!("unix address path too long!");
                }
                let addr_un = SockAddrUn {
                    sun_family:AddressFamily::Unix as u16,
                    sun_path:sun_path,
                };
                return SockAddr { addr_un} 
            },
>>>>>>> b418cd2b

            _ => {
                // todo: support other endpoint, like Netlink...
                unimplemented!("not support {value:?}");
            }
        }
    }
}

#[repr(C)]
#[derive(Debug, Clone, Copy)]
pub struct MsgHdr {
    /// 指向一个SockAddr结构体的指针
    pub msg_name: *mut SockAddr,
    /// SockAddr结构体的大小
    pub msg_namelen: u32,
    /// scatter/gather array
    pub msg_iov: *mut crate::filesystem::vfs::syscall::IoVec,
    /// elements in msg_iov
    pub msg_iovlen: usize,
    /// 辅助数据
    pub msg_control: *mut u8,
    /// 辅助数据长度
    pub msg_controllen: u32,
    /// 接收到的消息的标志
    pub msg_flags: u32,
}

// TODO: 从用户态读取MsgHdr，以及写入MsgHdr<|MERGE_RESOLUTION|>--- conflicted
+++ resolved
@@ -142,7 +142,6 @@
                             SystemError::EINVAL
                         })?;
 
-<<<<<<< HEAD
                     // let fd = match Syscall::open(path.as_ptr(), FileMode::O_RDWR.bits(), 0o755, true){
                     //     Ok(fd)=>fd,
                     //     Err(e)=>{
@@ -161,8 +160,6 @@
                     // let socket = file.inode().downcast_arc::<socket::Inode>().ok_or(EINVAL)?;
 
                     let follow_symlink=true;
-=======
->>>>>>> b418cd2b
                     let (inode_begin, path) = crate::filesystem::vfs::utils::user_path_at(&ProcessManager::current_pcb(), crate::filesystem::vfs::fcntl::AtFlags::AT_FDCWD.bits(), path.trim())?;
                     let inode0: Result<Arc<dyn IndexNode>, SystemError> = inode_begin.lookup_follow_symlink(&path,VFS_MAX_FOLLOW_SYMLINK_TIMES);
 
@@ -315,18 +312,6 @@
                 return SockAddr { addr_nl };
             },
 
-<<<<<<< HEAD
-            Endpoint::Inode(inode) => {
-                // let path = inode.absolute_path().unwrap_or(alloc::string::String::new());
-                // let sun_path: [u8; 108];
-                // sun_path.copy_within(src, dest);
-                let addr_un = SockAddrUn {
-                    sun_family: AddressFamily::Unix as u16,
-                    sun_path: [0; 108],
-                };
-                return SockAddr { addr_un };
-            }
-=======
             Endpoint::Inode((_,path))=>{
                 log::debug!("from unix path {:?}",path);
                 let bytes = path.as_bytes();
@@ -343,7 +328,6 @@
                 };
                 return SockAddr { addr_un} 
             },
->>>>>>> b418cd2b
 
             _ => {
                 // todo: support other endpoint, like Netlink...
