--- conflicted
+++ resolved
@@ -36,11 +36,7 @@
 use unix::INODE_MAP;
 
 use crate::{
-<<<<<<< HEAD
-    filesystem::vfs::{file::FileMode, syscall::ModeType, utils::rsplit_path, FileType, ROOT_INODE},
-=======
     filesystem::vfs::{file::FileMode, FileType,IndexNode, MAX_PATHLEN, ROOT_INODE, VFS_MAX_FOLLOW_SYMLINK_TIMES,},
->>>>>>> 3ab8d05f
     libs::casting::DowncastArc,
     mm::{verify_area, VirtAddr},
     net::socket::{self, *},
@@ -138,23 +134,6 @@
                         .to_str()
                         .map_err(|_| SystemError::EINVAL)?;
 
-<<<<<<< HEAD
-                    // 使用path创建文件，如果已有文件返回错误。
-                    let (filename, parent_path) = rsplit_path(&path);
-                    //查找父目录
-                    let parent_inode = ROOT_INODE().lookup(parent_path).unwrap_or("/");
-                    //创建文件
-                    let inode = match parent_inode.create(filename, FileType::Socket, ModeType::from_bits_truncate(0o775)) {
-                        Ok(inode) => inode,
-                        Err(e) => {
-                            log::debug!("pnode create failed");
-                            return Err(e);
-                        }
-                    };
-                    
-                    //返回endpoint
-                    return Ok(Endpoint::Pnode(inode.clone()));
-=======
                     // let fd = match Syscall::open(path.as_ptr(), FileMode::O_RDWR.bits(), 0o755, true){
                     //     Ok(fd)=>fd,
                     //     Err(e)=>{
@@ -211,7 +190,6 @@
                     };
 
                     return Ok(Endpoint::InodeId(inode.metadata()?.inode_id));
->>>>>>> 3ab8d05f
                 }
                 AddressFamily::Packet => {
                     // TODO: support packet socket
