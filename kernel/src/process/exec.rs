--- conflicted
+++ resolved
@@ -3,11 +3,7 @@
 use alloc::{collections::BTreeMap, string::String, sync::Arc, vec::Vec};
 
 use crate::{
-<<<<<<< HEAD
-    filesystem::vfs::io::SeekFrom,
-=======
     driver::base::block::SeekFrom,
->>>>>>> b087521e
     filesystem::vfs::{
         file::{File, FileMode},
         ROOT_INODE,
