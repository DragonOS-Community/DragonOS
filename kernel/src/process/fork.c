--- conflicted
+++ resolved
@@ -10,10 +10,7 @@
 extern uint64_t rs_procfs_register_pid(uint64_t);
 extern uint64_t rs_procfs_unregister_pid(uint64_t);
 extern void *rs_dup_fpstate();
-<<<<<<< HEAD
 extern uint64_t rs_process_copy_mm(bool clone_vm, struct process_control_block *new_pcb);
-=======
->>>>>>> 0663027b
 
 extern int process_copy_files(uint64_t clone_flags, struct process_control_block *pcb);
 int process_copy_flags(uint64_t clone_flags, struct process_control_block *pcb);
@@ -141,16 +138,7 @@
 
     // 创建对应procfs文件
     rs_procfs_register_pid(tsk->pid);
-<<<<<<< HEAD
     // kdebug("Fork ok. pid: %d\n", tsk->pid);
-    // 唤醒进程
-    process_wakeup(tsk);
-
-    // 唤醒进程
-    process_wakeup(tsk);
-=======
->>>>>>> 0663027b
-
     // 唤醒进程
     process_wakeup(tsk);
 
