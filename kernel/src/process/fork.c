#include "process.h"
#include <common/err.h>
#include <common/kthread.h>
#include <common/spinlock.h>
#include <filesystem/procfs/procfs.h>

extern spinlock_t process_global_pid_write_lock;
extern long process_global_pid;

extern void kernel_thread_func(void);
extern uint64_t rs_procfs_register_pid(uint64_t);
extern uint64_t rs_procfs_unregister_pid(uint64_t);

extern int process_copy_files(uint64_t clone_flags, struct process_control_block *pcb);
int process_copy_flags(uint64_t clone_flags, struct process_control_block *pcb);
int process_copy_mm(uint64_t clone_flags, struct process_control_block *pcb);
int process_copy_thread(uint64_t clone_flags, struct process_control_block *pcb, uint64_t stack_start,
                        uint64_t stack_size, struct pt_regs *current_regs);

extern int process_copy_sighand(uint64_t clone_flags, struct process_control_block *pcb);
extern int process_copy_signal(uint64_t clone_flags, struct process_control_block *pcb);
extern void process_exit_sighand(struct process_control_block *pcb);
extern void process_exit_signal(struct process_control_block *pcb);

/**
 * @brief fork当前进程
 *
 * @param regs 新的寄存器值
 * @param clone_flags 克隆标志
 * @param stack_start 堆栈开始地址
 * @param stack_size 堆栈大小
 * @return unsigned long
 */
unsigned long do_fork(struct pt_regs *regs, unsigned long clone_flags, unsigned long stack_start,
                      unsigned long stack_size)
{
    int retval = 0;
    struct process_control_block *tsk = NULL;

    // 为新的进程分配栈空间，并将pcb放置在底部
    tsk = (struct process_control_block *)kzalloc(STACK_SIZE, 0);
    barrier();

    if (tsk == NULL)
    {
        retval = -ENOMEM;
        return retval;
    }

    barrier();
    memset(tsk, 0, sizeof(struct process_control_block));
    io_mfence();
    // 将当前进程的pcb复制到新的pcb内
    memcpy(tsk, current_pcb, sizeof(struct process_control_block));
    tsk->worker_private = NULL;
    io_mfence();

    // 初始化进程的循环链表结点
    list_init(&tsk->list);

    io_mfence();
    // 判断是否为内核态调用fork
    if ((current_pcb->flags & PF_KTHREAD) && stack_start != 0)
        tsk->flags |= PF_KFORK;

    if (tsk->flags & PF_KTHREAD)
    {
        // 对于内核线程，设置其worker私有信息
        retval = kthread_set_worker_private(tsk);
        if (IS_ERR_VALUE(retval))
            goto copy_flags_failed;
        tsk->virtual_runtime = 0;
    }
    tsk->priority = 2;
    tsk->preempt_count = 0;

    // 增加全局的pid并赋值给新进程的pid
    spin_lock(&process_global_pid_write_lock);
    tsk->pid = process_global_pid++;
    barrier();
    // 加入到进程链表中
    // todo: 对pcb_list_lock加锁
    tsk->prev_pcb = &initial_proc_union.pcb;
    barrier();
    tsk->next_pcb = initial_proc_union.pcb.next_pcb;
    barrier();
    initial_proc_union.pcb.next_pcb = tsk;
    barrier();
    tsk->parent_pcb = current_pcb;
    barrier();

    spin_unlock(&process_global_pid_write_lock);

    tsk->cpu_id = proc_current_cpu_id;
    tsk->state = PROC_UNINTERRUPTIBLE;

    tsk->parent_pcb = current_pcb;
    wait_queue_init(&tsk->wait_child_proc_exit, NULL);
    barrier();
    list_init(&tsk->list);

    retval = -ENOMEM;

    // 拷贝标志位
    retval = process_copy_flags(clone_flags, tsk);
    if (retval)
        goto copy_flags_failed;

    // 拷贝内存空间分布结构体
    retval = process_copy_mm(clone_flags, tsk);
    if (retval)
        goto copy_mm_failed;

    // 拷贝文件
    retval = process_copy_files(clone_flags, tsk);
    if (retval)
        goto copy_files_failed;

    // 拷贝信号处理函数
    retval = process_copy_sighand(clone_flags, tsk);
    if (retval)
        goto copy_sighand_failed;

    retval = process_copy_signal(clone_flags, tsk);
    if (retval)
        goto copy_signal_failed;

    // 拷贝线程结构体
    retval = process_copy_thread(clone_flags, tsk, stack_start, stack_size, regs);
    if (retval)
        goto copy_thread_failed;

    // 拷贝成功
    retval = tsk->pid;

    tsk->flags &= ~PF_KFORK;

    // 唤醒进程
    process_wakeup(tsk);

    // 创建对应procfs文件
<<<<<<< HEAD
    // procfs_register_pid(tsk->pid);
    // 调用rust中注册函数
=======
>>>>>>> e06085f5
    rs_procfs_register_pid(tsk->pid);

    return retval;

copy_thread_failed:;
    // 回收线程
    process_exit_thread(tsk);
copy_files_failed:;
    // 回收文件
    process_exit_files(tsk);
    rs_procfs_unregister_pid(tsk->pid);
copy_sighand_failed:;
    process_exit_sighand(tsk);
copy_signal_failed:;
    process_exit_signal(tsk);
copy_mm_failed:;
    // 回收内存空间分布结构体
    process_exit_mm(tsk);
copy_flags_failed:;
    kfree(tsk);
    return retval;
}

/**
 * @brief 拷贝当前进程的标志位
 *
 * @param clone_flags 克隆标志位
 * @param pcb 新的进程的pcb
 * @return uint64_t
 */
int process_copy_flags(uint64_t clone_flags, struct process_control_block *pcb)
{
    if (clone_flags & CLONE_VM)
        pcb->flags |= PF_VFORK;
    return 0;
}


/**
 * @brief 拷贝当前进程的内存空间分布结构体信息
 *
 * @param clone_flags 克隆标志位
 * @param pcb 新的进程的pcb
 * @return uint64_t
 */
int process_copy_mm(uint64_t clone_flags, struct process_control_block *pcb)
{
    int retval = 0;
    // 与父进程共享内存空间
    if (clone_flags & CLONE_VM)
    {
        pcb->mm = current_pcb->mm;

        return retval;
    }

    // 分配新的内存空间分布结构体
    struct mm_struct *new_mms = (struct mm_struct *)kmalloc(sizeof(struct mm_struct), 0);
    memset(new_mms, 0, sizeof(struct mm_struct));

    memcpy(new_mms, current_pcb->mm, sizeof(struct mm_struct));
    new_mms->vmas = NULL;
    pcb->mm = new_mms;

    // 分配顶层页表, 并设置顶层页表的物理地址
    new_mms->pgd = (pml4t_t *)virt_2_phys(kmalloc(PAGE_4K_SIZE, 0));
    // 由于高2K部分为内核空间，在接下来需要覆盖其数据，因此不用清零
    memset(phys_2_virt(new_mms->pgd), 0, PAGE_4K_SIZE / 2);

    // 拷贝内核空间的页表指针
    memcpy(phys_2_virt(new_mms->pgd) + 256, phys_2_virt(initial_proc[proc_current_cpu_id]->mm->pgd) + 256,
           PAGE_4K_SIZE / 2);

    uint64_t *current_pgd = (uint64_t *)phys_2_virt(current_pcb->mm->pgd);

    uint64_t *new_pml4t = (uint64_t *)phys_2_virt(new_mms->pgd);

    // 拷贝用户空间的vma
    struct vm_area_struct *vma = current_pcb->mm->vmas;
    while (vma != NULL)
    {
        if (vma->vm_end > USER_MAX_LINEAR_ADDR || vma->vm_flags & VM_DONTCOPY)
        {
            vma = vma->vm_next;
            continue;
        }

        int64_t vma_size = vma->vm_end - vma->vm_start;
        // kdebug("vma_size=%ld, vm_start=%#018lx", vma_size, vma->vm_start);
        if (vma_size > PAGE_2M_SIZE / 2)
        {
            int page_to_alloc = (PAGE_2M_ALIGN(vma_size)) >> PAGE_2M_SHIFT;
            for (int i = 0; i < page_to_alloc; ++i)
            {
                uint64_t pa = alloc_pages(ZONE_NORMAL, 1, PAGE_PGT_MAPPED)->addr_phys;

                struct vm_area_struct *new_vma = NULL;
                int ret = mm_create_vma(new_mms, vma->vm_start + i * PAGE_2M_SIZE, PAGE_2M_SIZE, vma->vm_flags,
                                        vma->vm_ops, &new_vma);
                // 防止内存泄露
                if (unlikely(ret == -EEXIST))
                    free_pages(Phy_to_2M_Page(pa), 1);
                else
                    mm_map_vma(new_vma, pa, 0, PAGE_2M_SIZE);

                memcpy((void *)phys_2_virt(pa), (void *)(vma->vm_start + i * PAGE_2M_SIZE),
                       (vma_size >= PAGE_2M_SIZE) ? PAGE_2M_SIZE : vma_size);
                vma_size -= PAGE_2M_SIZE;
            }
        }
        else
        {
            uint64_t map_size = PAGE_4K_ALIGN(vma_size);
            uint64_t va = (uint64_t)kmalloc(map_size, 0);

            struct vm_area_struct *new_vma = NULL;
            int ret = mm_create_vma(new_mms, vma->vm_start, map_size, vma->vm_flags, vma->vm_ops, &new_vma);
            // 防止内存泄露
            if (unlikely(ret == -EEXIST))
                kfree((void *)va);
            else
                mm_map_vma(new_vma, virt_2_phys(va), 0, map_size);

            memcpy((void *)va, (void *)vma->vm_start, vma_size);
        }
        vma = vma->vm_next;
    }

    return retval;
}

/**
 * @brief 重写内核栈中的rbp地址
 *
 * @param new_regs 子进程的reg
 * @param new_pcb 子进程的pcb
 * @return int
 */
static int process_rewrite_rbp(struct pt_regs *new_regs, struct process_control_block *new_pcb)
{

    uint64_t new_top = ((uint64_t)new_pcb) + STACK_SIZE;
    uint64_t old_top = (uint64_t)(current_pcb) + STACK_SIZE;

    uint64_t *rbp = &new_regs->rbp;
    uint64_t *tmp = rbp;

    // 超出内核栈范围
    if ((uint64_t)*rbp >= old_top || (uint64_t)*rbp < (old_top - STACK_SIZE))
        return 0;

    while (1)
    {
        // 计算delta
        uint64_t delta = old_top - *rbp;
        // 计算新的rbp值
        uint64_t newVal = new_top - delta;

        // 新的值不合法
        if (unlikely((uint64_t)newVal >= new_top || (uint64_t)newVal < (new_top - STACK_SIZE)))
            break;
        // 将新的值写入对应位置
        *rbp = newVal;
        // 跳转栈帧
        rbp = (uint64_t *)*rbp;
    }

    // 设置内核态fork返回到enter_syscall_int()函数内的时候，rsp寄存器的值
    new_regs->rsp = new_top - (old_top - new_regs->rsp);
    return 0;
}

/**
 * @brief 拷贝当前进程的线程结构体
 *
 * @param clone_flags 克隆标志位
 * @param pcb 新的进程的pcb
 * @return uint64_t
 */
int process_copy_thread(uint64_t clone_flags, struct process_control_block *pcb, uint64_t stack_start,
                        uint64_t stack_size, struct pt_regs *current_regs)
{
    // 将线程结构体放置在pcb后方
    struct thread_struct *thd = (struct thread_struct *)(pcb + 1);
    memset(thd, 0, sizeof(struct thread_struct));
    pcb->thread = thd;

    struct pt_regs *child_regs = NULL;
    // 拷贝栈空间
    if (pcb->flags & PF_KFORK) // 内核态下的fork
    {
        // 内核态下则拷贝整个内核栈
        uint32_t size = ((uint64_t)current_pcb) + STACK_SIZE - (uint64_t)(current_regs);

        child_regs = (struct pt_regs *)(((uint64_t)pcb) + STACK_SIZE - size);
        memcpy(child_regs, (void *)current_regs, size);
        barrier();
        // 然后重写新的栈中，每个栈帧的rbp值
        process_rewrite_rbp(child_regs, pcb);
    }
    else
    {
        child_regs = (struct pt_regs *)((uint64_t)pcb + STACK_SIZE - sizeof(struct pt_regs));
        memcpy(child_regs, current_regs, sizeof(struct pt_regs));
        barrier();
        child_regs->rsp = stack_start;
    }

    // 设置子进程的返回值为0
    child_regs->rax = 0;
    if (pcb->flags & PF_KFORK)
        thd->rbp =
            (uint64_t)(child_regs + 1); // 设置新的内核线程开始执行时的rbp（也就是进入ret_from_system_call时的rbp）
    else
        thd->rbp = (uint64_t)pcb + STACK_SIZE;

    // 设置新的内核线程开始执行的时候的rsp
    thd->rsp = (uint64_t)child_regs;
    thd->fs = current_pcb->thread->fs;
    thd->gs = current_pcb->thread->gs;

    // 根据是否为内核线程、是否在内核态fork，设置进程的开始执行的地址
    if (pcb->flags & PF_KFORK)
        thd->rip = (uint64_t)ret_from_system_call;
    else if (pcb->flags & PF_KTHREAD && (!(pcb->flags & PF_KFORK)))
        thd->rip = (uint64_t)kernel_thread_func;
    else
        thd->rip = (uint64_t)ret_from_system_call;

    return 0;
}<|MERGE_RESOLUTION|>--- conflicted
+++ resolved
@@ -139,11 +139,6 @@
     process_wakeup(tsk);
 
     // 创建对应procfs文件
-<<<<<<< HEAD
-    // procfs_register_pid(tsk->pid);
-    // 调用rust中注册函数
-=======
->>>>>>> e06085f5
     rs_procfs_register_pid(tsk->pid);
 
     return retval;
