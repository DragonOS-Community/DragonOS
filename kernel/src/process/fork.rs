use alloc::vec::Vec;
use core::{intrinsics::unlikely, sync::atomic::Ordering};

use alloc::{string::ToString, sync::Arc};
use log::error;
use system_error::SystemError;

use crate::{
    arch::{interrupt::TrapFrame, ipc::signal::Signal},
    filesystem::procfs::procfs_register_pid,
    ipc::signal::flush_signal_handlers,
    libs::rwlock::RwLock,
    mm::VirtAddr,
    namespace::{create_new_namespaces, namespace::USER_NS, pid_namespace::PidStrcut},
    process::ProcessFlags,
    sched::{sched_cgroup_fork, sched_fork},
    smp::core::smp_get_processor_id,
    syscall::user_access::UserBufferWriter,
};

use super::{
    kthread::{KernelThreadPcbPrivate, WorkerPrivate},
    KernelStack, Pid, ProcessControlBlock, ProcessManager,
};
const MAX_PID_NS_LEVEL: usize = 32;

bitflags! {
    /// 进程克隆标志
    pub struct CloneFlags: u64 {
        /// 在进程间共享虚拟内存空间
        const CLONE_VM = 0x00000100;
        /// 在进程间共享文件系统信息
        const CLONE_FS = 0x00000200;
        /// 共享打开的文件
        const CLONE_FILES = 0x00000400;
        /// 克隆时，与父进程共享信号处理结构体
        const CLONE_SIGHAND = 0x00000800;
        /// 返回进程的文件描述符
        const CLONE_PIDFD = 0x00001000;
        /// 使克隆对象成为父进程的跟踪对象
        const CLONE_PTRACE = 0x00002000;
        /// 在执行 exec() 或 _exit() 之前挂起父进程的执行
        const CLONE_VFORK = 0x00004000;
        /// 使克隆对象的父进程为调用进程的父进程
        const CLONE_PARENT = 0x00008000;
        /// 拷贝线程
        const CLONE_THREAD = 0x00010000;
        /// 创建一个新的命名空间，其中包含独立的文件系统挂载点层次结构。
        const CLONE_NEWNS =	0x00020000;
        /// 与父进程共享 System V 信号量。
        const CLONE_SYSVSEM = 0x00040000;
        /// 设置其线程本地存储
        const CLONE_SETTLS = 0x00080000;
        /// 设置partent_tid地址为子进程线程 ID
        const CLONE_PARENT_SETTID = 0x00100000;
        /// 在子进程中设置一个清除线程 ID 的用户空间地址
        const CLONE_CHILD_CLEARTID = 0x00200000;
        /// 创建一个新线程，将其设置为分离状态
        const CLONE_DETACHED = 0x00400000;
        /// 使其在创建者进程或线程视角下成为无法跟踪的。
        const CLONE_UNTRACED = 0x00800000;
        /// 设置其子进程线程 ID
        const CLONE_CHILD_SETTID = 0x01000000;
        /// 将其放置在一个新的 cgroup 命名空间中
        const CLONE_NEWCGROUP = 0x02000000;
        /// 将其放置在一个新的 UTS 命名空间中
        const CLONE_NEWUTS = 0x04000000;
        /// 将其放置在一个新的 IPC 命名空间中
        const CLONE_NEWIPC = 0x08000000;
        /// 将其放置在一个新的用户命名空间中
        const CLONE_NEWUSER = 0x10000000;
        /// 将其放置在一个新的 PID 命名空间中
        const CLONE_NEWPID = 0x20000000;
        /// 将其放置在一个新的网络命名空间中
        const CLONE_NEWNET = 0x40000000;
        /// 在新的 I/O 上下文中运行它
        const CLONE_IO = 0x80000000;
        /// 克隆时，与父进程共享信号结构体
        const CLONE_SIGNAL = 0x00010000 | 0x00000800;
        /// 克隆时，将原本被设置为SIG_IGNORE的信号，设置回SIG_DEFAULT
        const CLONE_CLEAR_SIGHAND = 0x100000000;
    }
}

/// ## clone与clone3系统调用的参数载体
///
/// 因为这两个系统调用的参数很多，所以有这样一个载体更灵活
///
/// 仅仅作为参数传递
<<<<<<< HEAD
#[derive(Debug, Clone)]
=======
#[derive(Debug, Clone, Copy)]
#[allow(dead_code)]
>>>>>>> 047dbfd4
pub struct KernelCloneArgs {
    pub flags: CloneFlags,

    // 下列属性均来自用户空间
    pub pidfd: VirtAddr,
    pub child_tid: VirtAddr,
    pub parent_tid: VirtAddr,
    pub set_tid: Vec<usize>,

    /// 进程退出时发送的信号
    pub exit_signal: Signal,

    pub stack: usize,
    // clone3用到
    pub stack_size: usize,
    pub tls: usize,

    pub set_tid_size: usize,
    pub cgroup: i32,

    pub io_thread: bool,
    pub kthread: bool,
    pub idle: bool,
    pub func: VirtAddr,
    pub fn_arg: VirtAddr,
    // cgrp 和 cset?
}

impl KernelCloneArgs {
    pub fn new() -> Self {
        let null_addr = VirtAddr::new(0);
        Self {
            flags: unsafe { CloneFlags::from_bits_unchecked(0) },
            pidfd: null_addr,
            child_tid: null_addr,
            parent_tid: null_addr,
            set_tid: vec![0; MAX_PID_NS_LEVEL],
            exit_signal: Signal::SIGCHLD,
            stack: 0,
            stack_size: 0,
            tls: 0,
            set_tid_size: 0,
            cgroup: 0,
            io_thread: false,
            kthread: false,
            idle: false,
            func: null_addr,
            fn_arg: null_addr,
        }
    }
}

impl ProcessManager {
    /// 创建一个新进程
    ///
    /// ## 参数
    ///
    /// - `current_trapframe`: 当前进程的trapframe
    /// - `clone_flags`: 进程克隆标志
    ///
    /// ## 返回值
    ///
    /// - 成功：返回新进程的pid
    /// - 失败：返回Err(SystemError)，fork失败的话，子线程不会执行。
    ///
    /// ## Safety
    ///
    /// - fork失败的话，子线程不会执行。
    pub fn fork(
        current_trapframe: &TrapFrame,
        clone_flags: CloneFlags,
    ) -> Result<Pid, SystemError> {
        let current_pcb = ProcessManager::current_pcb();

        let new_kstack: KernelStack = KernelStack::new()?;

        let name = current_pcb.basic().name().to_string();

        let pcb = ProcessControlBlock::new(name, new_kstack);

        let mut args = KernelCloneArgs::new();
        args.flags = clone_flags;
        args.exit_signal = Signal::SIGCHLD;
        Self::copy_process(&current_pcb, &pcb, args, current_trapframe).map_err(|e| {
            error!(
                "fork: Failed to copy process, current pid: [{:?}], new pid: [{:?}]. Error: {:?}",
                current_pcb.pid(),
                pcb.pid(),
                e
            );
            e
        })?;
        ProcessManager::add_pcb(pcb.clone());

        // 向procfs注册进程
        procfs_register_pid(pcb.pid()).unwrap_or_else(|e| {
            panic!(
                "fork: Failed to register pid to procfs, pid: [{:?}]. Error: {:?}",
                pcb.pid(),
                e
            )
        });

        pcb.sched_info().set_on_cpu(Some(smp_get_processor_id()));

        ProcessManager::wakeup(&pcb).unwrap_or_else(|e| {
            panic!(
                "fork: Failed to wakeup new process, pid: [{:?}]. Error: {:?}",
                pcb.pid(),
                e
            )
        });

        return Ok(pcb.pid());
    }

    fn copy_flags(
        clone_flags: &CloneFlags,
        new_pcb: &Arc<ProcessControlBlock>,
    ) -> Result<(), SystemError> {
        if clone_flags.contains(CloneFlags::CLONE_VM) {
            new_pcb.flags().insert(ProcessFlags::VFORK);
        }
        *new_pcb.flags.get_mut() = *ProcessManager::current_pcb().flags();
        return Ok(());
    }

    /// 拷贝进程的地址空间
    ///
    /// ## 参数
    ///
    /// - `clone_vm`: 是否与父进程共享地址空间。true表示共享
    /// - `new_pcb`: 新进程的pcb
    ///
    /// ## 返回值
    ///
    /// - 成功：返回Ok(())
    /// - 失败：返回Err(SystemError)
    ///
    /// ## Panic
    ///
    /// - 如果当前进程没有用户地址空间，则panic
    #[inline(never)]
    fn copy_mm(
        clone_flags: &CloneFlags,
        current_pcb: &Arc<ProcessControlBlock>,
        new_pcb: &Arc<ProcessControlBlock>,
    ) -> Result<(), SystemError> {
        let old_address_space = current_pcb.basic().user_vm().unwrap_or_else(|| {
            panic!(
                "copy_mm: Failed to get address space of current process, current pid: [{:?}]",
                current_pcb.pid()
            )
        });

        if clone_flags.contains(CloneFlags::CLONE_VM) {
            unsafe { new_pcb.basic_mut().set_user_vm(Some(old_address_space)) };
            return Ok(());
        }
        let new_address_space = old_address_space.write_irqsave().try_clone().unwrap_or_else(|e| {
            panic!(
                "copy_mm: Failed to clone address space of current process, current pid: [{:?}], new pid: [{:?}]. Error: {:?}",
                current_pcb.pid(), new_pcb.pid(), e
            )
        });
        unsafe { new_pcb.basic_mut().set_user_vm(Some(new_address_space)) };
        return Ok(());
    }

    #[inline(never)]
    fn copy_namespaces(
        clone_flags: &CloneFlags,
        current_pcb: &Arc<ProcessControlBlock>,
        new_pcb: &Arc<ProcessControlBlock>,
    ) -> Result<(), SystemError> {
        if !clone_flags.contains(CloneFlags::CLONE_NEWNS)
            && !clone_flags.contains(CloneFlags::CLONE_NEWUTS)
            && !clone_flags.contains(CloneFlags::CLONE_NEWIPC)
            && !clone_flags.contains(CloneFlags::CLONE_NEWPID)
            && !clone_flags.contains(CloneFlags::CLONE_NEWNET)
            && !clone_flags.contains(CloneFlags::CLONE_NEWCGROUP)
        {
            new_pcb.set_nsproxy(current_pcb.get_nsproxy().read().clone());
            return Ok(());
        }

        if clone_flags.contains(CloneFlags::CLONE_NEWIPC)
            && clone_flags.contains(CloneFlags::CLONE_SYSVSEM)
        {
            return Err(SystemError::EINVAL);
        }

        let new_nsproxy = create_new_namespaces(clone_flags.bits(), current_pcb, USER_NS.clone())?;
        *new_pcb.nsproxy.write() = new_nsproxy;
        Ok(())
    }

    #[inline(never)]
    fn copy_files(
        clone_flags: &CloneFlags,
        current_pcb: &Arc<ProcessControlBlock>,
        new_pcb: &Arc<ProcessControlBlock>,
    ) -> Result<(), SystemError> {
        // 如果不共享文件描述符表，则拷贝文件描述符表
        if !clone_flags.contains(CloneFlags::CLONE_FILES) {
            let new_fd_table = current_pcb.basic().fd_table().unwrap().read().clone();
            let new_fd_table = Arc::new(RwLock::new(new_fd_table));
            new_pcb.basic_mut().set_fd_table(Some(new_fd_table));
        } else {
            // 如果共享文件描述符表，则直接拷贝指针
            new_pcb
                .basic_mut()
                .set_fd_table(current_pcb.basic().fd_table().clone());
        }

        return Ok(());
    }

    #[allow(dead_code)]
    fn copy_sighand(
        clone_flags: &CloneFlags,
        current_pcb: &Arc<ProcessControlBlock>,
        new_pcb: &Arc<ProcessControlBlock>,
    ) -> Result<(), SystemError> {
        // // 将信号的处理函数设置为default(除了那些被手动屏蔽的)
        if clone_flags.contains(CloneFlags::CLONE_CLEAR_SIGHAND) {
            flush_signal_handlers(new_pcb.clone(), false);
        }

        if clone_flags.contains(CloneFlags::CLONE_SIGHAND) {
            new_pcb.sig_struct_irqsave().handlers = current_pcb.sig_struct_irqsave().handlers;
        }
        return Ok(());
    }

    /// 拷贝进程信息
    ///
    /// ## panic:
    /// 某一步拷贝失败时会引发panic
    /// 例如：copy_mm等失败时会触发panic
    ///
    /// ## 参数
    ///
    /// - clone_flags 标志位
    /// - current_pcb 拷贝源pcb
    /// - pcb 目标pcb
    ///
    /// ## return
    /// - 发生错误时返回Err(SystemError)
    #[inline(never)]
    pub fn copy_process(
        current_pcb: &Arc<ProcessControlBlock>,
        pcb: &Arc<ProcessControlBlock>,
        clone_args: KernelCloneArgs,
        current_trapframe: &TrapFrame,
    ) -> Result<(), SystemError> {
        let clone_flags = clone_args.flags;
        // 不允许与不同namespace的进程共享根目录
        if (clone_flags == (CloneFlags::CLONE_NEWNS | CloneFlags::CLONE_FS))
            || clone_flags == (CloneFlags::CLONE_NEWUSER | CloneFlags::CLONE_FS)
        {
            return Err(SystemError::EINVAL);
        }

        // 线程组必须共享信号，分离线程只能在线程组内启动。
        if clone_flags.contains(CloneFlags::CLONE_THREAD)
            && !clone_flags.contains(CloneFlags::CLONE_SIGHAND)
        {
            return Err(SystemError::EINVAL);
        }

        // 共享信号处理器意味着共享vm。
        // 线程组也意味着共享vm。阻止这种情况可以简化其他代码。
        if clone_flags.contains(CloneFlags::CLONE_SIGHAND)
            && !clone_flags.contains(CloneFlags::CLONE_VM)
        {
            return Err(SystemError::EINVAL);
        }

        // TODO: 处理CLONE_PARENT 与 SIGNAL_UNKILLABLE的情况

        // 如果新进程使用不同的 pid 或 namespace，
        // 则不允许它与分叉任务共享线程组。
        if clone_flags.contains(CloneFlags::CLONE_THREAD)
            && clone_flags.contains(CloneFlags::CLONE_NEWUSER | CloneFlags::CLONE_NEWPID)
        {
            return Err(SystemError::EINVAL);
            // TODO: 判断新进程与当前进程namespace是否相同，不同则返回错误
        }

        // 如果新进程将处于不同的time namespace，
        // 则不能让它共享vm或线程组。
        if clone_flags.contains(CloneFlags::CLONE_THREAD | CloneFlags::CLONE_VM) {
            // TODO: 判断time namespace，不同则返回错误
        }

        if clone_flags.contains(CloneFlags::CLONE_PIDFD)
            && clone_flags.contains(CloneFlags::CLONE_DETACHED | CloneFlags::CLONE_THREAD)
        {
            return Err(SystemError::EINVAL);
        }

        // TODO: 克隆前应该锁信号处理，等待克隆完成后再处理

        let new_pid = PidStrcut::alloc_pid(
            pcb.get_nsproxy().read().pid_namespace.clone().unwrap(), // 获取命名空间
            clone_args.set_tid.clone(),
        )?;
        // 克隆架构相关
        let guard = current_pcb.arch_info_irqsave();
        unsafe { pcb.arch_info().clone_from(&guard) };
        drop(guard);

        // 为内核线程设置WorkerPrivate
        if current_pcb.flags().contains(ProcessFlags::KTHREAD) {
            *pcb.worker_private() =
                Some(WorkerPrivate::KernelThread(KernelThreadPcbPrivate::new()));
        }

        // 设置clear_child_tid，在线程结束时将其置0以通知父进程
        if clone_flags.contains(CloneFlags::CLONE_CHILD_CLEARTID) {
            pcb.thread.write_irqsave().clear_child_tid = Some(clone_args.child_tid);
        }

        // 设置child_tid，意味着子线程能够知道自己的id
        if clone_flags.contains(CloneFlags::CLONE_CHILD_SETTID) {
            pcb.thread.write_irqsave().set_child_tid = Some(clone_args.child_tid);
        }

        // 将子进程/线程的id存储在用户态传进的地址中
        if clone_flags.contains(CloneFlags::CLONE_PARENT_SETTID) {
            let mut writer = UserBufferWriter::new(
                clone_args.parent_tid.data() as *mut i32,
                core::mem::size_of::<i32>(),
                true,
            )?;

            writer.copy_one_to_user(&(pcb.pid().0 as i32), 0)?;
        }

        sched_fork(pcb).unwrap_or_else(|e| {
            panic!(
                "fork: Failed to set sched info from current process, current pid: [{:?}], new pid: [{:?}]. Error: {:?}",
                current_pcb.pid(), pcb.pid(), e
            )
        });

        // 拷贝标志位
        Self::copy_flags(&clone_flags, pcb).unwrap_or_else(|e| {
            panic!(
                "fork: Failed to copy flags from current process, current pid: [{:?}], new pid: [{:?}]. Error: {:?}",
                current_pcb.pid(), pcb.pid(), e
            )
        });

        // 拷贝用户地址空间
        Self::copy_mm(&clone_flags, current_pcb, pcb).unwrap_or_else(|e| {
            panic!(
                "fork: Failed to copy mm from current process, current pid: [{:?}], new pid: [{:?}]. Error: {:?}",
                current_pcb.pid(), pcb.pid(), e
            )
        });

        Self::copy_namespaces(&clone_flags, current_pcb, pcb).unwrap_or_else(|e|{
            panic!("fork: Failed to copy namespace form current process, current pid: [{:?}], new pid: [{:?}]. Error: {:?}",
                current_pcb.pid(), pcb.pid(), e)
        });

        // 拷贝文件描述符表
        Self::copy_files(&clone_flags, current_pcb, pcb).unwrap_or_else(|e| {
            panic!(
                "fork: Failed to copy files from current process, current pid: [{:?}], new pid: [{:?}]. Error: {:?}",
                current_pcb.pid(), pcb.pid(), e
            )
        });

        // 拷贝信号相关数据
        Self::copy_sighand(&clone_flags, current_pcb, pcb).unwrap_or_else(|e| {
            panic!(
                "fork: Failed to copy sighand from current process, current pid: [{:?}], new pid: [{:?}]. Error: {:?}",
                current_pcb.pid(), pcb.pid(), e
            )
        });

        // 拷贝线程
        Self::copy_thread(current_pcb, pcb, &clone_args, current_trapframe).unwrap_or_else(|e| {
            panic!(
                "fork: Failed to copy thread from current process, current pid: [{:?}], new pid: [{:?}]. Error: {:?}",
                current_pcb.pid(), pcb.pid(), e
            )
        });

        // 设置线程组id、组长
        if clone_flags.contains(CloneFlags::CLONE_THREAD) {
            pcb.thread.write_irqsave().group_leader =
                current_pcb.thread.read_irqsave().group_leader.clone();
            unsafe {
                let ptr = pcb.as_ref() as *const ProcessControlBlock as *mut ProcessControlBlock;
                (*ptr).tgid = current_pcb.tgid;
            }
        } else {
            pcb.thread.write_irqsave().group_leader = Arc::downgrade(pcb);
            unsafe {
                let ptr = pcb.as_ref() as *const ProcessControlBlock as *mut ProcessControlBlock;
                (*ptr).tgid = pcb.tgid;
            }
        }

        // CLONE_PARENT re-uses the old parent
        if clone_flags.contains(CloneFlags::CLONE_PARENT | CloneFlags::CLONE_THREAD) {
            *pcb.real_parent_pcb.write_irqsave() =
                current_pcb.real_parent_pcb.read_irqsave().clone();

            if clone_flags.contains(CloneFlags::CLONE_THREAD) {
                pcb.exit_signal.store(Signal::INVALID, Ordering::SeqCst);
            } else {
                let leader = current_pcb.thread.read_irqsave().group_leader();
                if unlikely(leader.is_none()) {
                    panic!(
                        "fork: Failed to get leader of current process, current pid: [{:?}]",
                        current_pcb.pid()
                    );
                }

                pcb.exit_signal.store(
                    leader.unwrap().exit_signal.load(Ordering::SeqCst),
                    Ordering::SeqCst,
                );
            }
        } else {
            // 新创建的进程，设置其父进程为当前进程
            *pcb.real_parent_pcb.write_irqsave() = Arc::downgrade(current_pcb);
            pcb.exit_signal
                .store(clone_args.exit_signal, Ordering::SeqCst);
        }

        // todo: 增加线程组相关的逻辑。 参考 https://code.dragonos.org.cn/xref/linux-6.1.9/kernel/fork.c#2437

        sched_cgroup_fork(pcb);

        Ok(())
    }
}<|MERGE_RESOLUTION|>--- conflicted
+++ resolved
@@ -11,7 +11,7 @@
     ipc::signal::flush_signal_handlers,
     libs::rwlock::RwLock,
     mm::VirtAddr,
-    namespace::{create_new_namespaces, namespace::USER_NS, pid_namespace::PidStrcut},
+    namespaces::{create_new_namespaces, namespace::USER_NS, pid_namespace::PidStrcut},
     process::ProcessFlags,
     sched::{sched_cgroup_fork, sched_fork},
     smp::core::smp_get_processor_id,
@@ -87,12 +87,8 @@
 /// 因为这两个系统调用的参数很多，所以有这样一个载体更灵活
 ///
 /// 仅仅作为参数传递
-<<<<<<< HEAD
+#[allow(dead_code)]
 #[derive(Debug, Clone)]
-=======
-#[derive(Debug, Clone, Copy)]
-#[allow(dead_code)]
->>>>>>> 047dbfd4
 pub struct KernelCloneArgs {
     pub flags: CloneFlags,
 
@@ -397,10 +393,6 @@
 
         // TODO: 克隆前应该锁信号处理，等待克隆完成后再处理
 
-        let new_pid = PidStrcut::alloc_pid(
-            pcb.get_nsproxy().read().pid_namespace.clone().unwrap(), // 获取命名空间
-            clone_args.set_tid.clone(),
-        )?;
         // 克隆架构相关
         let guard = current_pcb.arch_info_irqsave();
         unsafe { pcb.arch_info().clone_from(&guard) };
@@ -484,6 +476,14 @@
                 current_pcb.pid(), pcb.pid(), e
             )
         });
+
+        if pcb.pid().0 != 0 {
+            let new_pid = PidStrcut::alloc_pid(
+                pcb.get_nsproxy().read().pid_namespace.clone().unwrap(), // 获取命名空间
+                clone_args.set_tid.clone(),
+            )?;
+            *pcb.thread_pid.write() = new_pid;
+        }
 
         // 设置线程组id、组长
         if clone_flags.contains(CloneFlags::CLONE_THREAD) {
