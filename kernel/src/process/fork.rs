--- conflicted
+++ resolved
@@ -16,12 +16,8 @@
         ffi_convert::FFIBind2Rust,
         refcount::{refcount_inc, RefCount},
         spinlock::{spin_lock_irqsave, spin_unlock_irqrestore},
-<<<<<<< HEAD
-    }, syscall::SystemError,
-=======
     },
     syscall::SystemError,
->>>>>>> ac48398d
 };
 
 #[no_mangle]
