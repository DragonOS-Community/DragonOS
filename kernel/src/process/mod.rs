--- conflicted
+++ resolved
@@ -50,14 +50,8 @@
         ucontext::AddressSpace,
         VirtAddr,
     },
-<<<<<<< HEAD
+    namespaces::{mnt_namespace::FsStruct, pid_namespace::PidStrcut, NsProxy},
     net::socket::Inode as SocketInode,
-    // net::socket::SocketInode,
-    sched::completion::Completion,
-=======
-    namespaces::{mnt_namespace::FsStruct, pid_namespace::PidStrcut, NsProxy},
-    net::socket::SocketInode,
->>>>>>> ff76b0fc
     sched::{
         completion::Completion, cpu_rq, fair::FairSchedEntity, prio::MAX_PRIO, DequeueFlag,
         EnqueueFlag, OnRq, SchedMode, WakeupFlags, __schedule,
