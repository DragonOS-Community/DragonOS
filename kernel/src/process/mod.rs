--- conflicted
+++ resolved
@@ -13,11 +13,7 @@
 use hashbrown::HashMap;
 
 use crate::{
-<<<<<<< HEAD
     arch::{cpu, process::ArchPCBInfo},
-=======
-    arch::process::ArchPCBInfo,
->>>>>>> 95868335
     filesystem::vfs::{file::FileDescriptorVec, FileType},
     include::bindings::bindings::CLONE_SIGNAL,
     kdebug,
