--- conflicted
+++ resolved
@@ -13,25 +13,12 @@
 use hashbrown::HashMap;
 
 use crate::{
-<<<<<<< HEAD
-    arch::{
-        interrupt::{cli, sti},
-        process::ArchPCBInfo,
-        sched::sched,
-        CurrentIrqArch,
-    },
-    exception::InterruptArch,
+    arch::{process::ArchPCBInfo, sched::sched, CurrentIrqArch},
     filesystem::{
         procfs::procfs_unregister_pid,
         vfs::{file::FileDescriptorVec, FileType},
     },
-    kdebug, kinfo,
-=======
-    arch::{cpu, process::ArchPCBInfo},
-    filesystem::vfs::{file::FileDescriptorVec, FileType},
-    include::bindings::bindings::CLONE_SIGNAL,
     kdebug,
->>>>>>> a3652816
     libs::{
         align::AlignedBox,
         casting::DowncastArc,
@@ -50,7 +37,7 @@
         SchedPolicy, SchedPriority,
     },
     smp::kick_cpu,
-    syscall::SystemError,
+    syscall::SystemError, exception::InterruptArch,
 };
 
 use self::kthread::WorkerPrivate;
