use core::{
    fmt,
    hash::Hash,
    hint::spin_loop,
    intrinsics::unlikely,
    mem::ManuallyDrop,
<<<<<<< HEAD
    str::FromStr,
    sync::atomic::{compiler_fence, fence, AtomicBool, AtomicU64, AtomicUsize, Ordering},
=======
    sync::atomic::{compiler_fence, fence, AtomicBool, AtomicU8, AtomicUsize, Ordering},
>>>>>>> bccc0e39
};

use alloc::{
    ffi::CString,
    string::{String, ToString},
    sync::{Arc, Weak},
    vec::Vec,
};
use cred::INIT_CRED;
use hashbrown::HashMap;
use log::{debug, error, info, warn};
use pid::{alloc_pid, Pid, PidLink, PidType};
use process_group::Pgid;
use system_error::SystemError;

use crate::{
    arch::{
        cpu::current_cpu_id,
        ipc::signal::{AtomicSignal, SigSet, Signal},
        process::ArchPCBInfo,
        CurrentIrqArch, SigStackArch,
    },
    driver::tty::tty_core::TtyCore,
    exception::InterruptArch,
    filesystem::{
        fs::FsStruct,
        vfs::{file::FileDescriptorVec, FileType, IndexNode},
    },
    ipc::{
        kill::send_signal_to_pcb,
        sighand::SigHand,
        signal::RestartBlock,
        signal_types::{SigInfo, SigPending},
    },
    libs::{
        align::AlignedBox,
        futex::{
            constant::{FutexFlag, FUTEX_BITSET_MATCH_ANY},
            futex::{Futex, RobustListHead},
        },
        lock_free_flags::LockFreeFlags,
        rwlock::{RwLock, RwLockReadGuard, RwLockUpgradableGuard, RwLockWriteGuard},
        spinlock::{SpinLock, SpinLockGuard},
        wait_queue::WaitQueue,
    },
    mm::{
        percpu::{PerCpu, PerCpuVar},
        set_IDLE_PROCESS_ADDRESS_SPACE,
        ucontext::AddressSpace,
        PhysAddr, VirtAddr,
    },
    process::resource::{RLimit64, RLimitID},
    sched::{
        DequeueFlag, EnqueueFlag, OnRq, SchedMode, WakeupFlags, __schedule, completion::Completion,
        cpu_rq, fair::FairSchedEntity, prio::MAX_PRIO,
    },
    smp::{
        core::smp_get_processor_id,
        cpu::{AtomicProcessorId, ProcessorId},
        kick_cpu,
    },
    syscall::user_access::clear_user_protected,
};
use timer::AlarmTimer;

use self::{cred::Cred, kthread::WorkerPrivate};
use crate::process::namespace::nsproxy::NsProxy;

pub mod abi;
pub mod cputime;
pub mod cred;
pub mod exec;
pub mod execve;
pub mod exit;
pub mod fork;
pub mod geteuid;
pub mod idle;
pub mod kthread;
pub mod namespace;
pub mod pid;
pub mod posix_timer;
pub mod preempt;
pub mod process_group;
pub mod resource;
pub mod session;
pub mod shebang;
pub mod signal;
pub mod stdio;
pub mod syscall;
pub mod timer;
pub mod utils;

pub use cputime::ProcessCpuTime;

/// 系统中所有进程的pcb
static ALL_PROCESS: SpinLock<Option<HashMap<RawPid, Arc<ProcessControlBlock>>>> =
    SpinLock::new(None);

pub(crate) fn all_process() -> &'static SpinLock<Option<HashMap<RawPid, Arc<ProcessControlBlock>>>>
{
    &ALL_PROCESS
}

pub static mut PROCESS_SWITCH_RESULT: Option<PerCpuVar<SwitchResult>> = None;

/// 一个只改变1次的全局变量，标志进程管理器是否已经初始化完成
static mut __PROCESS_MANAGEMENT_INIT_DONE: bool = false;

pub struct SwitchResult {
    pub prev_pcb: Option<Arc<ProcessControlBlock>>,
    pub next_pcb: Option<Arc<ProcessControlBlock>>,
}

impl SwitchResult {
    pub fn new() -> Self {
        Self {
            prev_pcb: None,
            next_pcb: None,
        }
    }
}

#[derive(Debug)]
pub struct ProcessManager;
impl ProcessManager {
    #[inline(never)]
    fn init() {
        static INIT_FLAG: AtomicBool = AtomicBool::new(false);
        if INIT_FLAG
            .compare_exchange(false, true, Ordering::SeqCst, Ordering::SeqCst)
            .is_err()
        {
            panic!("ProcessManager has been initialized!");
        }

        unsafe {
            compiler_fence(Ordering::SeqCst);
            debug!("To create address space for INIT process.");
            // test_buddy();
            set_IDLE_PROCESS_ADDRESS_SPACE(
                AddressSpace::new(true).expect("Failed to create address space for INIT process."),
            );
            debug!("INIT process address space created.");
            compiler_fence(Ordering::SeqCst);
        };

        ALL_PROCESS.lock_irqsave().replace(HashMap::new());
        Self::init_switch_result();
        Self::arch_init();
        debug!("process arch init done.");
        Self::init_idle();
        debug!("process idle init done.");

        unsafe { __PROCESS_MANAGEMENT_INIT_DONE = true };
        info!("Process Manager initialized.");
    }

    fn init_switch_result() {
        let mut switch_res_vec: Vec<SwitchResult> = Vec::new();
        for _ in 0..PerCpu::MAX_CPU_NUM {
            switch_res_vec.push(SwitchResult::new());
        }
        unsafe {
            PROCESS_SWITCH_RESULT = Some(PerCpuVar::new(switch_res_vec).unwrap());
        }
    }

    /// 判断进程管理器是否已经初始化完成
    #[allow(dead_code)]
    pub fn initialized() -> bool {
        unsafe { __PROCESS_MANAGEMENT_INIT_DONE }
    }

    /// 获取当前进程的pcb
    pub fn current_pcb() -> Arc<ProcessControlBlock> {
        if unlikely(unsafe { !__PROCESS_MANAGEMENT_INIT_DONE }) {
            error!("unsafe__PROCESS_MANAGEMENT_INIT_DONE == false");
            loop {
                spin_loop();
            }
        }
        return ProcessControlBlock::arch_current_pcb();
    }

    /// 获取当前进程的pid
    ///
    /// 如果进程管理器未初始化完成，那么返回0
    pub fn current_pid() -> RawPid {
        if unlikely(unsafe { !__PROCESS_MANAGEMENT_INIT_DONE }) {
            return RawPid(0);
        }

        return ProcessManager::current_pcb().raw_pid();
    }

    /// 根据pid获取进程的pcb
    ///
    /// ## 参数
    ///
    /// - `pid` : 进程的pid
    ///
    /// ## 返回值
    ///
    /// 如果找到了对应的进程，那么返回该进程的pcb，否则返回None
    pub fn find(pid: RawPid) -> Option<Arc<ProcessControlBlock>> {
        return ALL_PROCESS.lock_irqsave().as_ref()?.get(&pid).cloned();
    }

    /// 向系统中添加一个进程的pcb
    ///
    /// ## 参数
    ///
    /// - `pcb` : 进程的pcb
    ///
    /// ## 返回值
    ///
    /// 无
    pub fn add_pcb(pcb: Arc<ProcessControlBlock>) {
        ALL_PROCESS
            .lock_irqsave()
            .as_mut()
            .unwrap()
            .insert(pcb.raw_pid(), pcb.clone());
    }

    /// ### 获取所有进程的pid
    pub fn get_all_processes() -> Vec<RawPid> {
        let mut pids = Vec::new();
        for (pid, _) in ALL_PROCESS.lock_irqsave().as_ref().unwrap().iter() {
            pids.push(*pid);
        }
        pids
    }

    /// 唤醒一个进程
    pub fn wakeup(pcb: &Arc<ProcessControlBlock>) -> Result<(), SystemError> {
        let _guard = unsafe { CurrentIrqArch::save_and_disable_irq() };
        let state = pcb.sched_info().inner_lock_read_irqsave().state();
        if state.is_blocked() {
            let mut writer = pcb.sched_info().inner_lock_write_irqsave();
            let state = writer.state();
            if state.is_blocked() {
                writer.set_state(ProcessState::Runnable);
                writer.set_wakeup();

                // avoid deadlock
                drop(writer);

                let rq =
                    cpu_rq(pcb.sched_info().on_cpu().unwrap_or(current_cpu_id()).data() as usize);

                let (rq, _guard) = rq.self_lock();
                rq.update_rq_clock();
                rq.activate_task(
                    pcb,
                    EnqueueFlag::ENQUEUE_WAKEUP | EnqueueFlag::ENQUEUE_NOCLOCK,
                );

                rq.check_preempt_currnet(pcb, WakeupFlags::empty());

                // sched_enqueue(pcb.clone(), true);
                return Ok(());
            } else if state.is_exited() {
                return Err(SystemError::EINVAL);
            } else {
                return Ok(());
            }
        } else if state.is_exited() {
            return Err(SystemError::EINVAL);
        } else {
            return Ok(());
        }
    }

    /// 唤醒暂停的进程
    pub fn wakeup_stop(pcb: &Arc<ProcessControlBlock>) -> Result<(), SystemError> {
        let _guard = unsafe { CurrentIrqArch::save_and_disable_irq() };
        let state = pcb.sched_info().inner_lock_read_irqsave().state();
        if let ProcessState::Stopped = state {
            let mut writer = pcb.sched_info().inner_lock_write_irqsave();
            let state = writer.state();
            if let ProcessState::Stopped = state {
                writer.set_state(ProcessState::Runnable);
                // avoid deadlock
                drop(writer);

                let rq = cpu_rq(
                    pcb.sched_info()
                        .on_cpu()
                        .unwrap_or(smp_get_processor_id())
                        .data() as usize,
                );

                let (rq, _guard) = rq.self_lock();
                rq.update_rq_clock();
                rq.activate_task(
                    pcb,
                    EnqueueFlag::ENQUEUE_WAKEUP | EnqueueFlag::ENQUEUE_NOCLOCK,
                );

                rq.check_preempt_currnet(pcb, WakeupFlags::empty());

                // sched_enqueue(pcb.clone(), true);
                return Ok(());
            } else if state.is_runnable() {
                return Ok(());
            } else {
                return Err(SystemError::EINVAL);
            }
        } else if state.is_runnable() {
            return Ok(());
        } else {
            return Err(SystemError::EINVAL);
        }
    }

    /// 异步将目标进程置为停止状态（用于 SIGSTOP/SIGTSTP 等作业控制停止）
    ///
    /// 注意：该函数用于对“目标进程”进行停止标记，不要求在目标进程上下文调用。
    /// 与 `mark_stop`（仅当前进程）相对应。
    pub fn stop_task(pcb: &Arc<ProcessControlBlock>) -> Result<(), SystemError> {
        let _guard = unsafe { CurrentIrqArch::save_and_disable_irq() };
        let mut writer = pcb.sched_info().inner_lock_write_irqsave();
        let state = writer.state();
        if !matches!(state, ProcessState::Exited(_)) {
            writer.set_state(ProcessState::Stopped);
            pcb.flags().insert(ProcessFlags::NEED_SCHEDULE);
            drop(writer);
            return Ok(());
        }
        return Err(SystemError::EINTR);
    }

    /// 标志当前进程永久睡眠，但是发起调度的工作，应该由调用者完成
    ///
    /// ## 注意
    ///
    /// - 进入当前函数之前，不能持有sched_info的锁
    /// - 进入当前函数之前，必须关闭中断
    /// - 进入当前函数之后必须保证逻辑的正确性，避免被重复加入调度队列
    pub fn mark_sleep(interruptable: bool) -> Result<(), SystemError> {
        assert!(
            !CurrentIrqArch::is_irq_enabled(),
            "interrupt must be disabled before enter ProcessManager::mark_sleep()"
        );
        let pcb = ProcessManager::current_pcb();
        let mut writer = pcb.sched_info().inner_lock_write_irqsave();
        if !matches!(writer.state(), ProcessState::Exited(_)) {
            writer.set_state(ProcessState::Blocked(interruptable));
            writer.set_sleep();
            pcb.flags().insert(ProcessFlags::NEED_SCHEDULE);
            fence(Ordering::SeqCst);
            drop(writer);
            return Ok(());
        }
        return Err(SystemError::EINTR);
    }

    /// 标志当前进程为停止状态，但是发起调度的工作，应该由调用者完成
    ///
    /// ## 注意
    ///
    /// - 进入当前函数之前，不能持有sched_info的锁
    /// - 进入当前函数之前，必须关闭中断
    pub fn mark_stop() -> Result<(), SystemError> {
        assert!(
            !CurrentIrqArch::is_irq_enabled(),
            "interrupt must be disabled before enter ProcessManager::mark_stop()"
        );

        let pcb = ProcessManager::current_pcb();
        let mut writer = pcb.sched_info().inner_lock_write_irqsave();
        if !matches!(writer.state(), ProcessState::Exited(_)) {
            writer.set_state(ProcessState::Stopped);
            pcb.flags().insert(ProcessFlags::NEED_SCHEDULE);
            drop(writer);

            return Ok(());
        }
        return Err(SystemError::EINTR);
    }

    /// 当子进程退出后向父进程发送通知
    #[inline(never)]
    fn exit_notify() {
        let current = ProcessManager::current_pcb();
        // 让INIT进程收养所有子进程
        if current.raw_pid() != RawPid(1) {
            unsafe {
                current
                    .adopt_childen()
                    .unwrap_or_else(|e| panic!("adopte_childen failed: error: {e:?}"))
            };
            let r = current.parent_pcb.read_irqsave().upgrade();
            if r.is_none() {
                return;
            }
            let parent_pcb = r.unwrap();

            // 检查子进程的exit_signal，只有在有效时才发送信号
            let exit_signal = current.exit_signal.load(Ordering::SeqCst);
            if exit_signal != Signal::INVALID {
                let r = crate::ipc::kill::send_signal_to_pcb(parent_pcb.clone(), exit_signal);
                if let Err(e) = r {
                    warn!(
                        "failed to send kill signal to {:?}'s parent pcb {:?}: {:?}",
                        current.raw_pid(),
                        parent_pcb.raw_pid(),
                        e
                    );
                }
            }

            // 无论exit_signal是什么值，都要唤醒父进程的wait_queue
            // 因为父进程可能使用__WALL选项等待任何类型的子进程（包括exit_signal=0的clone子进程）
            // 根据Linux语义，exit_signal只决定发送什么信号，不决定是否唤醒父进程
            parent_pcb
                .wait_queue
                .wakeup_all(Some(ProcessState::Blocked(true)));

            // 根据 Linux wait 语义，线程组中的任何线程都可以等待同一线程组中任何线程创建的子进程。
            // 由于子进程被添加到线程组 leader 的 children 列表中，
            // 因此还需要唤醒线程组 leader 的 wait_queue（如果 leader 不是 parent_pcb 本身）。
            let parent_group_leader = {
                let ti = parent_pcb.thread.read_irqsave();
                ti.group_leader()
            };
            if let Some(leader) = parent_group_leader {
                if !Arc::ptr_eq(&leader, &parent_pcb) {
                    leader
                        .wait_queue
                        .wakeup_all(Some(ProcessState::Blocked(true)));
                }
            }
            // todo: 这里还需要根据线程组的信息，决定信号的发送
        }
    }

    /// 退出当前进程
    ///
    /// ## 参数
    ///
    /// - `exit_code` : 进程的退出码
    ///
    /// ## 注意
    ///  对于正常退出的进程，状态码应该先左移八位，以便用户态读取的时候正常返回退出码；而对于被信号终止的进程，状态码则是最低七位，无需进行移位操作。
    ///
    ///  因此注意，传入的`exit_code`应该是已经完成了移位操作的
    pub fn exit(exit_code: usize) -> ! {
        // 检查是否是init进程尝试退出，如果是则产生panic
        let current_pcb = ProcessManager::current_pcb();

        if current_pcb.raw_pid() == RawPid(1) {
            log::error!(
                "Init process (pid=1) attempted to exit with code {}. This should not happen and indicates a serious system error.",
                exit_code
            );
            loop {
                spin_loop();
            }
        }
        drop(current_pcb);

        // 关中断
        let _irq_guard = unsafe { CurrentIrqArch::save_and_disable_irq() };
        let pid: Arc<Pid>;
        let raw_pid = ProcessManager::current_pid();
        // log::debug!("[exit: {}]", raw_pid.data());
        {
            let pcb = ProcessManager::current_pcb();
            pid = pcb.pid();
            pcb.wait_queue.mark_dead();

            let rq = cpu_rq(smp_get_processor_id().data() as usize);
            let (rq, guard) = rq.self_lock();
            rq.deactivate_task(
                pcb.clone(),
                DequeueFlag::DEQUEUE_SLEEP | DequeueFlag::DEQUEUE_NOCLOCK,
            );
            drop(guard);

            // 进行进程退出后的工作
            let thread = pcb.thread.write_irqsave();

            if let Some(addr) = thread.clear_child_tid {
                // 按 Linux 语义：先清零 userland 的 *clear_child_tid，再 futex_wake(addr)
                let cleared_ok = unsafe {
                    match clear_user_protected(addr, core::mem::size_of::<i32>()) {
                        Ok(_) => true,
                        Err(e) => {
                            // clear_child_tid 指针可能无效或已拆映射：不能因此 panic。
                            warn!("clear tid failed: {e:?}");
                            false
                        }
                    }
                };
                // 若无法清零 *clear_child_tid，则也不要 futex_wake（避免进一步的非法用户态访问）
                if cleared_ok
                    && Arc::strong_count(&pcb.basic().user_vm().expect("User VM Not found")) > 1
                {
                    // Linux 使用 FUTEX_SHARED 标志来唤醒 clear_child_tid
                    // 这允许跨进程/线程的同步（例如 pthread_join）
                    let _ =
                        Futex::futex_wake(addr, FutexFlag::FLAGS_SHARED, 1, FUTEX_BITSET_MATCH_ANY);
                }
            }
            compiler_fence(Ordering::SeqCst);

            RobustListHead::exit_robust_list(pcb.clone());
            // 如果是vfork出来的进程，则需要处理completion
            if thread.vfork_done.is_some() {
                thread.vfork_done.as_ref().unwrap().complete_all();
            }
            drop(thread);

            unsafe { pcb.basic_mut().set_user_vm(None) };
            pcb.exit_files();
            // TODO 由于未实现进程组，tty记录的前台进程组等于当前进程，故退出前要置空
            // 后续相关逻辑需要在SYS_EXIT_GROUP系统调用中实现
            if let Some(tty) = pcb.sig_info_irqsave().tty() {
                // 临时解决方案！！！ 临时解决方案！！！ 引入进程组之后，要重写这个更新前台进程组的逻辑
                let mut g = tty.core().contorl_info_irqsave();
                if g.pgid == Some(pid) {
                    g.pgid = None;
                }
            }
            pcb.sig_info_mut().set_tty(None);

            // 在最后，调用 exit_notify 之前，设置状态为 Exited
            pcb.sched_info
                .inner_lock_write_irqsave()
                .set_state(ProcessState::Exited(exit_code));

            drop(pcb);

            ProcessManager::exit_notify();
        }

        __schedule(SchedMode::SM_NONE);
        error!("raw_pid {raw_pid:?} exited but sched again!");
        #[allow(clippy::empty_loop)]
        loop {
            spin_loop();
        }
    }

    /// 线程组整体退出（仿照 Linux do_group_exit 语义）
    ///
    /// - `exit_code`:
    ///   - 对于 sys_exit_group：应当已经左移 8 位（wstatus 编码）
    ///   - 对于致命信号：低 7 位为信号编号，无需移位
    pub fn group_exit(exit_code: usize) -> ! {
        let final_exit_code: usize;

        // 使用闭包，确保这里所有指针都释放了
        {
            // 检查是否是 init 进程
            let current_pcb = ProcessManager::current_pcb();

            if current_pcb.raw_pid() == RawPid(1) {
                log::error!(
                "Init process (pid=1) attempted to group_exit with code {}. This should not happen and indicates a serious system error.",
                exit_code
            );
                loop {
                    spin_loop();
                }
            }

            // 1. 在共享的 sighand 上原子性地设置 GROUP_EXIT 标志与 group_exit_code
            //    若已有线程抢先设置，则复用已存在的退出码。
            let sighand = current_pcb.sighand();
            final_exit_code = sighand.start_group_exit(exit_code);

            // 2. 向同一线程组内的其他线程发送 SIGKILL，唤醒并强制终止它们
            //    仿照 Linux zap_other_threads 的语义，这里仅负责投递 SIGKILL，
            //    实际退出在各线程上下文中完成。
            {
                // 统一从线程组组长的 ThreadInfo 中获取完整的线程列表，
                // 避免从非组长线程看到的 group_tasks 为空导致遗漏。
                let leader = {
                    let ti = current_pcb.thread.read_irqsave();
                    ti.group_leader().unwrap_or_else(|| current_pcb.clone())
                };

                let group_tasks = {
                    let ti = leader.threads_read_irqsave();
                    ti.group_tasks.clone()
                };

                // 先尝试对组长发送 SIGKILL（若当前线程不是组长）
                if !Arc::ptr_eq(&leader, &current_pcb)
                    && !leader.flags().contains(ProcessFlags::EXITING)
                {
                    let _ = send_signal_to_pcb(leader.clone(), Signal::SIGKILL);
                }

                // 再遍历组长维护的 group_tasks，向其他线程发送 SIGKILL
                for weak in group_tasks {
                    if let Some(task) = weak.upgrade() {
                        // 跳过当前线程自身
                        if task.raw_pid() == current_pcb.raw_pid() {
                            continue;
                        }
                        if task.flags().contains(ProcessFlags::EXITING) {
                            continue;
                        }
                        let _ = send_signal_to_pcb(task.clone(), Signal::SIGKILL);
                    }
                }
            }

            drop(current_pcb);
        }
        // 3. 当前线程按照统一的退出码执行常规退出流程

        ProcessManager::exit(final_exit_code);
    }

    /// 从全局进程列表中删除一个进程，并从父进程的 children 列表中移除
    ///
    /// # 参数
    ///
    /// - `pid` : 进程的**全局** pid
    ///
    /// # 注意
    ///
    /// 调用此函数前，调用者**不能持有**父进程的 children 锁，否则会死锁。
    pub(super) unsafe fn release(pid: RawPid) {
        let pcb = ProcessManager::find(pid);
        if let Some(ref pcb) = pcb {
            // 从父进程的 children 列表中移除
            if let Some(parent) = pcb.real_parent_pcb() {
                let mut children = parent.children.write();
                children.retain(|&p| p != pid);
            }

            ALL_PROCESS.lock_irqsave().as_mut().unwrap().remove(&pid);
        }
    }

    /// 上下文切换完成后的钩子函数
    unsafe fn switch_finish_hook() {
        // debug!("switch_finish_hook");
        let prev_pcb = PROCESS_SWITCH_RESULT
            .as_mut()
            .unwrap()
            .get_mut()
            .prev_pcb
            .take()
            .expect("prev_pcb is None");
        let next_pcb = PROCESS_SWITCH_RESULT
            .as_mut()
            .unwrap()
            .get_mut()
            .next_pcb
            .take()
            .expect("next_pcb is None");

        // 由于进程切换前使用了SpinLockGuard::leak()，所以这里需要手动释放锁
        fence(Ordering::SeqCst);

        prev_pcb.arch_info.force_unlock();
        fence(Ordering::SeqCst);

        next_pcb.arch_info.force_unlock();
        fence(Ordering::SeqCst);
    }

    /// 如果目标进程正在目标CPU上运行，那么就让这个cpu陷入内核态
    ///
    /// ## 参数
    ///
    /// - `pcb` : 进程的pcb
    #[allow(dead_code)]
    pub fn kick(pcb: &Arc<ProcessControlBlock>) {
        ProcessManager::current_pcb().preempt_disable();
        let cpu_id = pcb.sched_info().on_cpu();

        if let Some(cpu_id) = cpu_id {
            let current_cpu_id = smp_get_processor_id();
            // Do not kick the current CPU, as it is already running and cannot preempt itself.
            if pcb.raw_pid() == cpu_rq(cpu_id.data() as usize).current().raw_pid()
                && cpu_id != current_cpu_id
            {
                kick_cpu(cpu_id).expect("ProcessManager::kick(): Failed to kick cpu");
            }
        }

        ProcessManager::current_pcb().preempt_enable();
    }
}

/// 上下文切换的钩子函数,当这个函数return的时候,将会发生上下文切换
#[cfg(target_arch = "x86_64")]
#[inline(never)]
pub unsafe extern "sysv64" fn switch_finish_hook() {
    ProcessManager::switch_finish_hook();
}
#[cfg(target_arch = "riscv64")]
#[inline(always)]
pub unsafe fn switch_finish_hook() {
    ProcessManager::switch_finish_hook();
}

int_like!(RawPid, AtomicRawPid, usize, AtomicUsize);

impl fmt::Display for RawPid {
    fn fmt(&self, f: &mut fmt::Formatter<'_>) -> fmt::Result {
        write!(f, "{}", self.0)
    }
}

impl FromStr for RawPid {
    type Err = core::num::ParseIntError;

    fn from_str(s: &str) -> Result<Self, Self::Err> {
        let pid = usize::from_str(s)?;
        Ok(RawPid(pid))
    }
}

impl RawPid {
    /// 该RawPid暂未分配，待会会初始化它。
    /// 这个状态只应当出现在进程/线程创建的过程中
    pub const UNASSIGNED: RawPid = RawPid(usize::MAX - 1);
    pub const MAX_VALID: RawPid = RawPid(usize::MAX - 32);

    pub fn is_valid(&self) -> bool {
        self.0 >= Self::MAX_VALID.0
    }
}

#[derive(Debug, Clone, Copy, PartialEq, Eq)]
pub enum ProcessState {
    /// The process is running on a CPU or in a run queue.
    Runnable,
    /// The process is waiting for an event to occur.
    /// 其中的bool表示该等待过程是否可以被打断。
    /// - 如果该bool为true,那么，硬件中断/信号/其他系统事件都可以打断该等待过程，使得该进程重新进入Runnable状态。
    /// - 如果该bool为false,那么，这个进程必须被显式的唤醒，才能重新进入Runnable状态。
    Blocked(bool),
    /// 进程被信号终止
    Stopped,
    /// 进程已经退出，usize表示进程的退出码
    Exited(usize),
}

#[allow(dead_code)]
impl ProcessState {
    #[inline(always)]
    pub fn is_runnable(&self) -> bool {
        return matches!(self, ProcessState::Runnable);
    }

    #[inline(always)]
    pub fn is_blocked(&self) -> bool {
        return matches!(self, ProcessState::Blocked(_));
    }

    #[inline(always)]
    pub fn is_blocked_interruptable(&self) -> bool {
        return matches!(self, ProcessState::Blocked(true));
    }

    /// Returns `true` if the process state is [`Exited`].
    #[inline(always)]
    pub fn is_exited(&self) -> bool {
        return matches!(self, ProcessState::Exited(_));
    }

    /// Returns `true` if the process state is [`Stopped`].
    ///
    /// [`Stopped`]: ProcessState::Stopped
    #[inline(always)]
    pub fn is_stopped(&self) -> bool {
        matches!(self, ProcessState::Stopped)
    }

    /// Returns exit code if the process state is [`Exited`].
    #[inline(always)]
    pub fn exit_code(&self) -> Option<usize> {
        match self {
            ProcessState::Exited(code) => Some(*code),
            _ => None,
        }
    }
}

bitflags! {
    /// pcb的标志位
    pub struct ProcessFlags: usize {
        /// 当前pcb表示一个内核线程
        const KTHREAD = 1 << 0;
        /// 当前进程需要被调度
        const NEED_SCHEDULE = 1 << 1;
        /// 进程由于vfork而与父进程存在资源共享
        const VFORK = 1 << 2;
        /// 进程不可被冻结
        const NOFREEZE = 1 << 3;
        /// 进程正在退出
        const EXITING = 1 << 4;
        /// 进程由于接收到终止信号唤醒
        const WAKEKILL = 1 << 5;
        /// 进程由于接收到信号而退出.(Killed by a signal)
        const SIGNALED = 1 << 6;
        /// 进程需要迁移到其他cpu上
        const NEED_MIGRATE = 1 << 7;
        /// 随机化的虚拟地址空间，主要用于动态链接器的加载
        const RANDOMIZE = 1 << 8;
        /// 进程有未处理的信号（这是一个用于快速判断的标志位）
        /// 相当于Linux的TIF_SIGPENDING
        const HAS_PENDING_SIGNAL = 1 << 9;
        /// 进程需要恢复之前保存的信号掩码
        const RESTORE_SIG_MASK = 1 << 10;
        /// Forked but didn't exec
        const FORKNOEXEC = 1 << 11;
    }
}

impl ProcessFlags {
    pub const fn exit_to_user_mode_work(&self) -> Self {
        Self::from_bits_truncate(self.bits & (Self::HAS_PENDING_SIGNAL.bits))
    }

    /// 测试并清除标志位
    ///
    /// ## 参数
    ///
    /// - `rhs` : 需要测试并清除的标志位
    ///
    /// ## 返回值
    ///
    /// 如果标志位在清除前是置位的，则返回 `true`，否则返回 `false`
    pub const fn test_and_clear(&mut self, rhs: Self) -> bool {
        let r = (self.bits & rhs.bits) != 0;
        self.bits &= !rhs.bits;
        r
    }
}

#[derive(Debug, Default)]
pub struct CpuItimer {
    pub value: u64,    // 剩余时间 ns
    pub interval: u64, // 间隔时间 ns
    pub is_active: bool,
}

#[derive(Debug, Clone)]
pub struct ProcessItimer {
    pub timer: Arc<crate::time::timer::Timer>,
    pub config: crate::time::syscall::Itimerval,
}

#[derive(Debug, Default)]
pub struct ProcessItimers {
    pub real: Option<ProcessItimer>, // 用于 ITIMER_REAL
    pub virt: CpuItimer,             // 用于 ITIMER_REAL
    pub prof: CpuItimer,             // 用于 ITIMER_PROF
}

#[derive(Debug)]
pub struct ProcessControlBlock {
    /// 当前进程的pid
    pid: RawPid,
    /// 当前进程的线程组id（这个值在同一个线程组内永远不变）
    tgid: RawPid,

    thread_pid: RwLock<Option<Arc<Pid>>>,
    /// PID链接数组
    pid_links: [PidLink; PidType::PIDTYPE_MAX],

    /// namespace代理
    nsproxy: RwLock<Arc<NsProxy>>,

    basic: RwLock<ProcessBasicInfo>,
    /// 当前进程的自旋锁持有计数
    preempt_count: AtomicUsize,

    flags: LockFreeFlags<ProcessFlags>,
    worker_private: SpinLock<Option<WorkerPrivate>>,
    /// 进程的内核栈
    kernel_stack: RwLock<KernelStack>,

    /// 系统调用栈
    syscall_stack: RwLock<KernelStack>,

    /// 与调度相关的信息
    sched_info: ProcessSchedulerInfo,
    /// 与处理器架构相关的信息
    arch_info: SpinLock<ArchPCBInfo>,
    /// 与信号处理相关的信息(似乎可以是无锁的)
    sig_info: RwLock<ProcessSignalInfo>,
    sighand: RwLock<Arc<SigHand>>,
    /// 备用信号栈
    sig_altstack: RwLock<SigStackArch>,

    /// 退出信号S
    exit_signal: AtomicSignal,
    /// 父进程退出时要发送给当前进程的信号（PR_SET_PDEATHSIG）
    pdeath_signal: AtomicSignal,

    /// prctl(PR_SET/GET_NO_NEW_PRIVS) 状态：线程级（task）语义。
    no_new_privs: AtomicBool,

    /// prctl(PR_SET/GET_DUMPABLE) 状态。
    /// Linux: 0=SUID_DUMP_DISABLE, 1=SUID_DUMP_USER；2(SUID_DUMP_ROOT) 不允许通过 PR_SET_DUMPABLE 设置。
    dumpable: AtomicU8,

    /// 父进程指针
    parent_pcb: RwLock<Weak<ProcessControlBlock>>,
    /// 真实父进程指针
    real_parent_pcb: RwLock<Weak<ProcessControlBlock>>,

    /// 子进程链表
    children: RwLock<Vec<RawPid>>,

    /// 等待队列
    wait_queue: WaitQueue,

    /// CPU-time 等待队列：用于 CLOCK_{PROCESS,THREAD}_CPUTIME_ID 的 clock_nanosleep
    cputime_wait_queue: WaitQueue,

    /// 线程信息
    thread: RwLock<ThreadInfo>,

    /// 进程文件系统的状态
    fs: RwLock<Arc<FsStruct>>,

    ///闹钟定时器
    alarm_timer: SpinLock<Option<AlarmTimer>>,
    itimers: SpinLock<ProcessItimers>,
    /// POSIX interval timers（timer_create/timer_settime/...）
    posix_timers: SpinLock<posix_timer::ProcessPosixTimers>,

    /// CPU时间片
    cpu_time: Arc<ProcessCpuTime>,

    /// 进程的robust lock列表
    robust_list: RwLock<Option<RobustListHead>>,

    /// 进程作为主体的凭证集
    cred: SpinLock<Arc<Cred>>,
    self_ref: Weak<ProcessControlBlock>,

    restart_block: SpinLock<Option<RestartBlock>>,

    /// 进程的可执行文件路径
    executable_path: RwLock<String>,
    /// 进程的命令行（用于 /proc/<pid>/cmdline，Linux 语义：argv 以 '\0' 分隔）
    cmdline: RwLock<Vec<u8>>,
    /// 资源限制（rlimit）数组
    rlimits: RwLock<[RLimit64; RLimitID::Nlimits as usize]>,
}

impl ProcessControlBlock {
    /// Generate a new pcb.
    ///
    /// ## 参数
    ///
    /// - `name` : 进程的名字
    /// - `kstack` : 进程的内核栈
    ///
    /// ## 返回值
    ///
    /// 返回一个新的pcb
    pub fn new(name: String, kstack: KernelStack) -> Arc<Self> {
        return Self::do_create_pcb(name, kstack, false);
    }

    /// 创建一个新的idle进程
    ///
    /// 请注意，这个函数只能在进程管理初始化的时候调用。
    pub fn new_idle(cpu_id: u32, kstack: KernelStack) -> Arc<Self> {
        let name = format!("idle-{}", cpu_id);
        return Self::do_create_pcb(name, kstack, true);
    }

    /// # 函数的功能
    ///
    /// 返回此函数是否是内核进程
    ///
    /// # 返回值
    ///
    /// 若进程是内核进程则返回true 否则返回false
    pub fn is_kthread(&self) -> bool {
        return matches!(self.flags(), &mut ProcessFlags::KTHREAD);
    }

    #[inline(never)]
    fn do_create_pcb(name: String, kstack: KernelStack, is_idle: bool) -> Arc<Self> {
        // 初始化namespace代理
        let nsproxy = if is_idle {
            // idle进程使用root namespace
            NsProxy::new_root()
        } else {
            // 其他进程继承父进程的namespace
            ProcessManager::current_pcb().nsproxy().clone()
        };

        let (raw_pid, ppid, cwd, cred, tty): (
            RawPid,
            RawPid,
            String,
            Arc<Cred>,
            Option<Arc<TtyCore>>,
        ) = if is_idle {
            let cred = INIT_CRED.clone();
            (RawPid(0), RawPid(0), "/".to_string(), cred, None)
        } else {
            let ppid = ProcessManager::current_pcb().task_pid_vnr();
            let cred = ProcessManager::current_pcb().cred();
            if cred.cap_ambient != cred.cap_permitted || cred.cap_ambient != cred.cap_effective {
                todo!("create a new cred for child.")
                //     cred.cap_permitted = cred.cap_ambient;
                // cred.cap_effective = cred.cap_ambient;
            }

            let cwd = ProcessManager::current_pcb().basic().cwd();
            let tty = ProcessManager::current_pcb().sig_info_irqsave().tty();

            // Here, UNASSIGNED is used to represent an unallocated pid,
            // which will be allocated later in `copy_process`.
            let raw_pid = RawPid::UNASSIGNED;

            (raw_pid, ppid, cwd, cred, tty)
        };

        let basic_info = ProcessBasicInfo::new(ppid, name.clone(), cwd, None);
        let preempt_count = AtomicUsize::new(0);
        let flags = unsafe { LockFreeFlags::new(ProcessFlags::empty()) };

        let sched_info = ProcessSchedulerInfo::new(None);

        let ppcb: Weak<ProcessControlBlock> = ProcessManager::find_task_by_vpid(ppid)
            .map(|p| Arc::downgrade(&p))
            .unwrap_or_default();

        // 使用 Arc::new_cyclic 避免在栈上创建巨大的结构体
        let pcb = Arc::new_cyclic(|weak| {
            let arch_info = SpinLock::new(ArchPCBInfo::new(&kstack));

            let pcb = Self {
                pid: raw_pid,
                tgid: raw_pid,
                thread_pid: RwLock::new(None),
                pid_links: core::array::from_fn(|_| PidLink::default()),
                nsproxy: RwLock::new(nsproxy),
                basic: basic_info,
                preempt_count,
                flags,
                kernel_stack: RwLock::new(kstack),
                syscall_stack: RwLock::new(KernelStack::new().unwrap()),
                worker_private: SpinLock::new(None),
                sched_info,
                arch_info,
                sig_info: RwLock::new(ProcessSignalInfo::default()),
                sighand: RwLock::new(SigHand::new()),
                sig_altstack: RwLock::new(SigStackArch::new()),
                exit_signal: AtomicSignal::new(Signal::SIGCHLD),
                pdeath_signal: AtomicSignal::new(Signal::INVALID),

                no_new_privs: AtomicBool::new(false),
                // 默认设置为 SUID_DUMP_USER(=1)，满足 gVisor 的 SetGetDumpability 预期。
                dumpable: AtomicU8::new(1),
                parent_pcb: RwLock::new(ppcb.clone()),
                real_parent_pcb: RwLock::new(ppcb),
                children: RwLock::new(Vec::new()),
                wait_queue: WaitQueue::default(),
                cputime_wait_queue: WaitQueue::default(),
                thread: RwLock::new(ThreadInfo::new()),
                fs: RwLock::new(Arc::new(FsStruct::new())),
                alarm_timer: SpinLock::new(None),
                itimers: SpinLock::new(ProcessItimers::default()),
                posix_timers: SpinLock::new(posix_timer::ProcessPosixTimers::default()),
                cpu_time: Arc::new(ProcessCpuTime::default()),
                robust_list: RwLock::new(None),
                cred: SpinLock::new(cred),
                self_ref: weak.clone(),
                restart_block: SpinLock::new(None),
                executable_path: RwLock::new(name),
                cmdline: RwLock::new(Vec::new()),
                rlimits: RwLock::new(Self::default_rlimits()),
            };

            pcb.sig_info.write().set_tty(tty);

            // 初始化系统调用栈
            #[cfg(target_arch = "x86_64")]
            pcb.arch_info
                .lock()
                .init_syscall_stack(&pcb.syscall_stack.read());

            pcb
        });

        pcb.sched_info()
            .sched_entity()
            .force_mut()
            .set_pcb(Arc::downgrade(&pcb));
        // 设置进程的arc指针到内核栈和系统调用栈的最低地址处
        unsafe {
            pcb.kernel_stack
                .write()
                .set_pcb(Arc::downgrade(&pcb))
                .unwrap();

            pcb.syscall_stack
                .write()
                .set_pcb(Arc::downgrade(&pcb))
                .unwrap()
        };

        return pcb;
    }

    fn default_rlimits() -> [crate::process::resource::RLimit64; RLimitID::Nlimits as usize] {
        use crate::mm::ucontext::UserStack;
        use crate::process::resource::{RLimit64, RLimitID};

        let mut arr = [RLimit64 {
            rlim_cur: 0,
            rlim_max: 0,
        }; RLimitID::Nlimits as usize];

        // Linux 典型默认值：软限制1024，硬限制可通过setrlimit调整
        // 文件描述符表会根据RLIMIT_NOFILE自动扩容
        arr[RLimitID::Nofile as usize] = RLimit64 {
            rlim_cur: FileDescriptorVec::MAX_CAPACITY as u64,
            rlim_max: FileDescriptorVec::MAX_CAPACITY as u64,
        };

        arr[RLimitID::Stack as usize] = RLimit64 {
            rlim_cur: UserStack::DEFAULT_USER_STACK_SIZE as u64,
            rlim_max: UserStack::DEFAULT_USER_STACK_SIZE as u64,
        };

        arr[RLimitID::As as usize] = {
            let end = <crate::arch::MMArch as crate::mm::MemoryManagementArch>::USER_END_VADDR;
            RLimit64 {
                rlim_cur: end.data() as u64,
                rlim_max: end.data() as u64,
            }
        };
        arr[RLimitID::Rss as usize] = arr[RLimitID::As as usize];

        // 设置文件大小限制的默认值 (Linux默认通常是unlimited)
        arr[RLimitID::Fsize as usize] = RLimit64 {
            rlim_cur: u64::MAX,
            rlim_max: u64::MAX,
        };

        arr
    }

    #[inline(always)]
    pub fn get_rlimit(&self, res: RLimitID) -> crate::process::resource::RLimit64 {
        self.rlimits.read()[res as usize]
    }

    pub fn set_rlimit(
        &self,
        res: RLimitID,
        newv: crate::process::resource::RLimit64,
    ) -> Result<(), system_error::SystemError> {
        use system_error::SystemError;
        if newv.rlim_cur > newv.rlim_max {
            return Err(SystemError::EINVAL);
        }

        // 注意：允许RLIMIT_NOFILE设置为0，这是测试用例的预期行为
        // 当rlim_cur为0时，无法分配新的文件描述符，但现有fd仍可使用

        // 对于RLIMIT_NOFILE，检查是否超过系统实现的最大容量限制
        if res == RLimitID::Nofile {
            if newv.rlim_cur > FileDescriptorVec::MAX_CAPACITY as u64 {
                return Err(SystemError::EINVAL);
            }
            if newv.rlim_max > FileDescriptorVec::MAX_CAPACITY as u64 {
                return Err(SystemError::EINVAL);
            }
        }

        let cur = self.rlimits.read()[res as usize];
        if newv.rlim_max > cur.rlim_max {
            let cred = self.cred();
            if !cred.has_capability(crate::process::cred::CAPFlags::CAP_SYS_RESOURCE) {
                return Err(SystemError::EPERM);
            }
        }

        // 更新rlimit
        self.rlimits.write()[res as usize] = newv;

        // 如果是RLIMIT_NOFILE变化，调整文件描述符表
        if res == RLimitID::Nofile {
            if let Err(e) = self.adjust_fd_table_for_rlimit_change(newv.rlim_cur as usize) {
                // 如果调整失败，回滚rlimit设置
                self.rlimits.write()[res as usize] = cur;
                return Err(e);
            }
        }

        Ok(())
    }

    /// 继承父进程的全部rlimit
    pub fn inherit_rlimits_from(&self, parent: &Arc<ProcessControlBlock>) {
        let src = *parent.rlimits.read();
        *self.rlimits.write() = src;

        // 继承后调整文件描述符表以匹配新的RLIMIT_NOFILE
        let nofile_limit = src[RLimitID::Nofile as usize].rlim_cur as usize;
        if let Err(e) = self.adjust_fd_table_for_rlimit_change(nofile_limit) {
            // 如果调整失败，记录错误但不影响继承过程
            error!(
                "Failed to adjust fd table after inheriting rlimits: {:?}",
                e
            );
        }
    }

    /// 当RLIMIT_NOFILE变化时调整文件描述符表
    ///
    /// ## 参数
    /// - `new_rlimit_nofile`: 新的RLIMIT_NOFILE值
    ///
    /// ## 返回值
    /// - `Ok(())`: 调整成功
    /// - `Err(SystemError)`: 调整失败
    fn adjust_fd_table_for_rlimit_change(
        &self,
        new_rlimit_nofile: usize,
    ) -> Result<(), system_error::SystemError> {
        let fd_table = self.basic.read().try_fd_table().unwrap();
        let mut fd_table_guard = fd_table.write();
        fd_table_guard.adjust_for_rlimit_change(new_rlimit_nofile)
    }

    /// 返回当前进程的锁持有计数
    #[inline(always)]
    pub fn preempt_count(&self) -> usize {
        return self.preempt_count.load(Ordering::SeqCst);
    }

    /// 增加当前进程的锁持有计数
    #[inline(always)]
    pub fn preempt_disable(&self) {
        self.preempt_count.fetch_add(1, Ordering::SeqCst);
    }

    /// 减少当前进程的锁持有计数
    #[inline(always)]
    pub fn preempt_enable(&self) {
        self.preempt_count.fetch_sub(1, Ordering::SeqCst);
    }

    #[inline(always)]
    pub unsafe fn set_preempt_count(&self, count: usize) {
        self.preempt_count.store(count, Ordering::SeqCst);
    }

    #[inline(always)]
    pub fn contain_child(&self, pid: &RawPid) -> bool {
        let children = self.children.read();
        return children.contains(pid);
    }

    #[inline(always)]
    pub fn flags(&self) -> &mut ProcessFlags {
        return self.flags.get_mut();
    }

    /// 请注意，这个值能在中断上下文中读取，但不能被中断上下文修改
    /// 否则会导致死锁
    #[inline(always)]
    pub fn basic(&self) -> RwLockReadGuard<'_, ProcessBasicInfo> {
        return self.basic.read_irqsave();
    }

    #[inline(always)]
    pub fn set_name(&self, name: String) {
        self.basic.write().set_name(name);
    }

    #[inline(always)]
    pub fn set_pdeath_signal(&self, signal: Signal) {
        self.pdeath_signal.store(signal, Ordering::SeqCst);
    }

    #[inline(always)]
    pub fn pdeath_signal(&self) -> Signal {
        self.pdeath_signal.load(Ordering::SeqCst)
    }

    #[inline(always)]
    pub fn no_new_privs(&self) -> usize {
        if self.no_new_privs.load(Ordering::SeqCst) {
            1
        } else {
            0
        }
    }

    #[inline(always)]
    pub fn set_no_new_privs(&self, value: bool) {
        // Linux 语义：no_new_privs 一旦置位不可清除。
        if value {
            self.no_new_privs.store(true, Ordering::SeqCst);
        }
    }

    #[inline(always)]
    pub fn dumpable(&self) -> u8 {
        self.dumpable.load(Ordering::SeqCst)
    }

    #[inline(always)]
    pub fn set_dumpable(&self, value: u8) {
        self.dumpable.store(value, Ordering::SeqCst)
    }

    #[inline(always)]
    pub fn basic_mut(&self) -> RwLockWriteGuard<'_, ProcessBasicInfo> {
        return self.basic.write_irqsave();
    }

    /// # 获取arch info的锁，同时关闭中断
    #[inline(always)]
    pub fn arch_info_irqsave(&self) -> SpinLockGuard<'_, ArchPCBInfo> {
        return self.arch_info.lock_irqsave();
    }

    /// # 获取arch info的锁，但是不关闭中断
    ///
    /// 由于arch info在进程切换的时候会使用到，
    /// 因此在中断上下文外，获取arch info 而不irqsave是不安全的.
    ///
    /// 只能在以下情况下使用这个函数：
    /// - 在中断上下文中（中断已经禁用），获取arch info的锁。
    /// - 刚刚创建新的pcb
    #[inline(always)]
    pub unsafe fn arch_info(&self) -> SpinLockGuard<'_, ArchPCBInfo> {
        return self.arch_info.lock();
    }

    #[inline(always)]
    pub fn kernel_stack(&self) -> RwLockReadGuard<'_, KernelStack> {
        return self.kernel_stack.read();
    }

    pub unsafe fn kernel_stack_force_ref(&self) -> &KernelStack {
        self.kernel_stack.force_get_ref()
    }

    #[inline(always)]
    #[allow(dead_code)]
    pub fn kernel_stack_mut(&self) -> RwLockWriteGuard<'_, KernelStack> {
        return self.kernel_stack.write();
    }

    #[inline(always)]
    pub fn sched_info(&self) -> &ProcessSchedulerInfo {
        return &self.sched_info;
    }

    pub fn sig_altstack(&self) -> RwLockReadGuard<'_, SigStackArch> {
        self.sig_altstack.read_irqsave()
    }

    pub fn sig_altstack_mut(&self) -> RwLockWriteGuard<'_, SigStackArch> {
        self.sig_altstack.write_irqsave()
    }

    #[inline(always)]
    pub fn worker_private(&self) -> SpinLockGuard<'_, Option<WorkerPrivate>> {
        return self.worker_private.lock();
    }

    #[inline(always)]
    pub fn raw_pid(&self) -> RawPid {
        return self.pid;
    }

    #[inline(always)]
    pub fn raw_tgid(&self) -> RawPid {
        return self.tgid;
    }

    #[inline(always)]
    pub fn fs_struct(&self) -> Arc<FsStruct> {
        self.fs.read().clone()
    }

    pub fn fs_struct_mut(&self) -> RwLockWriteGuard<'_, Arc<FsStruct>> {
        self.fs.write()
    }

    pub fn pwd_inode(&self) -> Arc<dyn IndexNode> {
        self.fs.read().pwd()
    }

    /// 获取文件描述符表的Arc指针
    #[inline(always)]
    pub fn fd_table(&self) -> Arc<RwLock<FileDescriptorVec>> {
        return self.basic.read().try_fd_table().unwrap();
    }

    #[inline(always)]
    pub fn cred(&self) -> Arc<Cred> {
        self.cred.lock().clone()
    }

    /// 原子替换当前进程的凭据集（cred）
    ///
    /// - 使用 irqsave 写锁保证并发安全
    /// - 返回 Result 以便调用方在需要时扩展错误处理
    pub fn set_cred(&self, new: Arc<Cred>) -> Result<(), SystemError> {
        *self.cred.lock_irqsave() = new;
        Ok(())
    }

    pub fn set_execute_path(&self, path: String) {
        *self.executable_path.write() = path;
    }

    pub fn execute_path(&self) -> String {
        self.executable_path.read().clone()
    }

    /// 获取 /proc/<pid>/cmdline 的原始字节序列（argv 以 '\0' 分隔）。
    #[inline(always)]
    pub fn cmdline_bytes(&self) -> Vec<u8> {
        self.cmdline.read().clone()
    }

    /// 直接设置 cmdline（用于 fork 继承等场景）。
    #[inline(always)]
    pub fn set_cmdline_bytes(&self, data: Vec<u8>) {
        *self.cmdline.write() = data;
    }

    /// 在 exec 成功后写入 argv（Linux 语义：每个参数以 '\0' 结尾，整体通常也以 '\0' 结尾）。
    #[inline(never)]
    pub fn set_cmdline_from_argv(&self, argv: &[CString]) {
        let mut buf: Vec<u8> = Vec::new();
        for arg in argv {
            buf.extend_from_slice(arg.as_bytes());
            buf.push(0);
        }
        *self.cmdline.write() = buf;
    }

    pub fn real_parent_pcb(&self) -> Option<Arc<ProcessControlBlock>> {
        return self.real_parent_pcb.read_irqsave().upgrade();
    }

    /// 判断当前进程是否是全局的init进程
    pub fn is_global_init(&self) -> bool {
        self.task_tgid_vnr().unwrap() == RawPid(1)
    }

    /// 根据文件描述符序号，获取socket相应的IndexNode的Arc指针
    ///
    /// this is a helper function
    ///
    /// ## 参数
    ///
    /// - `fd` 文件描述符序号
    ///
    /// ## 返回值
    ///
    /// 如果fd对应的文件是一个socket，那么返回这个socket相应的IndexNode的Arc指针，否则返回错误码
    ///
    /// # 注意
    /// 因为底层的Socket中可能包含泛型，经过类型擦除转换成Arc<dyn Socket>的时候内部的泛型信息会丢失;
    /// 因此这里返回Arc<dyn IndexNode>，可在外部直接通过 `as_socket()` 转换成 `Option<&dyn Socket>`;
    /// 因为内部已经经过检查，因此在外部可以直接 `unwarp` 来获取 `&dyn Socket`
    pub fn get_socket_inode(&self, fd: i32) -> Result<Arc<dyn IndexNode>, SystemError> {
        let f = ProcessManager::current_pcb()
            .fd_table()
            .read()
            .get_file_by_fd(fd)
            .ok_or({
                // log::warn!("get_socket: fd {} not found", fd);
                SystemError::EBADF
            })?;

        if f.file_type() != FileType::Socket {
            return Err(SystemError::EBADF);
        }

        let inode = f.inode();
        // log::info!("get_socket: fd {} is a socket", fd);
        if let Some(_sock) = inode.as_socket() {
            // log::info!("{:?}", sock);
            return Ok(inode);
        }

        Err(SystemError::EBADF)
    }

    /// 当前进程退出时,让初始进程收养所有子进程
    unsafe fn adopt_childen(&self) -> Result<(), SystemError> {
        // 取出并清空 children 列表，避免后续 wait/reparent 出现重复。
        let child_pids: Vec<RawPid> = {
            let mut children_guard = self.children.write();
            core::mem::take(&mut *children_guard)
        };

        if child_pids.is_empty() {
            return Ok(());
        }

        self.notify_parent_exit_for_children(&child_pids);

        let init_pcb = ProcessManager::find_task_by_vpid(RawPid(1)).ok_or(SystemError::ECHILD)?;

        // 如果当前进程是 namespace 的 init，则由父进程所在 pidns 的 init 去收养。
        if Arc::ptr_eq(&self.self_ref.upgrade().unwrap(), &init_pcb) {
            if let Some(parent_pcb) = self.real_parent_pcb() {
                assert!(
                    !Arc::ptr_eq(&parent_pcb, &init_pcb),
                    "adopt_childen: parent_pcb is init_pcb, pid: {}",
                    self.raw_pid()
                );
                let parent_init =
                    ProcessManager::find_task_by_pid_ns(RawPid(1), &parent_pcb.active_pid_ns());
                if let Some(parent_init) = parent_init {
                    for pid in child_pids.iter().copied() {
                        if let Some(child) = ProcessManager::find_task_by_vpid(pid) {
                            *child.parent_pcb.write_irqsave() = Arc::downgrade(&parent_init);
                            *child.real_parent_pcb.write_irqsave() = Arc::downgrade(&parent_init);
                            child.basic.write_irqsave().ppid = parent_init.task_pid_vnr();
                        }
                        parent_init.children.write().push(pid);
                    }
                }
            }
            return Ok(());
        }

        // 常规情况：优先 reparent 到“最近祖先 subreaper”，否则 reparent 到 init。
        let mut reaper: Arc<ProcessControlBlock> = init_pcb.clone();
        let mut cursor = self.parent_pcb();
        while let Some(p) = cursor {
            // Linux 语义：child_subreaper 是线程组级；这里统一按线程组 leader 判定。
            let leader = {
                let ti = p.threads_read_irqsave();
                ti.group_leader().unwrap_or_else(|| p.clone())
            };

            if leader.sig_info_irqsave().is_child_subreaper() {
                reaper = leader;
                break;
            }

            if leader.raw_pid() == RawPid(1) {
                break;
            }

            cursor = leader.parent_pcb();
        }

        for pid in child_pids.iter().copied() {
            if let Some(child) = ProcessManager::find_task_by_vpid(pid) {
                *child.parent_pcb.write_irqsave() = Arc::downgrade(&reaper);
                *child.real_parent_pcb.write_irqsave() = Arc::downgrade(&reaper);
                child.basic.write_irqsave().ppid = reaper.task_pid_vnr();
            }

            // 按 wait 语义，将被收养子进程挂到收养者（线程组 leader）的 children 列表中。
            reaper.children.write().push(pid);
        }

        Ok(())
    }

    fn notify_parent_exit_for_children(&self, child_pids: &[RawPid]) {
        for pid in child_pids {
            if let Some(child) = ProcessManager::find_task_by_vpid(*pid) {
                let sig = child.pdeath_signal();
                if sig == Signal::INVALID {
                    continue;
                }
                if let Err(e) = crate::ipc::kill::send_signal_to_pcb(child.clone(), sig) {
                    warn!(
                        "adopt_childen: failed to deliver pdeath_signal {:?} to child {:?}: {:?}",
                        sig,
                        child.raw_pid(),
                        e
                    );
                }
            }
        }
    }

    /// 生成进程的名字
    pub fn generate_name(program_path: &str) -> String {
        // Extract just the basename from the program path
        let name = program_path.split('/').next_back().unwrap_or(program_path);
        name.to_string()
    }

    pub fn sig_info_irqsave(&self) -> RwLockReadGuard<'_, ProcessSignalInfo> {
        self.sig_info.read_irqsave()
    }

    pub fn sig_info_upgradable(&self) -> RwLockUpgradableGuard<'_, ProcessSignalInfo> {
        self.sig_info.upgradeable_read_irqsave()
    }

    pub fn try_siginfo_irqsave(&self, times: u8) -> Option<RwLockReadGuard<'_, ProcessSignalInfo>> {
        for _ in 0..times {
            if let Some(r) = self.sig_info.try_read_irqsave() {
                return Some(r);
            }
        }

        return None;
    }

    pub fn sig_info_mut(&self) -> RwLockWriteGuard<'_, ProcessSignalInfo> {
        self.sig_info.write_irqsave()
    }

    pub fn try_siginfo_mut(&self, times: u8) -> Option<RwLockWriteGuard<'_, ProcessSignalInfo>> {
        for _ in 0..times {
            if let Some(r) = self.sig_info.try_write_irqsave() {
                return Some(r);
            }
        }

        return None;
    }

    /// 判断当前进程是否有未处理的信号
    pub fn has_pending_signal(&self) -> bool {
        let sig_info = self.sig_info_irqsave();
        let has_pending_thread = sig_info.sig_pending().has_pending();
        drop(sig_info);
        if has_pending_thread {
            return true;
        }
        // also check shared-pending in sighand
        let shared = self.sighand().shared_pending_signal();
        return !shared.is_empty();
    }

    /// 根据 pcb 的 flags 判断当前进程是否有未处理的信号
    pub fn has_pending_signal_fast(&self) -> bool {
        self.flags.get().contains(ProcessFlags::HAS_PENDING_SIGNAL)
    }

    /// 检查当前进程是否有未被阻塞的待处理信号。
    ///
    /// 注：该函数较慢，因此需要与 has_pending_signal_fast 一起使用。
    pub fn has_pending_not_masked_signal(&self) -> bool {
        let sig_info = self.sig_info_irqsave();
        let blocked: SigSet = *sig_info.sig_blocked();
        let mut pending: SigSet = sig_info.sig_pending().signal();
        drop(sig_info);
        pending.remove(blocked);
        // log::debug!(
        //     "pending and not masked:{:?}, masked: {:?}",
        //     pending,
        //     blocked
        // );
        let has_not_masked = !pending.is_empty();
        return has_not_masked;
    }

    #[inline(always)]
    pub fn get_robust_list(&self) -> RwLockReadGuard<'_, Option<RobustListHead>> {
        return self.robust_list.read_irqsave();
    }

    #[inline(always)]
    pub fn set_robust_list(&self, new_robust_list: Option<RobustListHead>) {
        *self.robust_list.write_irqsave() = new_robust_list;
    }

    #[inline(always)]
    pub fn alarm_timer_irqsave(&self) -> SpinLockGuard<'_, Option<AlarmTimer>> {
        return self.alarm_timer.lock_irqsave();
    }

    #[inline(always)]
    pub fn itimers_irqsave(&self) -> SpinLockGuard<'_, ProcessItimers> {
        return self.itimers.lock_irqsave();
    }

    pub fn posix_timers_irqsave(&self) -> SpinLockGuard<'_, posix_timer::ProcessPosixTimers> {
        return self.posix_timers.lock_irqsave();
    }

    /// Exit fd table when process exit
    fn exit_files(&self) {
        // 关闭文件描述符表
        // 这里这样写的原因是避免某些inode在关闭时需要访问当前进程的basic，导致死锁
        let mut guard = self.basic.write_irqsave();
        let old = guard.set_fd_table(None);
        drop(guard);
        drop(old)
    }

    pub fn children_read_irqsave(&self) -> RwLockReadGuard<'_, Vec<RawPid>> {
        self.children.read_irqsave()
    }

    pub fn threads_read_irqsave(&self) -> RwLockReadGuard<'_, ThreadInfo> {
        self.thread.read_irqsave()
    }

    pub fn threads_write_irqsave(&self) -> RwLockWriteGuard<'_, ThreadInfo> {
        self.thread.write_irqsave()
    }

    pub fn restart_block(&self) -> SpinLockGuard<'_, Option<RestartBlock>> {
        self.restart_block.lock()
    }

    pub fn set_restart_fn(
        &self,
        restart_block: Option<RestartBlock>,
    ) -> Result<usize, SystemError> {
        *self.restart_block.lock() = restart_block;
        return Err(SystemError::ERESTART_RESTARTBLOCK);
    }

    pub fn parent_pcb(&self) -> Option<Arc<ProcessControlBlock>> {
        self.parent_pcb.read().upgrade()
    }

    pub fn is_exited(&self) -> bool {
        self.sched_info
            .inner_lock_read_irqsave()
            .state()
            .is_exited()
    }

    pub fn exit_code(&self) -> Option<usize> {
        self.sched_info
            .inner_lock_read_irqsave()
            .state()
            .exit_code()
    }

    /// 获取进程的namespace代理
    pub fn nsproxy(&self) -> Arc<NsProxy> {
        self.nsproxy.read().clone()
    }

    /// 设置进程的namespace代理
    ///
    /// ## 参数
    /// - `nsproxy` : 新的namespace代理
    ///
    /// ## 返回值
    /// 返回旧的namespace代理
    pub fn set_nsproxy(&self, nsproxy: Arc<NsProxy>) -> Arc<NsProxy> {
        let mut guard = self.nsproxy.write();
        let old = guard.clone();
        *guard = nsproxy;
        return old;
    }

    pub fn is_thread_group_leader(&self) -> bool {
        self.exit_signal.load(Ordering::SeqCst) != Signal::INVALID
    }

    /// 唤醒等待在本进程 `wait_queue` 上的所有等待者
    pub fn wake_all_waiters(&self) {
        self.wait_queue
            .wakeup_all(Some(ProcessState::Blocked(true)))
    }
}

impl Drop for ProcessControlBlock {
    fn drop(&mut self) {
        let irq_guard = unsafe { CurrentIrqArch::save_and_disable_irq() };
        // log::debug!("Drop ProcessControlBlock: pid: {}", self.raw_pid(),);
        self.__exit_signal();
        // 新的 ProcFS 是动态的，进程目录会在访问时按需创建
        // 不再需要显式注册/注销进程
        if let Some(ppcb) = self.parent_pcb.read_irqsave().upgrade() {
            ppcb.children
                .write_irqsave()
                .retain(|pid| *pid != self.raw_pid());
        }

        // log::debug!("Drop pid: {:?}", self.pid());
        drop(irq_guard);
    }
}

/// 线程信息
#[derive(Debug)]
pub struct ThreadInfo {
    // 来自用户空间记录用户线程id的地址，在该线程结束时将该地址置0以通知父进程
    clear_child_tid: Option<VirtAddr>,
    set_child_tid: Option<VirtAddr>,

    vfork_done: Option<Arc<Completion>>,
    /// 线程组的组长
    group_leader: Weak<ProcessControlBlock>,

    /// 当前线程为组长时，该字段存储组内所有线程的pcb
    group_tasks: Vec<Weak<ProcessControlBlock>>,
}

impl Default for ThreadInfo {
    fn default() -> Self {
        Self::new()
    }
}

impl ThreadInfo {
    pub fn new() -> Self {
        Self {
            clear_child_tid: None,
            set_child_tid: None,
            vfork_done: None,
            group_leader: Weak::default(),
            group_tasks: Vec::new(),
        }
    }

    pub fn group_leader(&self) -> Option<Arc<ProcessControlBlock>> {
        return self.group_leader.upgrade();
    }

    pub fn thread_group_empty(&self) -> bool {
        let group_leader = self.group_leader();
        if let Some(leader) = group_leader {
            if Arc::ptr_eq(&leader, &ProcessManager::current_pcb()) {
                return self.group_tasks.is_empty();
            }
            return false;
        }
        return true;
    }
}

/// 进程的基本信息
///
/// 这个结构体保存进程的基本信息，主要是那些不会随着进程的运行而经常改变的信息。
#[derive(Debug)]
pub struct ProcessBasicInfo {
    /// 当前进程的父进程的pid
    ppid: RawPid,
    /// 进程的名字
    name: String,

    /// 当前进程的工作目录
    cwd: String,

    /// 用户地址空间
    user_vm: Option<Arc<AddressSpace>>,

    /// 文件描述符表
    fd_table: Option<Arc<RwLock<FileDescriptorVec>>>,
}

impl ProcessBasicInfo {
    #[inline(never)]
    pub fn new(
        ppid: RawPid,
        name: String,
        cwd: String,
        user_vm: Option<Arc<AddressSpace>>,
    ) -> RwLock<Self> {
        let fd_table = Arc::new(RwLock::new(FileDescriptorVec::new()));
        return RwLock::new(Self {
            ppid,
            name,
            cwd,
            user_vm,
            fd_table: Some(fd_table),
        });
    }

    pub fn ppid(&self) -> RawPid {
        return self.ppid;
    }

    pub fn name(&self) -> &str {
        return &self.name;
    }

    pub fn set_name(&mut self, name: String) {
        self.name = name;
    }

    pub fn cwd(&self) -> String {
        return self.cwd.clone();
    }
    pub fn set_cwd(&mut self, path: String) {
        return self.cwd = path;
    }

    pub fn user_vm(&self) -> Option<Arc<AddressSpace>> {
        return self.user_vm.clone();
    }

    pub unsafe fn set_user_vm(&mut self, user_vm: Option<Arc<AddressSpace>>) {
        self.user_vm = user_vm;
    }

    pub fn try_fd_table(&self) -> Option<Arc<RwLock<FileDescriptorVec>>> {
        return self.fd_table.clone();
    }

    pub fn set_fd_table(
        &mut self,
        fd_table: Option<Arc<RwLock<FileDescriptorVec>>>,
    ) -> Option<Arc<RwLock<FileDescriptorVec>>> {
        let old = self.fd_table.take();
        self.fd_table = fd_table;
        return old;
    }
}

#[derive(Debug)]
pub struct ProcessSchedulerInfo {
    /// 当前进程所在的cpu
    on_cpu: AtomicProcessorId,
    /// 如果当前进程等待被迁移到另一个cpu核心上（也就是flags中的PF_NEED_MIGRATE被置位），
    /// 该字段存储要被迁移到的目标处理器核心号
    // migrate_to: AtomicProcessorId,
    inner_locked: RwLock<InnerSchedInfo>,
    /// 进程的调度优先级
    // priority: SchedPriority,
    /// 当前进程的虚拟运行时间
    // virtual_runtime: AtomicIsize,
    /// 由实时调度器管理的时间片
    // rt_time_slice: AtomicIsize,
    pub sched_stat: RwLock<SchedInfo>,
    /// 调度策略
    pub sched_policy: RwLock<crate::sched::SchedPolicy>,
    /// cfs调度实体
    pub sched_entity: Arc<FairSchedEntity>,
    pub on_rq: SpinLock<OnRq>,

    pub prio_data: RwLock<PrioData>,
}

#[derive(Debug, Default)]
#[allow(dead_code)]
pub struct SchedInfo {
    /// 记录任务在特定 CPU 上运行的次数
    pub pcount: usize,
    /// 记录任务等待在运行队列上的时间
    pub run_delay: usize,
    /// 记录任务上次在 CPU 上运行的时间戳
    pub last_arrival: u64,
    /// 记录任务上次被加入到运行队列中的时间戳
    pub last_queued: u64,
}

#[derive(Debug)]
#[allow(dead_code)]
pub struct PrioData {
    pub prio: i32,
    pub static_prio: i32,
    pub normal_prio: i32,
}

impl Default for PrioData {
    fn default() -> Self {
        Self {
            prio: MAX_PRIO - 20,
            static_prio: MAX_PRIO - 20,
            normal_prio: MAX_PRIO - 20,
        }
    }
}

#[derive(Debug)]
pub struct InnerSchedInfo {
    /// 当前进程的状态
    state: ProcessState,
    /// 进程的调度策略
    sleep: bool,
}

impl InnerSchedInfo {
    pub fn state(&self) -> ProcessState {
        return self.state;
    }

    pub fn set_state(&mut self, state: ProcessState) {
        self.state = state;
    }

    pub fn set_sleep(&mut self) {
        self.sleep = true;
    }

    pub fn set_wakeup(&mut self) {
        self.sleep = false;
    }

    pub fn is_mark_sleep(&self) -> bool {
        self.sleep
    }
}

impl ProcessSchedulerInfo {
    #[inline(never)]
    pub fn new(on_cpu: Option<ProcessorId>) -> Self {
        let cpu_id = on_cpu.unwrap_or(ProcessorId::INVALID);
        return Self {
            on_cpu: AtomicProcessorId::new(cpu_id),
            // migrate_to: AtomicProcessorId::new(ProcessorId::INVALID),
            inner_locked: RwLock::new(InnerSchedInfo {
                state: ProcessState::Blocked(false),
                sleep: false,
            }),
            // virtual_runtime: AtomicIsize::new(0),
            // rt_time_slice: AtomicIsize::new(0),
            // priority: SchedPriority::new(100).unwrap(),
            sched_stat: RwLock::new(SchedInfo::default()),
            sched_policy: RwLock::new(crate::sched::SchedPolicy::CFS),
            sched_entity: FairSchedEntity::new(),
            on_rq: SpinLock::new(OnRq::None),
            prio_data: RwLock::new(PrioData::default()),
        };
    }

    pub fn sched_entity(&self) -> Arc<FairSchedEntity> {
        return self.sched_entity.clone();
    }

    pub fn on_cpu(&self) -> Option<ProcessorId> {
        let on_cpu = self.on_cpu.load(Ordering::SeqCst);
        if on_cpu == ProcessorId::INVALID {
            return None;
        } else {
            return Some(on_cpu);
        }
    }

    pub fn set_on_cpu(&self, on_cpu: Option<ProcessorId>) {
        if let Some(cpu_id) = on_cpu {
            self.on_cpu.store(cpu_id, Ordering::SeqCst);
        } else {
            self.on_cpu.store(ProcessorId::INVALID, Ordering::SeqCst);
        }
    }

    // pub fn migrate_to(&self) -> Option<ProcessorId> {
    //     let migrate_to = self.migrate_to.load(Ordering::SeqCst);
    //     if migrate_to == ProcessorId::INVALID {
    //         return None;
    //     } else {
    //         return Some(migrate_to);
    //     }
    // }

    // pub fn set_migrate_to(&self, migrate_to: Option<ProcessorId>) {
    //     if let Some(data) = migrate_to {
    //         self.migrate_to.store(data, Ordering::SeqCst);
    //     } else {
    //         self.migrate_to
    //             .store(ProcessorId::INVALID, Ordering::SeqCst)
    //     }
    // }

    pub fn inner_lock_write_irqsave(&self) -> RwLockWriteGuard<'_, InnerSchedInfo> {
        return self.inner_locked.write_irqsave();
    }

    pub fn inner_lock_read_irqsave(&self) -> RwLockReadGuard<'_, InnerSchedInfo> {
        return self.inner_locked.read_irqsave();
    }

    // pub fn inner_lock_try_read_irqsave(
    //     &self,
    //     times: u8,
    // ) -> Option<RwLockReadGuard<InnerSchedInfo>> {
    //     for _ in 0..times {
    //         if let Some(r) = self.inner_locked.try_read_irqsave() {
    //             return Some(r);
    //         }
    //     }

    //     return None;
    // }

    // pub fn inner_lock_try_upgradable_read_irqsave(
    //     &self,
    //     times: u8,
    // ) -> Option<RwLockUpgradableGuard<InnerSchedInfo>> {
    //     for _ in 0..times {
    //         if let Some(r) = self.inner_locked.try_upgradeable_read_irqsave() {
    //             return Some(r);
    //         }
    //     }

    //     return None;
    // }

    // pub fn virtual_runtime(&self) -> isize {
    //     return self.virtual_runtime.load(Ordering::SeqCst);
    // }

    // pub fn set_virtual_runtime(&self, virtual_runtime: isize) {
    //     self.virtual_runtime
    //         .store(virtual_runtime, Ordering::SeqCst);
    // }
    // pub fn increase_virtual_runtime(&self, delta: isize) {
    //     self.virtual_runtime.fetch_add(delta, Ordering::SeqCst);
    // }

    // pub fn rt_time_slice(&self) -> isize {
    //     return self.rt_time_slice.load(Ordering::SeqCst);
    // }

    // pub fn set_rt_time_slice(&self, rt_time_slice: isize) {
    //     self.rt_time_slice.store(rt_time_slice, Ordering::SeqCst);
    // }

    // pub fn increase_rt_time_slice(&self, delta: isize) {
    //     self.rt_time_slice.fetch_add(delta, Ordering::SeqCst);
    // }

    pub fn policy(&self) -> crate::sched::SchedPolicy {
        return *self.sched_policy.read_irqsave();
    }
}

#[derive(Debug)]
pub struct KernelStack {
    stack: Option<AlignedBox<[u8; KernelStack::SIZE], { KernelStack::ALIGN }>>,
    /// 标记该内核栈是否可以被释放
    ty: KernelStackType,
}

#[derive(Debug)]
pub enum KernelStackType {
    KernelSpace(VirtAddr, PhysAddr),
    Static,
    Dynamic,
}

// 为什么需要这个锁?
// alloc_from_kernel_space 使用该函数分配内核栈时，如果该函数被中断打断，
// 而切换的任务使用dealloc_from_kernel_space回收内核栈，对
// KernelMapper的可变引用获取将会失败造成错误
static KSTACK_LOCK: SpinLock<()> = SpinLock::new(());

unsafe fn alloc_from_kernel_space() -> (VirtAddr, PhysAddr) {
    use crate::arch::MMArch;
    use crate::mm::allocator::page_frame::{allocate_page_frames, PageFrameCount};
    use crate::mm::kernel_mapper::KernelMapper;
    use crate::mm::page::EntryFlags;
    use crate::mm::MemoryManagementArch;

    // Layout
    // ---------------
    // | KernelStack |
    // | guard page  | size == KernelStack::SIZE
    // | KernelStack |
    // | guard page  |
    // | ..........  |
    // ---------------

    let _guard = KSTACK_LOCK.try_lock_irqsave().unwrap();
    let need_size = KernelStack::SIZE * 2;
    let page_num = PageFrameCount::new(need_size.div_ceil(MMArch::PAGE_SIZE).next_power_of_two());

    let (paddr, _count) = allocate_page_frames(page_num).expect("kernel stack alloc failed");

    let guard_vaddr = MMArch::phys_2_virt(paddr).unwrap();
    let _kstack_paddr = paddr + KernelStack::SIZE;
    let kstack_vaddr = guard_vaddr + KernelStack::SIZE;

    core::ptr::write_bytes(kstack_vaddr.data() as *mut u8, 0, KernelStack::SIZE);

    let guard_flags = EntryFlags::new();

    let mut kernel_mapper = KernelMapper::lock();
    let kernel_mapper = kernel_mapper.as_mut().unwrap();

    for i in 0..KernelStack::SIZE / MMArch::PAGE_SIZE {
        let guard_page_vaddr = guard_vaddr + i * MMArch::PAGE_SIZE;
        // Map the guard page
        let flusher = kernel_mapper.remap(guard_page_vaddr, guard_flags).unwrap();
        flusher.flush();
    }

    // unsafe {
    //     log::debug!(
    //         "trigger kernel stack guard page :{:#x}",
    //         (kstack_vaddr.data() - 8)
    //     );
    //     let guard_ptr = (kstack_vaddr.data() - 8) as *mut usize;
    //     guard_ptr.write(0xfff); // Invalid
    // }

    // log::info!(
    //     "[kernel stack alloc]: virt: {:#x}, phy: {:#x}",
    //     kstack_vaddr.data(),
    //     _kstack_paddr.data()
    // );
    (guard_vaddr, paddr)
}

unsafe fn dealloc_from_kernel_space(vaddr: VirtAddr, paddr: PhysAddr) {
    use crate::arch::mm::kernel_page_flags;
    use crate::arch::MMArch;
    use crate::mm::allocator::page_frame::{deallocate_page_frames, PageFrameCount, PhysPageFrame};
    use crate::mm::kernel_mapper::KernelMapper;
    use crate::mm::MemoryManagementArch;

    let _guard = KSTACK_LOCK.try_lock_irqsave().unwrap();

    let need_size = KernelStack::SIZE * 2;
    let page_num = PageFrameCount::new(need_size.div_ceil(MMArch::PAGE_SIZE).next_power_of_two());

    // log::info!(
    //     "[kernel stack dealloc]: virt: {:#x}, phy: {:#x}",
    //     vaddr.data(),
    //     paddr.data()
    // );

    let mut kernel_mapper = KernelMapper::lock();
    let kernel_mapper = kernel_mapper.as_mut().unwrap();

    // restore the guard page flags
    for i in 0..KernelStack::SIZE / MMArch::PAGE_SIZE {
        let guard_page_vaddr = vaddr + i * MMArch::PAGE_SIZE;
        let flusher = kernel_mapper
            .remap(guard_page_vaddr, kernel_page_flags(vaddr))
            .unwrap();
        flusher.flush();
    }

    // release the physical page
    unsafe { deallocate_page_frames(PhysPageFrame::new(paddr), page_num) };
}

impl KernelStack {
    pub const SIZE: usize = 0x8000;
    pub const ALIGN: usize = 0x8000;

    pub fn new() -> Result<Self, SystemError> {
        if cfg!(feature = "kstack_protect") {
            unsafe {
                let (kstack_vaddr, kstack_paddr) = alloc_from_kernel_space();
                let real_kstack_vaddr = kstack_vaddr + KernelStack::SIZE;
                Ok(Self {
                    stack: Some(
                        AlignedBox::<[u8; KernelStack::SIZE], { KernelStack::ALIGN }>::new_unchecked(
                            real_kstack_vaddr.data() as *mut [u8; KernelStack::SIZE],
                        ),
                    ),
                    ty: KernelStackType::KernelSpace(kstack_vaddr, kstack_paddr),
                })
            }
        } else {
            Ok(Self {
                stack: Some(
                    AlignedBox::<[u8; KernelStack::SIZE], { KernelStack::ALIGN }>::new_zeroed()?,
                ),
                ty: KernelStackType::Dynamic,
            })
        }
    }

    /// 根据已有的空间，构造一个内核栈结构体
    ///
    /// 仅仅用于BSP启动时，为idle进程构造内核栈。其他时候使用这个函数，很可能造成错误！
    pub unsafe fn from_existed(base: VirtAddr) -> Result<Self, SystemError> {
        if base.is_null() || !base.check_aligned(Self::ALIGN) {
            return Err(SystemError::EFAULT);
        }

        Ok(Self {
            stack: Some(
                AlignedBox::<[u8; KernelStack::SIZE], { KernelStack::ALIGN }>::new_unchecked(
                    base.data() as *mut [u8; KernelStack::SIZE],
                ),
            ),
            ty: KernelStackType::Static,
        })
    }

    pub fn guard_page_address(&self) -> Option<VirtAddr> {
        match self.ty {
            KernelStackType::KernelSpace(kstack_virt_addr, _) => {
                return Some(kstack_virt_addr);
            }
            _ => {
                // 静态内核栈和动态内核栈没有guard page
                return None;
            }
        }
    }

    pub fn guard_page_size(&self) -> Option<usize> {
        match self.ty {
            KernelStackType::KernelSpace(_, _) => {
                return Some(KernelStack::SIZE);
            }
            _ => {
                // 静态内核栈和动态内核栈没有guard page
                return None;
            }
        }
    }

    /// 返回内核栈的起始虚拟地址(低地址)
    pub fn start_address(&self) -> VirtAddr {
        return VirtAddr::new(self.stack.as_ref().unwrap().as_ptr() as usize);
    }

    /// 返回内核栈的结束虚拟地址(高地址)(不包含该地址)
    pub fn stack_max_address(&self) -> VirtAddr {
        return VirtAddr::new(self.stack.as_ref().unwrap().as_ptr() as usize + Self::SIZE);
    }

    pub unsafe fn set_pcb(&mut self, pcb: Weak<ProcessControlBlock>) -> Result<(), SystemError> {
        // 将一个Weak<ProcessControlBlock>放到内核栈的最低地址处
        let p: *const ProcessControlBlock = Weak::into_raw(pcb);
        let stack_bottom_ptr = self.start_address().data() as *mut *const ProcessControlBlock;

        // 如果内核栈的最低地址处已经有了一个pcb，那么，这里就不再设置,直接返回错误
        if unlikely(unsafe { !(*stack_bottom_ptr).is_null() }) {
            error!("kernel stack bottom is not null: {:p}", *stack_bottom_ptr);
            return Err(SystemError::EPERM);
        }
        // 将pcb的地址放到内核栈的最低地址处
        unsafe {
            *stack_bottom_ptr = p;
        }

        return Ok(());
    }

    /// 清除内核栈的pcb指针
    ///
    /// ## 参数
    ///
    /// - `force` : 如果为true,那么，即使该内核栈的pcb指针不为null，也会被强制清除而不处理Weak指针问题
    pub unsafe fn clear_pcb(&mut self, force: bool) {
        let stack_bottom_ptr = self.start_address().data() as *mut *const ProcessControlBlock;
        if unlikely(unsafe { (*stack_bottom_ptr).is_null() }) {
            return;
        }

        if !force {
            let pcb_ptr: Weak<ProcessControlBlock> = Weak::from_raw(*stack_bottom_ptr);
            drop(pcb_ptr);
        }

        *stack_bottom_ptr = core::ptr::null();
    }

    /// 返回指向当前内核栈pcb的Arc指针
    #[allow(dead_code)]
    pub unsafe fn pcb(&self) -> Option<Arc<ProcessControlBlock>> {
        // 从内核栈的最低地址处取出pcb的地址
        let p = self.stack.as_ref().unwrap().as_ptr() as *const *const ProcessControlBlock;
        if unlikely(unsafe { (*p).is_null() }) {
            return None;
        }

        // 为了防止内核栈的pcb指针被释放，这里需要将其包装一下，使得Arc的drop不会被调用
        let weak_wrapper: ManuallyDrop<Weak<ProcessControlBlock>> =
            ManuallyDrop::new(Weak::from_raw(*p));

        let new_arc: Arc<ProcessControlBlock> = weak_wrapper.upgrade()?;
        return Some(new_arc);
    }
}

impl Drop for KernelStack {
    fn drop(&mut self) {
        if self.stack.is_some() {
            let ptr = self.stack.as_ref().unwrap().as_ptr() as *const *const ProcessControlBlock;
            if unsafe { !(*ptr).is_null() } {
                let pcb_ptr: Weak<ProcessControlBlock> = unsafe { Weak::from_raw(*ptr) };
                drop(pcb_ptr);
            }
        }
        match self.ty {
            KernelStackType::KernelSpace(kstack_virt_addr, kstack_phy_addr) => {
                // 释放内核栈
                unsafe {
                    dealloc_from_kernel_space(kstack_virt_addr, kstack_phy_addr);
                }
                let bx = self.stack.take();
                core::mem::forget(bx);
            }
            KernelStackType::Static => {
                let bx = self.stack.take();
                core::mem::forget(bx);
            }
            KernelStackType::Dynamic => {}
        }
    }
}

pub fn process_init() {
    ProcessManager::init();
}

#[derive(Debug)]
pub struct ProcessSignalInfo {
    // 当前进程被屏蔽的信号
    sig_blocked: SigSet,
    // 暂存旧信号，用于恢复
    saved_sigmask: SigSet,
    // sig_pending 中存储当前线程要处理的信号
    sig_pending: SigPending,

    // 当前进程对应的tty
    tty: Option<Arc<TtyCore>>,
    has_child_subreaper: bool,

    /// 标记当前进程是否是一个“子进程收割者”
    ///
    /// todo: 在prctl里面实现设置这个标志位的功能
    is_child_subreaper: bool,

    /// boolean value for session group leader
    pub is_session_leader: bool,
}

impl ProcessSignalInfo {
    pub fn sig_blocked(&self) -> &SigSet {
        &self.sig_blocked
    }

    pub fn sig_pending(&self) -> &SigPending {
        &self.sig_pending
    }

    pub fn sig_pending_mut(&mut self) -> &mut SigPending {
        &mut self.sig_pending
    }

    pub fn sig_block_mut(&mut self) -> &mut SigSet {
        &mut self.sig_blocked
    }

    pub fn saved_sigmask(&self) -> &SigSet {
        &self.saved_sigmask
    }

    pub fn saved_sigmask_mut(&mut self) -> &mut SigSet {
        &mut self.saved_sigmask
    }

    pub fn tty(&self) -> Option<Arc<TtyCore>> {
        self.tty.clone()
    }

    pub fn set_tty(&mut self, tty: Option<Arc<TtyCore>>) {
        self.tty = tty;
    }

    /// 从 pcb 的 siginfo中取出下一个要处理的信号，先处理线程信号，再处理进程信号
    ///
    /// ## 参数
    ///
    /// - `sig_mask` 被忽略掉的信号
    ///
    pub fn dequeue_signal(
        &mut self,
        sig_mask: &SigSet,
        pcb: &Arc<ProcessControlBlock>,
    ) -> (Signal, Option<SigInfo>) {
        let res = self.sig_pending.dequeue_signal(sig_mask);
        pcb.recalc_sigpending(Some(self));
        if res.0 != Signal::INVALID {
            return res;
        } else {
            let sighand = pcb.sighand();
            let res = sighand.shared_pending_dequeue(sig_mask);
            pcb.recalc_sigpending(Some(self));
            return res;
        }
    }

    pub fn has_child_subreaper(&self) -> bool {
        self.has_child_subreaper
    }

    pub fn set_has_child_subreaper(&mut self, has_child_subreaper: bool) {
        self.has_child_subreaper = has_child_subreaper;
    }

    pub fn is_child_subreaper(&self) -> bool {
        self.is_child_subreaper
    }

    pub fn set_is_child_subreaper(&mut self, is_child_subreaper: bool) {
        self.is_child_subreaper = is_child_subreaper;
    }
}

impl Default for ProcessSignalInfo {
    fn default() -> Self {
        Self {
            sig_blocked: SigSet::empty(),
            saved_sigmask: SigSet::empty(),
            sig_pending: SigPending::default(),
            tty: None,
            has_child_subreaper: false,
            is_child_subreaper: false,
            is_session_leader: false,
        }
    }
}<|MERGE_RESOLUTION|>--- conflicted
+++ resolved
@@ -4,12 +4,8 @@
     hint::spin_loop,
     intrinsics::unlikely,
     mem::ManuallyDrop,
-<<<<<<< HEAD
     str::FromStr,
     sync::atomic::{compiler_fence, fence, AtomicBool, AtomicU64, AtomicUsize, Ordering},
-=======
-    sync::atomic::{compiler_fence, fence, AtomicBool, AtomicU8, AtomicUsize, Ordering},
->>>>>>> bccc0e39
 };
 
 use alloc::{
