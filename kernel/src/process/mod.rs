--- conflicted
+++ resolved
@@ -54,11 +54,6 @@
         ucontext::AddressSpace,
         PhysAddr, VirtAddr,
     },
-<<<<<<< HEAD
-    net::socket::SocketInode,
-=======
-    namespaces::{mnt_namespace::FsStruct, pid_namespace::PidStrcut, NsProxy},
->>>>>>> f3e6f362
     sched::{
         DequeueFlag, EnqueueFlag, OnRq, SchedMode, WakeupFlags, __schedule, completion::Completion,
         cpu_rq, fair::FairSchedEntity, prio::MAX_PRIO,
