use core::{
    hash::{Hash, Hasher},
    intrinsics::unlikely,
    mem::ManuallyDrop,
    sync::atomic::{compiler_fence, AtomicBool, AtomicI32, AtomicIsize, AtomicUsize, Ordering},
};

use alloc::{
    boxed::Box,
    string::{String, ToString},
    sync::{Arc, Weak},
};
use hashbrown::HashMap;

use crate::{
<<<<<<< HEAD
    arch::{asm::current::current_pcb, cpu, process::ArchPCBInfo},
    filesystem::vfs::{file::FileDescriptorVec, FileType},
    include::bindings::bindings::CLONE_SIGNAL,
=======
    arch::{process::ArchPCBInfo, sched::sched, CurrentIrqArch},
    exception::InterruptArch,
    filesystem::{
        procfs::procfs_unregister_pid,
        vfs::{file::FileDescriptorVec, FileType},
    },
>>>>>>> c7274905
    kdebug,
    libs::{
        align::AlignedBox,
        casting::DowncastArc,
        rwlock::{RwLock, RwLockReadGuard, RwLockWriteGuard},
        spinlock::{SpinLock, SpinLockGuard},
    },
    mm::{percpu::PerCpuVar, set_INITIAL_PROCESS_ADDRESS_SPACE, ucontext::AddressSpace, VirtAddr},
    net::socket::SocketInode,
    process::{
        fork::CloneFlags,
        init::initial_kernel_thread,
        kthread::{KernelThreadClosure, KernelThreadCreateInfo, KernelThreadMechanism},
    },
    sched::{
        core::{sched_enqueue, CPU_EXECUTING},
        SchedPolicy, SchedPriority,
    },
    smp::kick_cpu,
    syscall::SystemError,
};

use self::kthread::WorkerPrivate;

pub mod abi;
pub mod c_adapter;
pub mod exec;
pub mod fork;
pub mod idle;
pub mod init;
pub mod kthread;
pub mod pid;
pub mod process;
pub mod syscall;

/// 系统中所有进程的pcb
static ALL_PROCESS: SpinLock<Option<HashMap<Pid, Arc<ProcessControlBlock>>>> = SpinLock::new(None);

pub static mut SWITCH_RESULT: Option<PerCpuVar<SwitchResult>> = None;

#[derive(Debug)]
pub struct SwitchResult {
    pub prev_pcb: Option<Arc<ProcessControlBlock>>,
    pub next_pcb: Option<Arc<ProcessControlBlock>>,
}

impl SwitchResult {
    pub fn new() -> Self {
        Self {
            prev_pcb: None,
            next_pcb: None,
        }
    }
}

#[derive(Debug)]
pub struct ProcessManager;
impl ProcessManager {
    fn init() {
        static INIT_FLAG: AtomicBool = AtomicBool::new(false);
        if INIT_FLAG
            .compare_exchange(false, true, Ordering::SeqCst, Ordering::SeqCst)
            .is_err()
        {
            panic!("ProcessManager has been initialized!");
        }

        unsafe {
            compiler_fence(Ordering::SeqCst);
            kdebug!("To create address space for INIT process.");
            // test_buddy();
            set_INITIAL_PROCESS_ADDRESS_SPACE(
                AddressSpace::new(true).expect("Failed to create address space for INIT process."),
            );
            kdebug!("INIT process address space created.");
            compiler_fence(Ordering::SeqCst);
        };

        ALL_PROCESS.lock().replace(HashMap::new());
        Self::arch_init();
        Self::init_idle();

        KernelThreadMechanism::init();

        // 初始化第一个内核线程
        {
            let create_info = KernelThreadCreateInfo::new(
                KernelThreadClosure::EmptyClosure((Box::new(initial_kernel_thread), ())),
                "init".to_string(),
            );
            KernelThreadMechanism::__inner_create(
                &create_info,
                CloneFlags::CLONE_VM | CloneFlags::CLONE_SIGNAL,
            )
            .unwrap_or_else(|e| panic!("Failed to create initial kernel thread, error: {:?}", e));
        }
    }

    /// 获取当前进程的pcb
    pub fn current_pcb() -> Arc<ProcessControlBlock> {
        return ProcessControlBlock::arch_current_pcb();
    }

    /// 根据pid获取进程的pcb
    ///
    /// ## 参数
    ///
    /// - `pid` : 进程的pid
    ///
    /// ## 返回值
    ///
    /// 如果找到了对应的进程，那么返回该进程的pcb，否则返回None
    pub fn find(pid: Pid) -> Option<Arc<ProcessControlBlock>> {
        return ALL_PROCESS.lock().as_ref()?.get(&pid).cloned();
    }

    /// 向系统中添加一个进程的pcb
    ///
    /// ## 参数
    ///
    /// - `pcb` : 进程的pcb
    ///
    /// ## 返回值
    ///
    /// 无
    pub fn add_pcb(pcb: Arc<ProcessControlBlock>) {
        ALL_PROCESS
            .lock()
            .as_mut()
            .unwrap()
            .insert(pcb.basic().pid(), pcb.clone());
    }

    /// 唤醒一个进程
    pub fn wakeup(pcb: &Arc<ProcessControlBlock>) -> Result<(), SystemError> {
        let state = pcb.sched_info().state();
        if state.is_blocked() {
            let mut writer = pcb.sched_info_mut();
            let state = writer.state();
            if state.is_blocked() {
                writer.set_state(ProcessState::Runnable);
                sched_enqueue(pcb.clone(), true);
                return Ok(());
            } else if state.is_exited() {
                return Err(SystemError::EINVAL);
            } else {
                return Ok(());
            }
        } else if state.is_exited() {
            return Err(SystemError::EINVAL);
        } else {
            return Ok(());
        }
    }

    /// 标志当前进程永久睡眠，移出调度队列
    pub fn sleep(interruptable: bool) -> Result<(), SystemError> {
        let pcb = ProcessManager::current_pcb();
        let mut writer = pcb.sched_info_mut();
        if writer.state() != ProcessState::Exited(0) {
            writer.set_state(ProcessState::Blocked(interruptable));
            sched();
            return Ok(());
        }
        return Err(SystemError::EINTR);
    }

    /// 当子进程退出后向父进程发送通知
    fn exit_notify() {
        todo!("exit_notify");
    }
    /// 退出进程，回收资源
    ///
    /// 功能参考 https://opengrok.ringotek.cn/xref/DragonOS/kernel/src/process/process.c?r=40fe15e0953f989ccfeb74826d61621d43dea6bb&mo=7649&fi=246#246
    pub fn exit(exit_code: usize) -> ! {
        // 关中断
        let irq_guard = unsafe { CurrentIrqArch::save_and_disable_irq() };
        let pcb = ProcessManager::current_pcb();
        pcb.sched_info
            .write()
            .set_state(ProcessState::Exited(exit_code));
        drop(pcb);
        drop(irq_guard);
        ProcessManager::exit_notify();
        sched();
        loop {}
    }

    pub unsafe fn release(pid: Pid) {
        let pcb = ProcessManager::find(pid);
        if !pcb.is_none() {
            let pcb = pcb.unwrap();
            // 判断该pcb是否在全局没有任何引用
            let weak_ref = Arc::downgrade(&pcb);
            if weak_ref.strong_count() <= 1 {
                drop(pcb);
                ALL_PROCESS.lock().as_mut().unwrap().remove(&pid);
            } else {
                // 如果不为1就panic
                panic!("pcb is still referenced");
            }
        }
    }

    /// 上下文切换完成后的钩子函数
    unsafe fn switch_finish_hook() {
        let prev_pcb = SWITCH_RESULT
            .as_mut()
            .unwrap()
            .get_mut()
            .prev_pcb
            .take()
            .expect("prev_pcb is None");
        let next_pcb = SWITCH_RESULT
            .as_mut()
            .unwrap()
            .get_mut()
            .next_pcb
            .take()
            .expect("next_pcb is None");

        // 由于进程切换前使用了SpinLockGuard::leak()，所以这里需要手动释放锁
        prev_pcb.arch_info.force_unlock();
        next_pcb.arch_info.force_unlock();
    }

    /// 如果目标进程正在目标CPU上运行，那么就让这个cpu陷入内核态
    ///
    /// ## 参数
    ///
    /// - `pcb` : 进程的pcb
    pub fn kick(pcb: &Arc<ProcessControlBlock>) {
        ProcessManager::current_pcb().preempt_disable();
        let cpu_id = pcb.sched_info().on_cpu();

        if let Some(cpu_id) = cpu_id {
            let cpu_id = cpu_id as usize;

            if pcb.basic().pid() == CPU_EXECUTING[cpu_id].load(Ordering::SeqCst) {
                kick_cpu(cpu_id).expect("ProcessManager::kick(): Failed to kick cpu");
            }
        }

        ProcessManager::current_pcb().preempt_enable();
    }

    /// 创建进程时,将进程加入到其父进程的子进程链表中
    ///
    /// ## 参数
    ///
    /// - `pcb` : 当前进程
    pub fn add_child(pcb: &Arc<ProcessControlBlock>) {
        let childen = &pcb.parent_pcb.read().upgrade().clone().unwrap().children;
        childen.write().insert(pcb.basic().pid(), pcb.clone());
    }

    /// 子进程退出时,将子进程从父进程的子进程链表中移除
    ///
    /// ## 参数
    ///
    /// -‵pcb‵ : 要被移除的子进程
    pub fn rm_from_parent(pcb: &Arc<ProcessControlBlock>) {
        let childen = &pcb.parent_pcb.read().upgrade().clone().unwrap().children;
        childen.write().remove(&pcb.basic().pid());
    }

    /// 退出进程时,让初始进程收养所有子进程
    ///
    /// ## 参数
    ///
    /// -`pcb` : 要退出的进程
    pub fn adopte_childen(pcb: &Arc<ProcessControlBlock>) -> Result<(), SystemError> {
        let childen = &pcb.parent_pcb.read().upgrade().clone().unwrap().children;
        match ProcessManager::find(Pid(1)) {
            Some(init_pcb) => {
                let mut init_childen = init_pcb.children.write();
                for child in childen.read().iter() {
                    // 子进程的父进程改为1号进程
                    child
                        .1
                        .parent_pcb
                        .write()
                        .upgrade()
                        .replace(init_pcb.clone());
                    // 1号进程收养子进程
                    init_childen.insert(*child.0, child.1.clone());
                }
                childen.write().clear();
                Ok(())
            }
            // FIXME 没有找到1号进程返回什么错误码
            _ => Err(SystemError::ECHILD),
        }
    }
}

/// 上下文切换完成后的钩子函数
pub unsafe extern "C" fn switch_finish_hook() {
    ProcessManager::switch_finish_hook();
}

int_like!(Pid, AtomicPid, usize, AtomicUsize);

impl Hash for Pid {
    fn hash<H: Hasher>(&self, state: &mut H) {
        self.0.hash(state);
    }
}

impl Pid {
    pub fn to_string(&self) -> String {
        self.0.to_string()
    }
}

#[derive(Debug, Clone, Copy, PartialEq, Eq)]
pub enum ProcessState {
    /// The process is running on a CPU or in a run queue.
    Runnable,
    /// The process is waiting for an event to occur.
    /// 其中的bool表示该等待过程是否可以被打断。
    /// - 如果该bool为true,那么，硬件中断/信号/其他系统事件都可以打断该等待过程，使得该进程重新进入Runnable状态。
    /// - 如果该bool为false,那么，这个进程必须被显式的唤醒，才能重新进入Runnable状态。
    Blocked(bool),
    /// 进程被信号终止
    // Stopped(SignalNumber),
    /// 进程已经退出，usize表示进程的退出码
    Exited(usize),
}

impl ProcessState {
    #[inline(always)]
    pub fn is_runnable(&self) -> bool {
        return matches!(self, ProcessState::Runnable);
    }

    #[inline(always)]
    pub fn is_blocked(&self) -> bool {
        return matches!(self, ProcessState::Blocked(_));
    }

    #[inline(always)]
    pub fn is_exited(&self) -> bool {
        return matches!(self, ProcessState::Exited(_));
    }
}

bitflags! {
    /// pcb的标志位
    pub struct ProcessFlags: usize {
        /// 当前pcb表示一个内核线程
        const KTHREAD = 1 << 0;
        /// 当前进程需要被调度
        const NEED_SCHEDULE = 1 << 1;
        /// 进程由于vfork而与父进程存在资源共享
        const VFORK = 1 << 2;
        /// 进程不可被冻结
        const NOFREEZE = 1 << 3;
        /// 进程正在退出
        const EXITING = 1 << 4;
        /// 进程由于接收到终止信号唤醒
        const WAKEKILL = 1 << 5;
        /// 进程由于接收到信号而退出.(Killed by a signal)
        const SIGNALED = 1 << 6;
        /// 进程需要迁移到其他cpu上
        const NEED_MIGRATE = 1 << 7;
    }
}

#[derive(Debug)]
pub struct ProcessControlBlock {
    basic: RwLock<ProcessBasicInfo>,
    /// 当前进程的自旋锁持有计数
    preempt_count: AtomicUsize,

    flags: SpinLock<ProcessFlags>,
    worker_private: SpinLock<Option<WorkerPrivate>>,
    /// 进程的内核栈
    kernel_stack: RwLock<KernelStack>,

    /// 与调度相关的信息
    sched_info: RwLock<ProcessSchedulerInfo>,
    /// 与处理器架构相关的信息
    arch_info: SpinLock<ArchPCBInfo>,

    /// 父进程指针
    parent_pcb: RwLock<Weak<ProcessControlBlock>>,

    /// 子进程链表
    children: RwLock<HashMap<Pid, Arc<ProcessControlBlock>>>,
}

impl ProcessControlBlock {
    /// Generate a new pcb.
    ///
    /// ## 参数
    ///
    /// - `name` : 进程的名字
    /// - `kstack` : 进程的内核栈
    ///
    /// ## 返回值
    ///
    /// 返回一个新的pcb
    pub fn new(name: String, kstack: KernelStack) -> Arc<Self> {
        return Self::do_create_pcb(name, kstack, false);
    }

    /// 创建一个新的idle进程
    ///
    /// 请注意，这个函数只能在进程管理初始化的时候调用。
    pub fn new_idle(cpu_id: u32, kstack: KernelStack) -> Arc<Self> {
        let name = format!("idle-{}", cpu_id);
        return Self::do_create_pcb(name, kstack, true);
    }

    fn do_create_pcb(name: String, kstack: KernelStack, is_idle: bool) -> Arc<Self> {
        let pid = if is_idle {
            Pid(0)
        } else {
            Self::generate_pid()
        };
        let ppid = current_pcb().pid;
        let basic_info =
            ProcessBasicInfo::new(pid, Pid(0), Pid(ppid as usize), name, "/".to_string(), None);
        let preempt_count = AtomicUsize::new(0);
        let flags = SpinLock::new(ProcessFlags::empty());

        let sched_info = ProcessSchedulerInfo::new(None);
        let arch_info = SpinLock::new(ArchPCBInfo::new(Some(&kstack)));

        let ppcb = ProcessManager::find(Pid(ppid as usize)).unwrap();
        let pcb = Self {
            basic: basic_info,
            preempt_count,
            flags,
            kernel_stack: RwLock::new(kstack),
            worker_private: SpinLock::new(None),
            sched_info,
            arch_info,
            parent_pcb: RwLock::new(Arc::downgrade(&ppcb)),
            children: RwLock::new(HashMap::new()),
        };

        let pcb = Arc::new(pcb);

        unsafe { pcb.kernel_stack.write().set_pcb(Arc::clone(&pcb)).unwrap() };

        return pcb;
    }

    /// 生成一个新的pid
    fn generate_pid() -> Pid {
        static NEXT_PID: AtomicPid = AtomicPid::new(Pid(1));
        return NEXT_PID.fetch_add(Pid(1), Ordering::SeqCst);
    }

    /// 返回当前进程的锁持有计数
    pub fn preempt_count(&self) -> usize {
        return self.preempt_count.load(Ordering::SeqCst);
    }

    /// 增加当前进程的锁持有计数
    pub fn preempt_disable(&self) {
        self.preempt_count.fetch_add(1, Ordering::SeqCst);
    }

    /// 减少当前进程的锁持有计数
    pub fn preempt_enable(&self) {
        self.preempt_count.fetch_sub(1, Ordering::SeqCst);
    }

    pub fn flags(&self) -> SpinLockGuard<ProcessFlags> {
        return self.flags.lock();
    }

    pub fn basic(&self) -> RwLockReadGuard<ProcessBasicInfo> {
        return self.basic.read();
    }

    pub fn set_name(&self, name: String) {
        self.basic.write().set_name(name);
    }

    pub fn basic_mut(&self) -> RwLockWriteGuard<ProcessBasicInfo> {
        return self.basic.write();
    }

    pub fn arch_info(&self) -> SpinLockGuard<ArchPCBInfo> {
        return self.arch_info.lock();
    }

    pub fn kernel_stack(&self) -> RwLockReadGuard<KernelStack> {
        return self.kernel_stack.read();
    }

    pub fn kernel_stack_mut(&self) -> RwLockWriteGuard<KernelStack> {
        return self.kernel_stack.write();
    }

    pub fn sched_info(&self) -> RwLockReadGuard<ProcessSchedulerInfo> {
        return self.sched_info.read();
    }

    pub fn sched_info_mut(&self) -> RwLockWriteGuard<ProcessSchedulerInfo> {
        return self.sched_info.write();
    }

    pub fn sched_info_mut_irqsave(&self) -> RwLockWriteGuard<ProcessSchedulerInfo> {
        return self.sched_info.write_irqsave();
    }

    pub fn worker_private(&self) -> SpinLockGuard<Option<WorkerPrivate>> {
        return self.worker_private.lock();
    }

    /// 获取文件描述符表的Arc指针
    #[inline(always)]
    pub fn fd_table(&self) -> Arc<RwLock<FileDescriptorVec>> {
        return self.basic.read().fd_table().unwrap();
    }

    /// 根据文件描述符序号，获取socket对象的Arc指针
    ///
    /// ## 参数
    ///
    /// - `fd` 文件描述符序号
    ///
    /// ## 返回值
    ///
    /// Option(&mut Box<dyn Socket>) socket对象的可变引用. 如果文件描述符不是socket，那么返回None
    pub fn get_socket(&self, fd: i32) -> Option<Arc<SocketInode>> {
        let binding = ProcessManager::current_pcb().fd_table();
        let fd_table_guard = binding.read();

        let f = fd_table_guard.get_file_ref_by_fd(fd)?;

        if f.file_type() != FileType::Socket {
            return None;
        }
        let socket: Arc<SocketInode> = f
            .inode()
            .downcast_arc::<SocketInode>()
            .expect("Not a socket inode");
        return Some(socket);
    }
}

impl Drop for ProcessControlBlock {
    fn drop(&mut self) {
        // 在ProcFS中,解除进程的注册
        procfs_unregister_pid(self.basic().pid())
            .unwrap_or_else(|e| panic!("procfs_unregister_pid failed: error: {e:?}"));
        // 释放资源
    }
}
/// 进程的基本信息
///
/// 这个结构体保存进程的基本信息，主要是那些不会随着进程的运行而经常改变的信息。
#[derive(Debug)]
pub struct ProcessBasicInfo {
    /// 当前进程的pid
    pid: Pid,
    /// 当前进程的进程组id
    pgid: Pid,
    /// 当前进程的父进程的pid
    ppid: Pid,
    /// 进程的名字
    name: String,

    /// 当前进程的工作目录
    cwd: String,

    /// 用户地址空间
    user_vm: Option<Arc<AddressSpace>>,

    /// 文件描述符表
    fd_table: Option<Arc<RwLock<FileDescriptorVec>>>,
}

impl ProcessBasicInfo {
    pub fn new(
        pid: Pid,
        pgid: Pid,
        ppid: Pid,
        name: String,
        cwd: String,
        user_vm: Option<Arc<AddressSpace>>,
    ) -> RwLock<Self> {
        let fd_table = Arc::new(RwLock::new(FileDescriptorVec::new()));
        return RwLock::new(Self {
            pid,
            pgid,
            ppid,
            name,
            cwd,
            user_vm,
            fd_table: Some(fd_table),
        });
    }

    pub fn pid(&self) -> Pid {
        return self.pid;
    }

    pub fn pgid(&self) -> Pid {
        return self.pgid;
    }

    pub fn ppid(&self) -> Pid {
        return self.ppid;
    }

    pub fn name(&self) -> &str {
        return &self.name;
    }

    pub fn set_name(&mut self, name: String) {
        self.name = name;
    }

    pub fn path(&self) -> String {
        return self.cwd.clone();
    }
    pub fn set_path(&mut self, path: String) {
        return self.cwd = path;
    }

    pub fn user_vm(&self) -> Option<Arc<AddressSpace>> {
        return self.user_vm.clone();
    }

    pub unsafe fn set_user_vm(&mut self, user_vm: Option<Arc<AddressSpace>>) {
        self.user_vm = user_vm;
    }

    pub fn fd_table(&self) -> Option<Arc<RwLock<FileDescriptorVec>>> {
        return self.fd_table.clone();
    }

    pub fn set_fd_table(&mut self, fd_table: Option<Arc<RwLock<FileDescriptorVec>>>) {
        self.fd_table = fd_table;
    }
}

#[derive(Debug)]
pub struct ProcessSchedulerInfo {
    /// 当前进程所在的cpu
    on_cpu: AtomicI32,
    /// 如果当前进程等待被迁移到另一个cpu核心上（也就是flags中的PF_NEED_MIGRATE被置位），
    /// 该字段存储要被迁移到的目标处理器核心号
    migrate_to: AtomicI32,

    /// 当前进程的状态
    state: ProcessState,
    /// 进程的调度策略
    sched_policy: SchedPolicy,
    /// 进程的调度优先级
    priority: SchedPriority,
    /// 当前进程的虚拟运行时间
    virtual_runtime: AtomicIsize,
    /// 由实时调度器管理的时间片
    rt_time_slice: AtomicIsize,
}

impl ProcessSchedulerInfo {
    pub fn new(on_cpu: Option<u32>) -> RwLock<Self> {
        let cpu_id = match on_cpu {
            Some(cpu_id) => cpu_id as i32,
            None => -1,
        };
        return RwLock::new(Self {
            on_cpu: AtomicI32::new(cpu_id),
            migrate_to: AtomicI32::new(-1),
            state: ProcessState::Blocked(false),
            sched_policy: SchedPolicy::CFS,
            virtual_runtime: AtomicIsize::new(0),
            rt_time_slice: AtomicIsize::new(0),
            priority: SchedPriority::new(100).unwrap(),
        });
    }

    pub fn on_cpu(&self) -> Option<u32> {
        let on_cpu = self.on_cpu.load(Ordering::SeqCst);
        if on_cpu == -1 {
            return None;
        } else {
            return Some(on_cpu as u32);
        }
    }

    pub fn set_on_cpu(&self, on_cpu: Option<u32>) {
        if let Some(cpu_id) = on_cpu {
            self.on_cpu.store(cpu_id as i32, Ordering::SeqCst);
        } else {
            self.on_cpu.store(-1, Ordering::SeqCst);
        }
    }

    pub fn migrate_to(&self) -> Option<u32> {
        let migrate_to = self.migrate_to.load(Ordering::SeqCst);
        if migrate_to == -1 {
            return None;
        } else {
            return Some(migrate_to as u32);
        }
    }

    pub fn set_migrate_to(&self, migrate_to: Option<u32>) {
        if let Some(data) = migrate_to {
            self.migrate_to.store(data as i32, Ordering::SeqCst);
        } else {
            self.migrate_to.store(-1, Ordering::SeqCst)
        }
    }

    pub fn state(&self) -> ProcessState {
        return self.state;
    }

    fn set_state(&mut self, state: ProcessState) {
        self.state = state;
    }

    pub fn policy(&self) -> SchedPolicy {
        return self.sched_policy;
    }

    pub fn virtual_runtime(&self) -> isize {
        return self.virtual_runtime.load(Ordering::SeqCst);
    }

    pub fn set_virtual_runtime(&self, virtual_runtime: isize) {
        self.virtual_runtime
            .store(virtual_runtime, Ordering::SeqCst);
    }
    pub fn increase_virtual_runtime(&self, delta: isize) {
        self.virtual_runtime.fetch_add(delta, Ordering::SeqCst);
    }

    pub fn rt_time_slice(&self) -> isize {
        return self.rt_time_slice.load(Ordering::SeqCst);
    }

    pub fn set_rt_time_slice(&self, rt_time_slice: isize) {
        self.rt_time_slice.store(rt_time_slice, Ordering::SeqCst);
    }

    pub fn increase_rt_time_slice(&self, delta: isize) {
        self.rt_time_slice.fetch_add(delta, Ordering::SeqCst);
    }

    pub fn priority(&self) -> SchedPriority {
        return self.priority;
    }
}

#[derive(Debug)]
pub struct KernelStack {
    stack: Option<AlignedBox<[u8; KernelStack::SIZE], { KernelStack::ALIGN }>>,
    /// 标记该内核栈是否可以被释放
    can_be_freed: bool,
}

impl KernelStack {
    pub const SIZE: usize = 0x4000;
    pub const ALIGN: usize = 0x4000;

    pub fn new() -> Result<Self, SystemError> {
        return Ok(Self {
            stack: Some(
                AlignedBox::<[u8; KernelStack::SIZE], { KernelStack::ALIGN }>::new_zeroed()?,
            ),
            can_be_freed: true,
        });
    }

    /// 根据已有的空间，构造一个内核栈结构体
    ///
    /// 仅仅用于BSP启动时，为idle进程构造内核栈。其他时候使用这个函数，很可能造成错误！
    pub unsafe fn from_existed(base: VirtAddr) -> Result<Self, SystemError> {
        if base.is_null() || base.check_aligned(Self::ALIGN) == false {
            return Err(SystemError::EFAULT);
        }

        return Ok(Self {
            stack: Some(
                AlignedBox::<[u8; KernelStack::SIZE], { KernelStack::ALIGN }>::new_unchecked(
                    base.data() as *mut [u8; KernelStack::SIZE],
                ),
            ),
            can_be_freed: false,
        });
    }

    /// 返回内核栈的起始虚拟地址(低地址)
    pub fn start_address(&self) -> VirtAddr {
        return VirtAddr::new(self.stack.as_ref().unwrap().as_ptr() as usize);
    }

    /// 返回内核栈的结束虚拟地址(高地址)(不包含该地址)
    pub fn stack_max_address(&self) -> VirtAddr {
        return VirtAddr::new(self.stack.as_ref().unwrap().as_ptr() as usize + Self::SIZE);
    }

    pub unsafe fn set_pcb(&mut self, pcb: Arc<ProcessControlBlock>) -> Result<(), SystemError> {
        // 将一个Arc<ProcessControlBlock>放到内核栈的最低地址处
        let p: *const ProcessControlBlock = Arc::into_raw(pcb);
        // 如果内核栈的最低地址处已经有了一个pcb，那么，这里就不再设置,直接返回错误
        if unlikely(!p.is_null()) {
            return Err(SystemError::EPERM);
        }
        // 将pcb的地址放到内核栈的最低地址处
        unsafe {
            *(self.stack.as_ref().unwrap().as_ptr() as *mut *const ProcessControlBlock) = p;
        }

        return Ok(());
    }

    /// 返回指向当前内核栈pcb的Arc指针
    pub unsafe fn pcb(&self) -> Option<Arc<ProcessControlBlock>> {
        // 从内核栈的最低地址处取出pcb的地址
        let p = self.stack.as_ref().unwrap().as_ptr() as *const ProcessControlBlock;
        if unlikely(p.is_null()) {
            return None;
        }

        // 为了防止内核栈的pcb指针被释放，这里需要将其包装一下，使得Arc的drop不会被调用
        let arc_wrapper: ManuallyDrop<Arc<ProcessControlBlock>> =
            ManuallyDrop::new(Arc::from_raw(p));

        let new_arc: Arc<ProcessControlBlock> = Arc::clone(&arc_wrapper);
        return Some(new_arc);
    }
}

impl Drop for KernelStack {
    fn drop(&mut self) {
        if !self.stack.is_none() {
            let pcb_ptr: Arc<ProcessControlBlock> = unsafe {
                Arc::from_raw(self.stack.as_ref().unwrap().as_ptr() as *const ProcessControlBlock)
            };
            drop(pcb_ptr);
        }
        // 如果该内核栈不可以被释放，那么，这里就forget，不调用AlignedBox的drop函数
        if !self.can_be_freed {
            let bx = self.stack.take();
            core::mem::forget(bx);
        }
    }
}

pub fn process_init() {
    ProcessManager::init();
}
#[no_mangle]
pub extern "C" fn process_do_exit(exit_code: usize) -> usize {
    ProcessManager::exit(exit_code);
}<|MERGE_RESOLUTION|>--- conflicted
+++ resolved
@@ -13,18 +13,12 @@
 use hashbrown::HashMap;
 
 use crate::{
-<<<<<<< HEAD
-    arch::{asm::current::current_pcb, cpu, process::ArchPCBInfo},
-    filesystem::vfs::{file::FileDescriptorVec, FileType},
-    include::bindings::bindings::CLONE_SIGNAL,
-=======
-    arch::{process::ArchPCBInfo, sched::sched, CurrentIrqArch},
+    arch::{asm::current::current_pcb, process::ArchPCBInfo, sched::sched, CurrentIrqArch},
     exception::InterruptArch,
     filesystem::{
         procfs::procfs_unregister_pid,
         vfs::{file::FileDescriptorVec, FileType},
     },
->>>>>>> c7274905
     kdebug,
     libs::{
         align::AlignedBox,
