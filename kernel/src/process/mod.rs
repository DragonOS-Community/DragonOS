--- conflicted
+++ resolved
@@ -644,13 +644,11 @@
     /// 线程信息
     thread: RwLock<ThreadInfo>,
 
-<<<<<<< HEAD
     ///闹钟定时器
     alarm_timer: Arc<AlarmTimer>,
-=======
+  
     /// 进程的robust lock列表
     robust_list: RwLock<Option<RobustListHead>>,
->>>>>>> 6fc066ac
 }
 
 impl ProcessControlBlock {
@@ -716,11 +714,8 @@
             children: RwLock::new(Vec::new()),
             wait_queue: WaitQueue::default(),
             thread: RwLock::new(ThreadInfo::new()),
-<<<<<<< HEAD
             alarm_timer: timer::alarm_timer_init(pid, 0),
-=======
             robust_list: RwLock::new(None),
->>>>>>> 6fc066ac
         };
 
         // 初始化系统调用栈
