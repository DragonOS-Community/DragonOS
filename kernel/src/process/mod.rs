--- conflicted
+++ resolved
@@ -1057,18 +1057,17 @@
         *self.nsproxy.write() = nsprsy;
     }
 
-<<<<<<< HEAD
-    pub fn children_read_irqsave(&self) -> RwLockReadGuard<Vec<Pid>> {
-        self.children.read_irqsave()
-    }
-
-    pub fn threads_read_irqsave(&self) -> RwLockReadGuard<ThreadInfo> {
-        self.thread.read_irqsave()
-=======
     /// Exit fd table when process exit
     fn exit_files(&self) {
         self.basic.write_irqsave().set_fd_table(None);
->>>>>>> 4f8f269b
+    }
+
+    pub fn children_read_irqsave(&self) -> RwLockReadGuard<Vec<Pid>> {
+        self.children.read_irqsave()
+    }
+
+    pub fn threads_read_irqsave(&self) -> RwLockReadGuard<ThreadInfo> {
+        self.thread.read_irqsave()
     }
 }
 
