--- conflicted
+++ resolved
@@ -14,7 +14,6 @@
 use hashbrown::HashMap;
 
 use crate::{
-<<<<<<< HEAD
     arch::{
         interrupt::{cli, sti},
         process::ArchPCBInfo,
@@ -27,12 +26,6 @@
         vfs::{file::FileDescriptorVec, FileType},
     },
     kdebug, kinfo,
-=======
-    arch::process::ArchPCBInfo,
-    filesystem::vfs::{file::FileDescriptorVec, FileType},
-    include::bindings::bindings::CLONE_SIGNAL,
-    kdebug,
->>>>>>> 95868335
     libs::{
         align::AlignedBox,
         casting::DowncastArc,
@@ -167,25 +160,11 @@
 
     /// 唤醒一个进程
     pub fn wakeup(pcb: &Arc<ProcessControlBlock>) -> Result<(), SystemError> {
-<<<<<<< HEAD
-        //如果没有该进程则报错
-        if ProcessManager::find(pcb.basic().pid()).is_none() {
-            return Err(SystemError::EINVAL);
-        }
-        // 如果pcb正在调度队列中，则不重复加入调度队列
-        if pcb.sched_info.read().state() == ProcessState::Runnable {
-            return Ok(());
-        }
-        pcb.sched_info.write().set_state(ProcessState::Runnable);
-
-        return Ok(());
-=======
         if pcb.sched_info().state() != ProcessState::Runnable {
             sched_enqueue(pcb.clone(), true);
             return Ok(());
         }
         return Err(SystemError::EAGAIN_OR_EWOULDBLOCK);
->>>>>>> 95868335
     }
 
     /// 标志当前进程永久睡眠，移出调度队列
