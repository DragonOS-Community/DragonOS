--- conflicted
+++ resolved
@@ -2,12 +2,8 @@
     hash::{Hash, Hasher},
     intrinsics::unlikely,
     mem::ManuallyDrop,
-<<<<<<< HEAD
-    sync::atomic::{compiler_fence, AtomicBool, AtomicUsize, Ordering},
-=======
     ptr::null_mut,
     sync::atomic::{compiler_fence, AtomicBool, AtomicIsize, AtomicUsize, Ordering},
->>>>>>> 465a54c7
 };
 
 use alloc::{
