use core::{
    fmt,
    hash::Hash,
    hint::spin_loop,
    intrinsics::{likely, unlikely},
    mem::ManuallyDrop,
    sync::atomic::{compiler_fence, fence, AtomicBool, AtomicUsize, Ordering},
};

use alloc::{
    ffi::CString,
    string::{String, ToString},
    sync::{Arc, Weak},
    vec::Vec,
};
use cred::INIT_CRED;
use hashbrown::HashMap;
use log::{debug, error, info, warn};
use system_error::SystemError;

use crate::{
    arch::{
        cpu::current_cpu_id,
        ipc::signal::{AtomicSignal, SigSet, Signal},
        process::ArchPCBInfo,
        CurrentIrqArch,
    },
    driver::tty::tty_core::TtyCore,
    exception::InterruptArch,
    filesystem::{
        procfs::procfs_unregister_pid,
        vfs::{file::FileDescriptorVec, FileType},
    },
    ipc::signal_types::{SigInfo, SigPending, SignalStruct},
    libs::{
        align::AlignedBox,
        casting::DowncastArc,
        futex::{
            constant::{FutexFlag, FUTEX_BITSET_MATCH_ANY},
            futex::{Futex, RobustListHead},
        },
        lock_free_flags::LockFreeFlags,
        rwlock::{RwLock, RwLockReadGuard, RwLockWriteGuard},
        spinlock::{SpinLock, SpinLockGuard},
        wait_queue::WaitQueue,
    },
    mm::{
        percpu::{PerCpu, PerCpuVar},
        set_IDLE_PROCESS_ADDRESS_SPACE,
        ucontext::AddressSpace,
        VirtAddr,
    },
    namespace::{pid_namespace::PidStrcut, NsProxy},
    net::socket::SocketInode,
    sched::{
        completion::Completion, cpu_rq, fair::FairSchedEntity, prio::MAX_PRIO, DequeueFlag,
        EnqueueFlag, OnRq, SchedMode, WakeupFlags, __schedule,
    },
    smp::{
        core::smp_get_processor_id,
        cpu::{AtomicProcessorId, ProcessorId},
        kick_cpu,
    },
    syscall::{user_access::clear_user, Syscall},
};
use timer::AlarmTimer;

use self::{cred::Cred, kthread::WorkerPrivate};

pub mod abi;
pub mod c_adapter;
pub mod cred;
pub mod exec;
pub mod exit;
pub mod fork;
pub mod idle;
pub mod kthread;
pub mod pid;
pub mod resource;
pub mod stdio;
pub mod syscall;
pub mod timer;
pub mod utils;

/// 系统中所有进程的pcb
static ALL_PROCESS: SpinLock<Option<HashMap<Pid, Arc<ProcessControlBlock>>>> = SpinLock::new(None);

pub static mut PROCESS_SWITCH_RESULT: Option<PerCpuVar<SwitchResult>> = None;

/// 一个只改变1次的全局变量，标志进程管理器是否已经初始化完成
static mut __PROCESS_MANAGEMENT_INIT_DONE: bool = false;

pub struct SwitchResult {
    pub prev_pcb: Option<Arc<ProcessControlBlock>>,
    pub next_pcb: Option<Arc<ProcessControlBlock>>,
}

impl SwitchResult {
    pub fn new() -> Self {
        Self {
            prev_pcb: None,
            next_pcb: None,
        }
    }
}

#[derive(Debug)]
pub struct ProcessManager;
impl ProcessManager {
    #[inline(never)]
    fn init() {
        static INIT_FLAG: AtomicBool = AtomicBool::new(false);
        if INIT_FLAG
            .compare_exchange(false, true, Ordering::SeqCst, Ordering::SeqCst)
            .is_err()
        {
            panic!("ProcessManager has been initialized!");
        }

        unsafe {
            compiler_fence(Ordering::SeqCst);
            debug!("To create address space for INIT process.");
            // test_buddy();
            set_IDLE_PROCESS_ADDRESS_SPACE(
                AddressSpace::new(true).expect("Failed to create address space for INIT process."),
            );
            debug!("INIT process address space created.");
            compiler_fence(Ordering::SeqCst);
        };

        ALL_PROCESS.lock_irqsave().replace(HashMap::new());
        Self::init_switch_result();
        Self::arch_init();
        debug!("process arch init done.");
        Self::init_idle();
        debug!("process idle init done.");

        unsafe { __PROCESS_MANAGEMENT_INIT_DONE = true };
        info!("Process Manager initialized.");
    }

    fn init_switch_result() {
        let mut switch_res_vec: Vec<SwitchResult> = Vec::new();
        for _ in 0..PerCpu::MAX_CPU_NUM {
            switch_res_vec.push(SwitchResult::new());
        }
        unsafe {
            PROCESS_SWITCH_RESULT = Some(PerCpuVar::new(switch_res_vec).unwrap());
        }
    }

    /// 判断进程管理器是否已经初始化完成
    #[allow(dead_code)]
    pub fn initialized() -> bool {
        unsafe { __PROCESS_MANAGEMENT_INIT_DONE }
    }

    /// 获取当前进程的pcb
    pub fn current_pcb() -> Arc<ProcessControlBlock> {
        if unlikely(unsafe { !__PROCESS_MANAGEMENT_INIT_DONE }) {
            error!("unsafe__PROCESS_MANAGEMENT_INIT_DONE == false");
            loop {
                spin_loop();
            }
        }
        return ProcessControlBlock::arch_current_pcb();
    }

    /// 获取当前进程的pid
    ///
    /// 如果进程管理器未初始化完成，那么返回0
    pub fn current_pid() -> Pid {
        if unlikely(unsafe { !__PROCESS_MANAGEMENT_INIT_DONE }) {
            return Pid(0);
        }

        return ProcessManager::current_pcb().pid();
    }

    /// 增加当前进程的锁持有计数
    #[inline(always)]
    pub fn preempt_disable() {
        if likely(unsafe { __PROCESS_MANAGEMENT_INIT_DONE }) {
            ProcessManager::current_pcb().preempt_disable();
        }
    }

    /// 减少当前进程的锁持有计数
    #[inline(always)]
    pub fn preempt_enable() {
        if likely(unsafe { __PROCESS_MANAGEMENT_INIT_DONE }) {
            ProcessManager::current_pcb().preempt_enable();
        }
    }

    /// 根据pid获取进程的pcb
    ///
    /// ## 参数
    ///
    /// - `pid` : 进程的pid
    ///
    /// ## 返回值
    ///
    /// 如果找到了对应的进程，那么返回该进程的pcb，否则返回None
    pub fn find(pid: Pid) -> Option<Arc<ProcessControlBlock>> {
        return ALL_PROCESS.lock_irqsave().as_ref()?.get(&pid).cloned();
    }

    /// 向系统中添加一个进程的pcb
    ///
    /// ## 参数
    ///
    /// - `pcb` : 进程的pcb
    ///
    /// ## 返回值
    ///
    /// 无
    pub fn add_pcb(pcb: Arc<ProcessControlBlock>) {
        ALL_PROCESS
            .lock_irqsave()
            .as_mut()
            .unwrap()
            .insert(pcb.pid(), pcb.clone());
    }

    /// 唤醒一个进程
    pub fn wakeup(pcb: &Arc<ProcessControlBlock>) -> Result<(), SystemError> {
        let _guard = unsafe { CurrentIrqArch::save_and_disable_irq() };
        let state = pcb.sched_info().inner_lock_read_irqsave().state();
        if state.is_blocked() {
            let mut writer = pcb.sched_info().inner_lock_write_irqsave();
            let state = writer.state();
            if state.is_blocked() {
                writer.set_state(ProcessState::Runnable);
                writer.set_wakeup();

                // avoid deadlock
                drop(writer);

                let rq =
                    cpu_rq(pcb.sched_info().on_cpu().unwrap_or(current_cpu_id()).data() as usize);

                let (rq, _guard) = rq.self_lock();
                rq.update_rq_clock();
                rq.activate_task(
                    pcb,
                    EnqueueFlag::ENQUEUE_WAKEUP | EnqueueFlag::ENQUEUE_NOCLOCK,
                );

                rq.check_preempt_currnet(pcb, WakeupFlags::empty());

                // sched_enqueue(pcb.clone(), true);
                return Ok(());
            } else if state.is_exited() {
                return Err(SystemError::EINVAL);
            } else {
                return Ok(());
            }
        } else if state.is_exited() {
            return Err(SystemError::EINVAL);
        } else {
            return Ok(());
        }
    }

    /// 唤醒暂停的进程
    pub fn wakeup_stop(pcb: &Arc<ProcessControlBlock>) -> Result<(), SystemError> {
        let _guard = unsafe { CurrentIrqArch::save_and_disable_irq() };
        let state = pcb.sched_info().inner_lock_read_irqsave().state();
        if let ProcessState::Stopped = state {
            let mut writer = pcb.sched_info().inner_lock_write_irqsave();
            let state = writer.state();
            if let ProcessState::Stopped = state {
                writer.set_state(ProcessState::Runnable);
                // avoid deadlock
                drop(writer);

                let rq = cpu_rq(pcb.sched_info().on_cpu().unwrap().data() as usize);

                let (rq, _guard) = rq.self_lock();
                rq.update_rq_clock();
                rq.activate_task(
                    pcb,
                    EnqueueFlag::ENQUEUE_WAKEUP | EnqueueFlag::ENQUEUE_NOCLOCK,
                );

                rq.check_preempt_currnet(pcb, WakeupFlags::empty());

                // sched_enqueue(pcb.clone(), true);
                return Ok(());
            } else if state.is_runnable() {
                return Ok(());
            } else {
                return Err(SystemError::EINVAL);
            }
        } else if state.is_runnable() {
            return Ok(());
        } else {
            return Err(SystemError::EINVAL);
        }
    }

    /// 标志当前进程永久睡眠，但是发起调度的工作，应该由调用者完成
    ///
    /// ## 注意
    ///
    /// - 进入当前函数之前，不能持有sched_info的锁
    /// - 进入当前函数之前，必须关闭中断
    /// - 进入当前函数之后必须保证逻辑的正确性，避免被重复加入调度队列
    pub fn mark_sleep(interruptable: bool) -> Result<(), SystemError> {
        assert!(
            !CurrentIrqArch::is_irq_enabled(),
            "interrupt must be disabled before enter ProcessManager::mark_sleep()"
        );
        let pcb = ProcessManager::current_pcb();
        let mut writer = pcb.sched_info().inner_lock_write_irqsave();
        if !matches!(writer.state(), ProcessState::Exited(_)) {
            writer.set_state(ProcessState::Blocked(interruptable));
            writer.set_sleep();
            pcb.flags().insert(ProcessFlags::NEED_SCHEDULE);
            fence(Ordering::SeqCst);
            drop(writer);
            return Ok(());
        }
        return Err(SystemError::EINTR);
    }

    /// 标志当前进程为停止状态，但是发起调度的工作，应该由调用者完成
    ///
    /// ## 注意
    ///
    /// - 进入当前函数之前，不能持有sched_info的锁
    /// - 进入当前函数之前，必须关闭中断
    pub fn mark_stop() -> Result<(), SystemError> {
        assert!(
            !CurrentIrqArch::is_irq_enabled(),
            "interrupt must be disabled before enter ProcessManager::mark_stop()"
        );

        let pcb = ProcessManager::current_pcb();
        let mut writer = pcb.sched_info().inner_lock_write_irqsave();
        if !matches!(writer.state(), ProcessState::Exited(_)) {
            writer.set_state(ProcessState::Stopped);
            pcb.flags().insert(ProcessFlags::NEED_SCHEDULE);
            drop(writer);

            return Ok(());
        }
        return Err(SystemError::EINTR);
    }
    /// 当子进程退出后向父进程发送通知
    fn exit_notify() {
        let current = ProcessManager::current_pcb();
        // 让INIT进程收养所有子进程
        if current.pid() != Pid(1) {
            unsafe {
                current
                    .adopt_childen()
                    .unwrap_or_else(|e| panic!("adopte_childen failed: error: {e:?}"))
            };
            let r = current.parent_pcb.read_irqsave().upgrade();
            if r.is_none() {
                return;
            }
            let parent_pcb = r.unwrap();
            let r = Syscall::kill(parent_pcb.pid(), Signal::SIGCHLD as i32);
            if r.is_err() {
                warn!(
                    "failed to send kill signal to {:?}'s parent pcb {:?}",
                    current.pid(),
                    parent_pcb.pid()
                );
            }
            // todo: 这里需要向父进程发送SIGCHLD信号
            // todo: 这里还需要根据线程组的信息，决定信号的发送
        }
    }

    /// 退出当前进程
    ///
    /// ## 参数
    ///
    /// - `exit_code` : 进程的退出码
    pub fn exit(exit_code: usize) -> ! {
        // 关中断
        let _guard = unsafe { CurrentIrqArch::save_and_disable_irq() };
        let pcb = ProcessManager::current_pcb();
        let pid = pcb.pid();
        pcb.sched_info
            .inner_lock_write_irqsave()
            .set_state(ProcessState::Exited(exit_code));
        pcb.wait_queue.wakeup(Some(ProcessState::Blocked(true)));

        let rq = cpu_rq(smp_get_processor_id().data() as usize);
        let (rq, guard) = rq.self_lock();
        rq.deactivate_task(
            pcb.clone(),
            DequeueFlag::DEQUEUE_SLEEP | DequeueFlag::DEQUEUE_NOCLOCK,
        );
        drop(guard);

        // 进行进程退出后的工作
        let thread = pcb.thread.write_irqsave();
        if let Some(addr) = thread.set_child_tid {
            unsafe { clear_user(addr, core::mem::size_of::<i32>()).expect("clear tid failed") };
        }

        if let Some(addr) = thread.clear_child_tid {
            if Arc::strong_count(&pcb.basic().user_vm().expect("User VM Not found")) > 1 {
                let _ =
                    Futex::futex_wake(addr, FutexFlag::FLAGS_MATCH_NONE, 1, FUTEX_BITSET_MATCH_ANY);
            }
            unsafe { clear_user(addr, core::mem::size_of::<i32>()).expect("clear tid failed") };
        }

        RobustListHead::exit_robust_list(pcb.clone());

        // 如果是vfork出来的进程，则需要处理completion
        if thread.vfork_done.is_some() {
            thread.vfork_done.as_ref().unwrap().complete_all();
        }
        drop(thread);
        unsafe { pcb.basic_mut().set_user_vm(None) };
        drop(pcb);
        ProcessManager::exit_notify();
        // unsafe { CurrentIrqArch::interrupt_enable() };
        __schedule(SchedMode::SM_NONE);
        error!("pid {pid:?} exited but sched again!");
        #[allow(clippy::empty_loop)]
        loop {
            spin_loop();
        }
    }

    pub unsafe fn release(pid: Pid) {
        let pcb = ProcessManager::find(pid);
        if pcb.is_some() {
            // let pcb = pcb.unwrap();
            // 判断该pcb是否在全局没有任何引用
            // TODO: 当前，pcb的Arc指针存在泄露问题，引用计数不正确，打算在接下来实现debug专用的Arc，方便调试，然后解决这个bug。
            //          因此目前暂时注释掉，使得能跑
            // if Arc::strong_count(&pcb) <= 2 {
            //     drop(pcb);
            //     ALL_PROCESS.lock().as_mut().unwrap().remove(&pid);
            // } else {
            //     // 如果不为1就panic
            //     let msg = format!("pcb '{:?}' is still referenced, strong count={}",pcb.pid(),  Arc::strong_count(&pcb));
            //     error!("{}", msg);
            //     panic!()
            // }

            ALL_PROCESS.lock_irqsave().as_mut().unwrap().remove(&pid);
        }
    }

    /// 上下文切换完成后的钩子函数
    unsafe fn switch_finish_hook() {
        // debug!("switch_finish_hook");
        let prev_pcb = PROCESS_SWITCH_RESULT
            .as_mut()
            .unwrap()
            .get_mut()
            .prev_pcb
            .take()
            .expect("prev_pcb is None");
        let next_pcb = PROCESS_SWITCH_RESULT
            .as_mut()
            .unwrap()
            .get_mut()
            .next_pcb
            .take()
            .expect("next_pcb is None");

        // 由于进程切换前使用了SpinLockGuard::leak()，所以这里需要手动释放锁
        fence(Ordering::SeqCst);

        prev_pcb.arch_info.force_unlock();
        fence(Ordering::SeqCst);

        next_pcb.arch_info.force_unlock();
        fence(Ordering::SeqCst);
    }

    /// 如果目标进程正在目标CPU上运行，那么就让这个cpu陷入内核态
    ///
    /// ## 参数
    ///
    /// - `pcb` : 进程的pcb
    #[allow(dead_code)]
    pub fn kick(pcb: &Arc<ProcessControlBlock>) {
        ProcessManager::current_pcb().preempt_disable();
        let cpu_id = pcb.sched_info().on_cpu();

        if let Some(cpu_id) = cpu_id {
            if pcb.pid() == cpu_rq(cpu_id.data() as usize).current().pid() {
                kick_cpu(cpu_id).expect("ProcessManager::kick(): Failed to kick cpu");
            }
        }

        ProcessManager::current_pcb().preempt_enable();
    }
}

/// 上下文切换的钩子函数,当这个函数return的时候,将会发生上下文切换
#[cfg(target_arch = "x86_64")]
#[inline(never)]
pub unsafe extern "sysv64" fn switch_finish_hook() {
    ProcessManager::switch_finish_hook();
}
#[cfg(target_arch = "riscv64")]
#[inline(always)]
pub unsafe fn switch_finish_hook() {
    ProcessManager::switch_finish_hook();
}

int_like!(Pid, AtomicPid, usize, AtomicUsize);

impl fmt::Display for Pid {
    fn fmt(&self, f: &mut fmt::Formatter<'_>) -> fmt::Result {
        write!(f, "{}", self.0)
    }
}

#[derive(Debug, Clone, Copy, PartialEq, Eq)]
pub enum ProcessState {
    /// The process is running on a CPU or in a run queue.
    Runnable,
    /// The process is waiting for an event to occur.
    /// 其中的bool表示该等待过程是否可以被打断。
    /// - 如果该bool为true,那么，硬件中断/信号/其他系统事件都可以打断该等待过程，使得该进程重新进入Runnable状态。
    /// - 如果该bool为false,那么，这个进程必须被显式的唤醒，才能重新进入Runnable状态。
    Blocked(bool),
    /// 进程被信号终止
    Stopped,
    /// 进程已经退出，usize表示进程的退出码
    Exited(usize),
}

#[allow(dead_code)]
impl ProcessState {
    #[inline(always)]
    pub fn is_runnable(&self) -> bool {
        return matches!(self, ProcessState::Runnable);
    }

    #[inline(always)]
    pub fn is_blocked(&self) -> bool {
        return matches!(self, ProcessState::Blocked(_));
    }

    #[inline(always)]
    pub fn is_blocked_interruptable(&self) -> bool {
        return matches!(self, ProcessState::Blocked(true));
    }

    /// Returns `true` if the process state is [`Exited`].
    #[inline(always)]
    pub fn is_exited(&self) -> bool {
        return matches!(self, ProcessState::Exited(_));
    }

    /// Returns `true` if the process state is [`Stopped`].
    ///
    /// [`Stopped`]: ProcessState::Stopped
    #[inline(always)]
    pub fn is_stopped(&self) -> bool {
        matches!(self, ProcessState::Stopped)
    }

    /// Returns exit code if the process state is [`Exited`].
    #[inline(always)]
    pub fn exit_code(&self) -> Option<usize> {
        match self {
            ProcessState::Exited(code) => Some(*code),
            _ => None,
        }
    }
}

bitflags! {
    /// pcb的标志位
    pub struct ProcessFlags: usize {
        /// 当前pcb表示一个内核线程
        const KTHREAD = 1 << 0;
        /// 当前进程需要被调度
        const NEED_SCHEDULE = 1 << 1;
        /// 进程由于vfork而与父进程存在资源共享
        const VFORK = 1 << 2;
        /// 进程不可被冻结
        const NOFREEZE = 1 << 3;
        /// 进程正在退出
        const EXITING = 1 << 4;
        /// 进程由于接收到终止信号唤醒
        const WAKEKILL = 1 << 5;
        /// 进程由于接收到信号而退出.(Killed by a signal)
        const SIGNALED = 1 << 6;
        /// 进程需要迁移到其他cpu上
        const NEED_MIGRATE = 1 << 7;
        /// 随机化的虚拟地址空间，主要用于动态链接器的加载
        const RANDOMIZE = 1 << 8;
    }
}
#[derive(Debug)]
pub struct ProcessControlBlock {
    /// 当前进程的pid
    pid: Pid,
    /// 当前进程的线程组id（这个值在同一个线程组内永远不变）
    tgid: Pid,
    /// 有关Pid的相关的信息
    thread_pid: Arc<PidStrcut>,
    basic: RwLock<ProcessBasicInfo>,
    /// 当前进程的自旋锁持有计数
    preempt_count: AtomicUsize,

    flags: LockFreeFlags<ProcessFlags>,
    worker_private: SpinLock<Option<WorkerPrivate>>,
    /// 进程的内核栈
    kernel_stack: RwLock<KernelStack>,

    /// 系统调用栈
    syscall_stack: RwLock<KernelStack>,

    /// 与调度相关的信息
    sched_info: ProcessSchedulerInfo,
    /// 与处理器架构相关的信息
    arch_info: SpinLock<ArchPCBInfo>,
    /// 与信号处理相关的信息(似乎可以是无锁的)
    sig_info: RwLock<ProcessSignalInfo>,
    /// 信号处理结构体
    sig_struct: SpinLock<SignalStruct>,
    /// 退出信号S
    exit_signal: AtomicSignal,

    /// 父进程指针
    parent_pcb: RwLock<Weak<ProcessControlBlock>>,
    /// 真实父进程指针
    real_parent_pcb: RwLock<Weak<ProcessControlBlock>>,

    /// 子进程链表
    children: RwLock<Vec<Pid>>,

    /// 等待队列
    wait_queue: WaitQueue,

    /// 线程信息
    thread: RwLock<ThreadInfo>,

    ///闹钟定时器
    alarm_timer: SpinLock<Option<AlarmTimer>>,

    /// 进程的robust lock列表
    robust_list: RwLock<Option<RobustListHead>>,

<<<<<<< HEAD
    /// namespace的指针
    nsproxy: Arc<RwLock<NsProxy>>,
=======
    /// 进程作为主体的凭证集
    cred: SpinLock<Cred>,
>>>>>>> 047dbfd4
}

impl ProcessControlBlock {
    /// Generate a new pcb.
    ///
    /// ## 参数
    ///
    /// - `name` : 进程的名字
    /// - `kstack` : 进程的内核栈
    ///
    /// ## 返回值
    ///
    /// 返回一个新的pcb
    pub fn new(name: String, kstack: KernelStack) -> Arc<Self> {
        return Self::do_create_pcb(name, kstack, false);
    }

    /// 创建一个新的idle进程
    ///
    /// 请注意，这个函数只能在进程管理初始化的时候调用。
    pub fn new_idle(cpu_id: u32, kstack: KernelStack) -> Arc<Self> {
        let name = format!("idle-{}", cpu_id);
        return Self::do_create_pcb(name, kstack, true);
    }

    /// # 函数的功能
    ///
    /// 返回此函数是否是内核进程
    ///
    /// # 返回值
    ///
    /// 若进程是内核进程则返回true 否则返回false
    pub fn is_kthread(&self) -> bool {
        return matches!(self.flags(), &mut ProcessFlags::KTHREAD);
    }

    #[inline(never)]
    fn do_create_pcb(name: String, kstack: KernelStack, is_idle: bool) -> Arc<Self> {
        let (pid, ppid, cwd, cred) = if is_idle {
            let cred = INIT_CRED.clone();
            (Pid(0), Pid(0), "/".to_string(), cred)
        } else {
            let ppid = ProcessManager::current_pcb().pid();
            let mut cred = ProcessManager::current_pcb().cred();
            cred.cap_permitted = cred.cap_ambient;
            cred.cap_effective = cred.cap_ambient;
            let cwd = ProcessManager::current_pcb().basic().cwd();
            (Self::generate_pid(), ppid, cwd, cred)
        };

        let basic_info = ProcessBasicInfo::new(Pid(0), ppid, name, cwd, None);
        let preempt_count = AtomicUsize::new(0);
        let flags = unsafe { LockFreeFlags::new(ProcessFlags::empty()) };

        let sched_info = ProcessSchedulerInfo::new(None);
        let arch_info = SpinLock::new(ArchPCBInfo::new(&kstack));

        let ppcb: Weak<ProcessControlBlock> = ProcessManager::find(ppid)
            .map(|p| Arc::downgrade(&p))
            .unwrap_or_default();
        let pid_strcut = PidStrcut::new();
        let pcb = Self {
            pid,
            tgid: pid,
            thread_pid: Arc::new(pid_strcut),
            basic: basic_info,
            preempt_count,
            flags,
            kernel_stack: RwLock::new(kstack),
            syscall_stack: RwLock::new(KernelStack::new().unwrap()),
            worker_private: SpinLock::new(None),
            sched_info,
            arch_info,
            sig_info: RwLock::new(ProcessSignalInfo::default()),
            sig_struct: SpinLock::new(SignalStruct::new()),
            exit_signal: AtomicSignal::new(Signal::SIGCHLD),
            parent_pcb: RwLock::new(ppcb.clone()),
            real_parent_pcb: RwLock::new(ppcb),
            children: RwLock::new(Vec::new()),
            wait_queue: WaitQueue::default(),
            thread: RwLock::new(ThreadInfo::new()),
            alarm_timer: SpinLock::new(None),
            robust_list: RwLock::new(None),
<<<<<<< HEAD
            nsproxy: Arc::new(RwLock::new(NsProxy::new())),
=======
            cred: SpinLock::new(cred),
>>>>>>> 047dbfd4
        };

        // 初始化系统调用栈
        #[cfg(target_arch = "x86_64")]
        pcb.arch_info
            .lock()
            .init_syscall_stack(&pcb.syscall_stack.read());

        let pcb = Arc::new(pcb);

        pcb.sched_info()
            .sched_entity()
            .force_mut()
            .set_pcb(Arc::downgrade(&pcb));
        // 设置进程的arc指针到内核栈和系统调用栈的最低地址处
        unsafe {
            pcb.kernel_stack
                .write()
                .set_pcb(Arc::downgrade(&pcb))
                .unwrap();

            pcb.syscall_stack
                .write()
                .set_pcb(Arc::downgrade(&pcb))
                .unwrap()
        };

        // 将当前pcb加入父进程的子进程哈希表中
        if pcb.pid() > Pid(1) {
            if let Some(ppcb_arc) = pcb.parent_pcb.read_irqsave().upgrade() {
                let mut children = ppcb_arc.children.write_irqsave();
                children.push(pcb.pid());
            } else {
                panic!("parent pcb is None");
            }
        }

        return pcb;
    }

    /// 生成一个新的pid
    #[inline(always)]
    fn generate_pid() -> Pid {
        static NEXT_PID: AtomicPid = AtomicPid::new(Pid(1));
        return NEXT_PID.fetch_add(Pid(1), Ordering::SeqCst);
    }

    /// 返回当前进程的锁持有计数
    #[inline(always)]
    pub fn preempt_count(&self) -> usize {
        return self.preempt_count.load(Ordering::SeqCst);
    }

    /// 增加当前进程的锁持有计数
    #[inline(always)]
    pub fn preempt_disable(&self) {
        self.preempt_count.fetch_add(1, Ordering::SeqCst);
    }

    /// 减少当前进程的锁持有计数
    #[inline(always)]
    pub fn preempt_enable(&self) {
        self.preempt_count.fetch_sub(1, Ordering::SeqCst);
    }

    #[inline(always)]
    pub unsafe fn set_preempt_count(&self, count: usize) {
        self.preempt_count.store(count, Ordering::SeqCst);
    }

    #[inline(always)]
    pub fn flags(&self) -> &mut ProcessFlags {
        return self.flags.get_mut();
    }

    /// 请注意，这个值能在中断上下文中读取，但不能被中断上下文修改
    /// 否则会导致死锁
    #[inline(always)]
    pub fn basic(&self) -> RwLockReadGuard<ProcessBasicInfo> {
        return self.basic.read_irqsave();
    }

    #[inline(always)]
    pub fn set_name(&self, name: String) {
        self.basic.write().set_name(name);
    }

    #[inline(always)]
    pub fn basic_mut(&self) -> RwLockWriteGuard<ProcessBasicInfo> {
        return self.basic.write_irqsave();
    }

    /// # 获取arch info的锁，同时关闭中断
    #[inline(always)]
    pub fn arch_info_irqsave(&self) -> SpinLockGuard<ArchPCBInfo> {
        return self.arch_info.lock_irqsave();
    }

    /// # 获取arch info的锁，但是不关闭中断
    ///
    /// 由于arch info在进程切换的时候会使用到，
    /// 因此在中断上下文外，获取arch info 而不irqsave是不安全的.
    ///
    /// 只能在以下情况下使用这个函数：
    /// - 在中断上下文中（中断已经禁用），获取arch info的锁。
    /// - 刚刚创建新的pcb
    #[inline(always)]
    pub unsafe fn arch_info(&self) -> SpinLockGuard<ArchPCBInfo> {
        return self.arch_info.lock();
    }

    #[inline(always)]
    pub fn kernel_stack(&self) -> RwLockReadGuard<KernelStack> {
        return self.kernel_stack.read();
    }

    pub unsafe fn kernel_stack_force_ref(&self) -> &KernelStack {
        self.kernel_stack.force_get_ref()
    }

    #[inline(always)]
    #[allow(dead_code)]
    pub fn kernel_stack_mut(&self) -> RwLockWriteGuard<KernelStack> {
        return self.kernel_stack.write();
    }

    #[inline(always)]
    pub fn sched_info(&self) -> &ProcessSchedulerInfo {
        return &self.sched_info;
    }

    #[inline(always)]
    pub fn worker_private(&self) -> SpinLockGuard<Option<WorkerPrivate>> {
        return self.worker_private.lock();
    }

    #[inline(always)]
    pub fn pid(&self) -> Pid {
        return self.pid;
    }

    #[inline(always)]
    pub fn pid_strcut(&self) -> Arc<PidStrcut> {
        self.thread_pid.clone()
    }

    #[inline(always)]
    pub fn tgid(&self) -> Pid {
        return self.tgid;
    }

    /// 获取文件描述符表的Arc指针
    #[inline(always)]
    pub fn fd_table(&self) -> Arc<RwLock<FileDescriptorVec>> {
        return self.basic.read().fd_table().unwrap();
    }

    #[inline(always)]
    pub fn cred(&self) -> Cred {
        self.cred.lock().clone()
    }

    /// 根据文件描述符序号，获取socket对象的Arc指针
    ///
    /// ## 参数
    ///
    /// - `fd` 文件描述符序号
    ///
    /// ## 返回值
    ///
    /// Option(&mut Box<dyn Socket>) socket对象的可变引用. 如果文件描述符不是socket，那么返回None
    pub fn get_socket(&self, fd: i32) -> Option<Arc<SocketInode>> {
        let binding = ProcessManager::current_pcb().fd_table();
        let fd_table_guard = binding.read();

        let f = fd_table_guard.get_file_by_fd(fd)?;
        drop(fd_table_guard);

        if f.file_type() != FileType::Socket {
            return None;
        }
        let socket: Arc<SocketInode> = f
            .inode()
            .downcast_arc::<SocketInode>()
            .expect("Not a socket inode");
        return Some(socket);
    }

    /// 当前进程退出时,让初始进程收养所有子进程
    unsafe fn adopt_childen(&self) -> Result<(), SystemError> {
        match ProcessManager::find(Pid(1)) {
            Some(init_pcb) => {
                let childen_guard = self.children.write();
                let mut init_childen_guard = init_pcb.children.write();

                childen_guard.iter().for_each(|pid| {
                    init_childen_guard.push(*pid);
                });

                return Ok(());
            }
            _ => Err(SystemError::ECHILD),
        }
    }

    /// 生成进程的名字
    pub fn generate_name(program_path: &str, args: &Vec<CString>) -> String {
        let mut name = program_path.to_string();
        for arg in args {
            name.push(' ');
            name.push_str(arg.to_string_lossy().as_ref());
        }
        return name;
    }

    pub fn sig_info_irqsave(&self) -> RwLockReadGuard<ProcessSignalInfo> {
        self.sig_info.read_irqsave()
    }

    pub fn try_siginfo_irqsave(&self, times: u8) -> Option<RwLockReadGuard<ProcessSignalInfo>> {
        for _ in 0..times {
            if let Some(r) = self.sig_info.try_read_irqsave() {
                return Some(r);
            }
        }

        return None;
    }

    pub fn sig_info_mut(&self) -> RwLockWriteGuard<ProcessSignalInfo> {
        self.sig_info.write_irqsave()
    }

    pub fn try_siginfo_mut(&self, times: u8) -> Option<RwLockWriteGuard<ProcessSignalInfo>> {
        for _ in 0..times {
            if let Some(r) = self.sig_info.try_write_irqsave() {
                return Some(r);
            }
        }

        return None;
    }

    /// 判断当前进程是否有未处理的信号
    pub fn has_pending_signal(&self) -> bool {
        let sig_info = self.sig_info_irqsave();
        let has_pending = sig_info.sig_pending().has_pending();
        drop(sig_info);
        return has_pending;
    }

    pub fn sig_struct(&self) -> SpinLockGuard<SignalStruct> {
        self.sig_struct.lock_irqsave()
    }

    pub fn try_sig_struct_irqsave(&self, times: u8) -> Option<SpinLockGuard<SignalStruct>> {
        for _ in 0..times {
            if let Ok(r) = self.sig_struct.try_lock_irqsave() {
                return Some(r);
            }
        }

        return None;
    }

    pub fn sig_struct_irqsave(&self) -> SpinLockGuard<SignalStruct> {
        self.sig_struct.lock_irqsave()
    }

    #[inline(always)]
    pub fn get_robust_list(&self) -> RwLockReadGuard<Option<RobustListHead>> {
        return self.robust_list.read_irqsave();
    }

    #[inline(always)]
    pub fn set_robust_list(&self, new_robust_list: Option<RobustListHead>) {
        *self.robust_list.write_irqsave() = new_robust_list;
    }

    pub fn alarm_timer_irqsave(&self) -> SpinLockGuard<Option<AlarmTimer>> {
        return self.alarm_timer.lock_irqsave();
    }

    pub fn get_nsproxy(&self) -> Arc<RwLock<NsProxy>> {
        self.nsproxy.clone()
    }

    pub fn set_nsproxy(&self, nsprsy: NsProxy) {
        *self.nsproxy.write() = nsprsy;
    }
}

impl Drop for ProcessControlBlock {
    fn drop(&mut self) {
        let irq_guard = unsafe { CurrentIrqArch::save_and_disable_irq() };
        // 在ProcFS中,解除进程的注册
        procfs_unregister_pid(self.pid())
            .unwrap_or_else(|e| panic!("procfs_unregister_pid failed: error: {e:?}"));

        if let Some(ppcb) = self.parent_pcb.read_irqsave().upgrade() {
            ppcb.children
                .write_irqsave()
                .retain(|pid| *pid != self.pid());
        }

        drop(irq_guard);
    }
}

/// 线程信息
#[derive(Debug)]
pub struct ThreadInfo {
    // 来自用户空间记录用户线程id的地址，在该线程结束时将该地址置0以通知父进程
    clear_child_tid: Option<VirtAddr>,
    set_child_tid: Option<VirtAddr>,

    vfork_done: Option<Arc<Completion>>,
    /// 线程组的组长
    group_leader: Weak<ProcessControlBlock>,
}

impl ThreadInfo {
    pub fn new() -> Self {
        Self {
            clear_child_tid: None,
            set_child_tid: None,
            vfork_done: None,
            group_leader: Weak::default(),
        }
    }

    pub fn group_leader(&self) -> Option<Arc<ProcessControlBlock>> {
        return self.group_leader.upgrade();
    }
}

/// 进程的基本信息
///
/// 这个结构体保存进程的基本信息，主要是那些不会随着进程的运行而经常改变的信息。
#[derive(Debug)]
pub struct ProcessBasicInfo {
    /// 当前进程的进程组id
    pgid: Pid,
    /// 当前进程的父进程的pid
    ppid: Pid,
    /// 进程的名字
    name: String,

    /// 当前进程的工作目录
    cwd: String,

    /// 用户地址空间
    user_vm: Option<Arc<AddressSpace>>,

    /// 文件描述符表
    fd_table: Option<Arc<RwLock<FileDescriptorVec>>>,
}

impl ProcessBasicInfo {
    #[inline(never)]
    pub fn new(
        pgid: Pid,
        ppid: Pid,
        name: String,
        cwd: String,
        user_vm: Option<Arc<AddressSpace>>,
    ) -> RwLock<Self> {
        let fd_table = Arc::new(RwLock::new(FileDescriptorVec::new()));
        return RwLock::new(Self {
            pgid,
            ppid,
            name,
            cwd,
            user_vm,
            fd_table: Some(fd_table),
        });
    }

    pub fn pgid(&self) -> Pid {
        return self.pgid;
    }

    pub fn ppid(&self) -> Pid {
        return self.ppid;
    }

    pub fn name(&self) -> &str {
        return &self.name;
    }

    pub fn set_name(&mut self, name: String) {
        self.name = name;
    }

    pub fn cwd(&self) -> String {
        return self.cwd.clone();
    }
    pub fn set_cwd(&mut self, path: String) {
        return self.cwd = path;
    }

    pub fn user_vm(&self) -> Option<Arc<AddressSpace>> {
        return self.user_vm.clone();
    }

    pub unsafe fn set_user_vm(&mut self, user_vm: Option<Arc<AddressSpace>>) {
        self.user_vm = user_vm;
    }

    pub fn fd_table(&self) -> Option<Arc<RwLock<FileDescriptorVec>>> {
        return self.fd_table.clone();
    }

    pub fn set_fd_table(&mut self, fd_table: Option<Arc<RwLock<FileDescriptorVec>>>) {
        self.fd_table = fd_table;
    }
}

#[derive(Debug)]
pub struct ProcessSchedulerInfo {
    /// 当前进程所在的cpu
    on_cpu: AtomicProcessorId,
    /// 如果当前进程等待被迁移到另一个cpu核心上（也就是flags中的PF_NEED_MIGRATE被置位），
    /// 该字段存储要被迁移到的目标处理器核心号
    // migrate_to: AtomicProcessorId,
    inner_locked: RwLock<InnerSchedInfo>,
    /// 进程的调度优先级
    // priority: SchedPriority,
    /// 当前进程的虚拟运行时间
    // virtual_runtime: AtomicIsize,
    /// 由实时调度器管理的时间片
    // rt_time_slice: AtomicIsize,
    pub sched_stat: RwLock<SchedInfo>,
    /// 调度策略
    pub sched_policy: RwLock<crate::sched::SchedPolicy>,
    /// cfs调度实体
    pub sched_entity: Arc<FairSchedEntity>,
    pub on_rq: SpinLock<OnRq>,

    pub prio_data: RwLock<PrioData>,
}

#[derive(Debug, Default)]
#[allow(dead_code)]
pub struct SchedInfo {
    /// 记录任务在特定 CPU 上运行的次数
    pub pcount: usize,
    /// 记录任务等待在运行队列上的时间
    pub run_delay: usize,
    /// 记录任务上次在 CPU 上运行的时间戳
    pub last_arrival: u64,
    /// 记录任务上次被加入到运行队列中的时间戳
    pub last_queued: u64,
}

#[derive(Debug)]
#[allow(dead_code)]
pub struct PrioData {
    pub prio: i32,
    pub static_prio: i32,
    pub normal_prio: i32,
}

impl Default for PrioData {
    fn default() -> Self {
        Self {
            prio: MAX_PRIO - 20,
            static_prio: MAX_PRIO - 20,
            normal_prio: MAX_PRIO - 20,
        }
    }
}

#[derive(Debug)]
pub struct InnerSchedInfo {
    /// 当前进程的状态
    state: ProcessState,
    /// 进程的调度策略
    sleep: bool,
}

impl InnerSchedInfo {
    pub fn state(&self) -> ProcessState {
        return self.state;
    }

    pub fn set_state(&mut self, state: ProcessState) {
        self.state = state;
    }

    pub fn set_sleep(&mut self) {
        self.sleep = true;
    }

    pub fn set_wakeup(&mut self) {
        self.sleep = false;
    }

    pub fn is_mark_sleep(&self) -> bool {
        self.sleep
    }
}

impl ProcessSchedulerInfo {
    #[inline(never)]
    pub fn new(on_cpu: Option<ProcessorId>) -> Self {
        let cpu_id = on_cpu.unwrap_or(ProcessorId::INVALID);
        return Self {
            on_cpu: AtomicProcessorId::new(cpu_id),
            // migrate_to: AtomicProcessorId::new(ProcessorId::INVALID),
            inner_locked: RwLock::new(InnerSchedInfo {
                state: ProcessState::Blocked(false),
                sleep: false,
            }),
            // virtual_runtime: AtomicIsize::new(0),
            // rt_time_slice: AtomicIsize::new(0),
            // priority: SchedPriority::new(100).unwrap(),
            sched_stat: RwLock::new(SchedInfo::default()),
            sched_policy: RwLock::new(crate::sched::SchedPolicy::CFS),
            sched_entity: FairSchedEntity::new(),
            on_rq: SpinLock::new(OnRq::None),
            prio_data: RwLock::new(PrioData::default()),
        };
    }

    pub fn sched_entity(&self) -> Arc<FairSchedEntity> {
        return self.sched_entity.clone();
    }

    pub fn on_cpu(&self) -> Option<ProcessorId> {
        let on_cpu = self.on_cpu.load(Ordering::SeqCst);
        if on_cpu == ProcessorId::INVALID {
            return None;
        } else {
            return Some(on_cpu);
        }
    }

    pub fn set_on_cpu(&self, on_cpu: Option<ProcessorId>) {
        if let Some(cpu_id) = on_cpu {
            self.on_cpu.store(cpu_id, Ordering::SeqCst);
        } else {
            self.on_cpu.store(ProcessorId::INVALID, Ordering::SeqCst);
        }
    }

    // pub fn migrate_to(&self) -> Option<ProcessorId> {
    //     let migrate_to = self.migrate_to.load(Ordering::SeqCst);
    //     if migrate_to == ProcessorId::INVALID {
    //         return None;
    //     } else {
    //         return Some(migrate_to);
    //     }
    // }

    // pub fn set_migrate_to(&self, migrate_to: Option<ProcessorId>) {
    //     if let Some(data) = migrate_to {
    //         self.migrate_to.store(data, Ordering::SeqCst);
    //     } else {
    //         self.migrate_to
    //             .store(ProcessorId::INVALID, Ordering::SeqCst)
    //     }
    // }

    pub fn inner_lock_write_irqsave(&self) -> RwLockWriteGuard<InnerSchedInfo> {
        return self.inner_locked.write_irqsave();
    }

    pub fn inner_lock_read_irqsave(&self) -> RwLockReadGuard<InnerSchedInfo> {
        return self.inner_locked.read_irqsave();
    }

    // pub fn inner_lock_try_read_irqsave(
    //     &self,
    //     times: u8,
    // ) -> Option<RwLockReadGuard<InnerSchedInfo>> {
    //     for _ in 0..times {
    //         if let Some(r) = self.inner_locked.try_read_irqsave() {
    //             return Some(r);
    //         }
    //     }

    //     return None;
    // }

    // pub fn inner_lock_try_upgradable_read_irqsave(
    //     &self,
    //     times: u8,
    // ) -> Option<RwLockUpgradableGuard<InnerSchedInfo>> {
    //     for _ in 0..times {
    //         if let Some(r) = self.inner_locked.try_upgradeable_read_irqsave() {
    //             return Some(r);
    //         }
    //     }

    //     return None;
    // }

    // pub fn virtual_runtime(&self) -> isize {
    //     return self.virtual_runtime.load(Ordering::SeqCst);
    // }

    // pub fn set_virtual_runtime(&self, virtual_runtime: isize) {
    //     self.virtual_runtime
    //         .store(virtual_runtime, Ordering::SeqCst);
    // }
    // pub fn increase_virtual_runtime(&self, delta: isize) {
    //     self.virtual_runtime.fetch_add(delta, Ordering::SeqCst);
    // }

    // pub fn rt_time_slice(&self) -> isize {
    //     return self.rt_time_slice.load(Ordering::SeqCst);
    // }

    // pub fn set_rt_time_slice(&self, rt_time_slice: isize) {
    //     self.rt_time_slice.store(rt_time_slice, Ordering::SeqCst);
    // }

    // pub fn increase_rt_time_slice(&self, delta: isize) {
    //     self.rt_time_slice.fetch_add(delta, Ordering::SeqCst);
    // }

    pub fn policy(&self) -> crate::sched::SchedPolicy {
        return *self.sched_policy.read_irqsave();
    }
}

#[derive(Debug, Clone)]
pub struct KernelStack {
    stack: Option<AlignedBox<[u8; KernelStack::SIZE], { KernelStack::ALIGN }>>,
    /// 标记该内核栈是否可以被释放
    can_be_freed: bool,
}

impl KernelStack {
    pub const SIZE: usize = 0x4000;
    pub const ALIGN: usize = 0x4000;

    pub fn new() -> Result<Self, SystemError> {
        return Ok(Self {
            stack: Some(
                AlignedBox::<[u8; KernelStack::SIZE], { KernelStack::ALIGN }>::new_zeroed()?,
            ),
            can_be_freed: true,
        });
    }

    /// 根据已有的空间，构造一个内核栈结构体
    ///
    /// 仅仅用于BSP启动时，为idle进程构造内核栈。其他时候使用这个函数，很可能造成错误！
    pub unsafe fn from_existed(base: VirtAddr) -> Result<Self, SystemError> {
        if base.is_null() || !base.check_aligned(Self::ALIGN) {
            return Err(SystemError::EFAULT);
        }

        return Ok(Self {
            stack: Some(
                AlignedBox::<[u8; KernelStack::SIZE], { KernelStack::ALIGN }>::new_unchecked(
                    base.data() as *mut [u8; KernelStack::SIZE],
                ),
            ),
            can_be_freed: false,
        });
    }

    /// 返回内核栈的起始虚拟地址(低地址)
    pub fn start_address(&self) -> VirtAddr {
        return VirtAddr::new(self.stack.as_ref().unwrap().as_ptr() as usize);
    }

    /// 返回内核栈的结束虚拟地址(高地址)(不包含该地址)
    pub fn stack_max_address(&self) -> VirtAddr {
        return VirtAddr::new(self.stack.as_ref().unwrap().as_ptr() as usize + Self::SIZE);
    }

    pub unsafe fn set_pcb(&mut self, pcb: Weak<ProcessControlBlock>) -> Result<(), SystemError> {
        // 将一个Weak<ProcessControlBlock>放到内核栈的最低地址处
        let p: *const ProcessControlBlock = Weak::into_raw(pcb);
        let stack_bottom_ptr = self.start_address().data() as *mut *const ProcessControlBlock;

        // 如果内核栈的最低地址处已经有了一个pcb，那么，这里就不再设置,直接返回错误
        if unlikely(unsafe { !(*stack_bottom_ptr).is_null() }) {
            error!("kernel stack bottom is not null: {:p}", *stack_bottom_ptr);
            return Err(SystemError::EPERM);
        }
        // 将pcb的地址放到内核栈的最低地址处
        unsafe {
            *stack_bottom_ptr = p;
        }

        return Ok(());
    }

    /// 清除内核栈的pcb指针
    ///
    /// ## 参数
    ///
    /// - `force` : 如果为true,那么，即使该内核栈的pcb指针不为null，也会被强制清除而不处理Weak指针问题
    pub unsafe fn clear_pcb(&mut self, force: bool) {
        let stack_bottom_ptr = self.start_address().data() as *mut *const ProcessControlBlock;
        if unlikely(unsafe { (*stack_bottom_ptr).is_null() }) {
            return;
        }

        if !force {
            let pcb_ptr: Weak<ProcessControlBlock> = Weak::from_raw(*stack_bottom_ptr);
            drop(pcb_ptr);
        }

        *stack_bottom_ptr = core::ptr::null();
    }

    /// 返回指向当前内核栈pcb的Arc指针
    #[allow(dead_code)]
    pub unsafe fn pcb(&self) -> Option<Arc<ProcessControlBlock>> {
        // 从内核栈的最低地址处取出pcb的地址
        let p = self.stack.as_ref().unwrap().as_ptr() as *const *const ProcessControlBlock;
        if unlikely(unsafe { (*p).is_null() }) {
            return None;
        }

        // 为了防止内核栈的pcb指针被释放，这里需要将其包装一下，使得Arc的drop不会被调用
        let weak_wrapper: ManuallyDrop<Weak<ProcessControlBlock>> =
            ManuallyDrop::new(Weak::from_raw(*p));

        let new_arc: Arc<ProcessControlBlock> = weak_wrapper.upgrade()?;
        return Some(new_arc);
    }
}

impl Drop for KernelStack {
    fn drop(&mut self) {
        if self.stack.is_some() {
            let ptr = self.stack.as_ref().unwrap().as_ptr() as *const *const ProcessControlBlock;
            if unsafe { !(*ptr).is_null() } {
                let pcb_ptr: Weak<ProcessControlBlock> = unsafe { Weak::from_raw(*ptr) };
                drop(pcb_ptr);
            }
        }
        // 如果该内核栈不可以被释放，那么，这里就forget，不调用AlignedBox的drop函数
        if !self.can_be_freed {
            let bx = self.stack.take();
            core::mem::forget(bx);
        }
    }
}

pub fn process_init() {
    ProcessManager::init();
}

#[derive(Debug)]
pub struct ProcessSignalInfo {
    // 当前进程
    sig_block: SigSet,
    // sig_pending 中存储当前线程要处理的信号
    sig_pending: SigPending,
    // sig_shared_pending 中存储当前线程所属进程要处理的信号
    sig_shared_pending: SigPending,
    // 当前进程对应的tty
    tty: Option<Arc<TtyCore>>,
}

impl ProcessSignalInfo {
    pub fn sig_block(&self) -> &SigSet {
        &self.sig_block
    }

    pub fn sig_pending(&self) -> &SigPending {
        &self.sig_pending
    }

    pub fn sig_pending_mut(&mut self) -> &mut SigPending {
        &mut self.sig_pending
    }

    pub fn sig_block_mut(&mut self) -> &mut SigSet {
        &mut self.sig_block
    }

    pub fn sig_shared_pending_mut(&mut self) -> &mut SigPending {
        &mut self.sig_shared_pending
    }

    pub fn sig_shared_pending(&self) -> &SigPending {
        &self.sig_shared_pending
    }

    pub fn tty(&self) -> Option<Arc<TtyCore>> {
        self.tty.clone()
    }

    pub fn set_tty(&mut self, tty: Arc<TtyCore>) {
        self.tty = Some(tty);
    }

    /// 从 pcb 的 siginfo中取出下一个要处理的信号，先处理线程信号，再处理进程信号
    ///
    /// ## 参数
    ///
    /// - `sig_mask` 被忽略掉的信号
    ///
    pub fn dequeue_signal(&mut self, sig_mask: &SigSet) -> (Signal, Option<SigInfo>) {
        let res = self.sig_pending.dequeue_signal(sig_mask);
        if res.0 != Signal::INVALID {
            return res;
        } else {
            return self.sig_shared_pending.dequeue_signal(sig_mask);
        }
    }
}

impl Default for ProcessSignalInfo {
    fn default() -> Self {
        Self {
            sig_block: SigSet::empty(),
            sig_pending: SigPending::default(),
            sig_shared_pending: SigPending::default(),
            tty: None,
        }
    }
}<|MERGE_RESOLUTION|>--- conflicted
+++ resolved
@@ -50,7 +50,7 @@
         ucontext::AddressSpace,
         VirtAddr,
     },
-    namespace::{pid_namespace::PidStrcut, NsProxy},
+    namespaces::{pid_namespace::PidStrcut, NsProxy},
     net::socket::SocketInode,
     sched::{
         completion::Completion, cpu_rq, fair::FairSchedEntity, prio::MAX_PRIO, DequeueFlag,
@@ -607,7 +607,7 @@
     /// 当前进程的线程组id（这个值在同一个线程组内永远不变）
     tgid: Pid,
     /// 有关Pid的相关的信息
-    thread_pid: Arc<PidStrcut>,
+    thread_pid: Arc<RwLock<PidStrcut>>,
     basic: RwLock<ProcessBasicInfo>,
     /// 当前进程的自旋锁持有计数
     preempt_count: AtomicUsize,
@@ -651,13 +651,11 @@
     /// 进程的robust lock列表
     robust_list: RwLock<Option<RobustListHead>>,
 
-<<<<<<< HEAD
     /// namespace的指针
     nsproxy: Arc<RwLock<NsProxy>>,
-=======
+
     /// 进程作为主体的凭证集
     cred: SpinLock<Cred>,
->>>>>>> 047dbfd4
 }
 
 impl ProcessControlBlock {
@@ -722,7 +720,7 @@
         let pcb = Self {
             pid,
             tgid: pid,
-            thread_pid: Arc::new(pid_strcut),
+            thread_pid: Arc::new(RwLock::new(pid_strcut)),
             basic: basic_info,
             preempt_count,
             flags,
@@ -741,11 +739,8 @@
             thread: RwLock::new(ThreadInfo::new()),
             alarm_timer: SpinLock::new(None),
             robust_list: RwLock::new(None),
-<<<<<<< HEAD
-            nsproxy: Arc::new(RwLock::new(NsProxy::new())),
-=======
+            nsproxy: Arc::new(RwLock::new(NsProxy::default())),
             cred: SpinLock::new(cred),
->>>>>>> 047dbfd4
         };
 
         // 初始化系统调用栈
@@ -888,7 +883,7 @@
     }
 
     #[inline(always)]
-    pub fn pid_strcut(&self) -> Arc<PidStrcut> {
+    pub fn pid_strcut(&self) -> Arc<RwLock<PidStrcut>> {
         self.thread_pid.clone()
     }
 
