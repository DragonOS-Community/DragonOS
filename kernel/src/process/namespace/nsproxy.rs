use alloc::sync::Arc;
use system_error::SystemError;

use crate::process::{
    fork::CloneFlags,
    namespace::{
        mnt::{root_mnt_namespace, MntNamespace},
        net_namespace::{NetNamespace, INIT_NET_NAMESPACE},
        uts_namespace::{UtsNamespace, INIT_UTS_NAMESPACE},
    },
    ProcessControlBlock, ProcessManager,
};
use core::{fmt::Debug, intrinsics::likely};

use super::ipc_namespace::{IpcNamespace, INIT_IPC_NAMESPACE};
use super::{pid_namespace::PidNamespace, user_namespace::UserNamespace, NamespaceType};

/// A structure containing references to all per-process namespaces (filesystem/mount, UTS, network, etc.).
///
/// The PID namespace here is specifically for child processes (accessed via `task_active_pid_ns`).
///
/// Namespace references are counted by the number of nsproxies pointing to them, not by the number of tasks.
///
/// The nsproxy is shared by tasks that share all namespaces. It will be copied when any namespace is cloned or unshared.
/// 注意，user_ns 存储在cred,不存储在nsproxy
#[derive(Clone)]
pub struct NsProxy {
    /// PID namespace（用于子进程）
    pub pid_ns_for_children: Arc<PidNamespace>,
    /// mount namespace（挂载命名空间）
    pub mnt_ns: Arc<MntNamespace>,
    pub uts_ns: Arc<UtsNamespace>,
<<<<<<< HEAD
    /// 网络命名空间
    pub net_ns: Arc<NetNamespace>,
    // 注意，user_ns 存储在cred,不存储在nsproxy

    // 其他namespace（为未来扩展预留）
    // pub ipc_ns: Option<Arc<IpcNamespace>>,
=======
    /// ipc namespace（SysV IPC、POSIX mqueue 等）
    pub ipc_ns: Arc<IpcNamespace>,
    // 其他namespace（为未来扩展预留）
    // pub net_ns: Option<Arc<NetNamespace>>,
>>>>>>> 1e637b2e
    // pub cgroup_ns: Option<Arc<CgroupNamespace>>,
    // pub time_ns: Option<Arc<TimeNamespace>>,
}

impl Debug for NsProxy {
    fn fmt(&self, f: &mut core::fmt::Formatter<'_>) -> core::fmt::Result {
        f.debug_struct("NsProxy").finish()
    }
}

impl NsProxy {
    /// 创建root namespace代理
    pub fn new_root() -> Arc<Self> {
        let root_pid_ns = super::pid_namespace::INIT_PID_NAMESPACE.clone();
        let root_mnt_ns = root_mnt_namespace();
        let root_net_ns = INIT_NET_NAMESPACE.clone();
        let root_uts_ns = INIT_UTS_NAMESPACE.clone();
        let root_ipc_ns = INIT_IPC_NAMESPACE.clone();
        Arc::new(Self {
            pid_ns_for_children: root_pid_ns,
            mnt_ns: root_mnt_ns,
            net_ns: root_net_ns,
            uts_ns: root_uts_ns,
            ipc_ns: root_ipc_ns,
        })
    }

    /// 获取子进程的PID namespace
    pub fn pid_namespace_for_children(&self) -> &Arc<PidNamespace> {
        &self.pid_ns_for_children
    }

    /// 获取mount namespace
    pub fn mnt_namespace(&self) -> &Arc<MntNamespace> {
        &self.mnt_ns
    }

    /// 获取 net namespace
    pub fn net_namespace(&self) -> &Arc<NetNamespace> {
        &self.net_ns
    }

    pub fn clone_inner(&self) -> Self {
        Self {
            pid_ns_for_children: self.pid_ns_for_children.clone(),
            mnt_ns: self.mnt_ns.clone(),
            net_ns: self.net_ns.clone(),
            uts_ns: self.uts_ns.clone(),
            ipc_ns: self.ipc_ns.clone(),
        }
    }
}

impl ProcessManager {
    /// 拷贝namespace
    ///
    /// https://code.dragonos.org.cn/xref/linux-6.6.21/kernel/nsproxy.c?r=&mo=3770&fi=151#151
    #[inline(never)]
    pub fn copy_namespaces(
        clone_flags: &CloneFlags,
        _parent_pcb: &Arc<ProcessControlBlock>,
        child_pcb: &Arc<ProcessControlBlock>,
    ) -> Result<(), SystemError> {
        // log::debug!(
        //     "copy_namespaces: clone_flags={:?}, parent pid={}, child pid={}, child name={}",
        //     clone_flags,
        //     parent_pcb.raw_pid(),
        //     child_pcb.raw_pid(),
        //     child_pcb.basic().name()
        // );
        if likely(!clone_flags.intersects(
            CloneFlags::CLONE_NEWNS
                | CloneFlags::CLONE_NEWUTS
                | CloneFlags::CLONE_NEWIPC
                | CloneFlags::CLONE_NEWPID
                | CloneFlags::CLONE_NEWNET
                | CloneFlags::CLONE_NEWCGROUP
                | CloneFlags::CLONE_NEWTIME,
        )) && clone_flags.contains(CloneFlags::CLONE_VM)
        // || likely(parent_nsproxy.time_ns_for_children() == parent_nsproxy.time_ns())
        {
            // 由于在创建pcb的时候已经默认继承了parent的nsproxy，所以这里不需要做任何操作
            return Ok(());
        }

        // todo: 这里要添加一个对user_namespace的处理
        // https://code.dragonos.org.cn/xref/linux-6.6.21/kernel/nsproxy.c?r=&mo=3770&fi=151#165

        /*
         * CLONE_NEWIPC must detach from the undolist: after switching
         * to a new ipc namespace, the semaphore arrays from the old
         * namespace are unreachable.  In clone parlance, CLONE_SYSVSEM
         * means share undolist with parent, so we must forbid using
         * it along with CLONE_NEWIPC.
         */

        if *clone_flags & (CloneFlags::CLONE_NEWIPC | CloneFlags::CLONE_SYSVSEM)
            == (CloneFlags::CLONE_NEWIPC | CloneFlags::CLONE_SYSVSEM)
        {
            return Err(SystemError::EINVAL);
        }
        let user_ns = child_pcb.cred().user_ns.clone();
        let new_ns = create_new_namespaces(clone_flags, child_pcb, user_ns)?;
        // 设置新的nsproxy

        child_pcb.set_nsproxy(new_ns);

        Ok(())
    }
}

/// 创建新的namespace代理及其所有关联的命名空间。
///
/// 返回新创建的nsproxy。调用者需要负责正确的加锁并将其附加到进程上。
///
/// 参考 https://code.dragonos.org.cn/xref/linux-6.6.21/kernel/nsproxy.c?r=&mo=3770&fi=151#67
pub(super) fn create_new_namespaces(
    clone_flags: &CloneFlags,
    pcb: &Arc<ProcessControlBlock>,
    user_ns: Arc<UserNamespace>,
) -> Result<Arc<NsProxy>, SystemError> {
    let nsproxy = pcb.nsproxy();
    let pid_ns_for_children = nsproxy
        .pid_ns_for_children
        .copy_pid_ns(clone_flags, user_ns.clone())?;

    let mnt_ns = nsproxy.mnt_ns.copy_mnt_ns(clone_flags, user_ns.clone())?;
    let net_ns = nsproxy.net_ns.copy_net_ns(clone_flags, user_ns.clone())?;

    let uts_ns = nsproxy.uts_ns.copy_uts_ns(clone_flags, user_ns.clone())?;
    let ipc_ns = nsproxy.ipc_ns.copy_ipc_ns(clone_flags, user_ns.clone());
    let result = NsProxy {
        pid_ns_for_children,
        mnt_ns,
        net_ns,
        uts_ns,
        ipc_ns,
    };

    let result = Arc::new(result);
    return Ok(result);
}

/// https://code.dragonos.org.cn/xref/linux-6.6.21/include/linux/ns_common.h#9
/// 融合了 NamespaceBase 的公共字段
#[derive(Debug, Clone)]
pub struct NsCommon {
    /// 层级（root = 0）
    pub level: u32,
    /// 种类
    ty: NamespaceType,
}

impl NsCommon {
    pub fn new(level: u32, ty: NamespaceType) -> Self {
        Self { level, ty }
    }

    pub fn level(&self) -> u32 {
        self.level
    }

    pub fn ty(&self) -> NamespaceType {
        self.ty
    }
}

impl Default for NsCommon {
    fn default() -> Self {
        Self::new(0, NamespaceType::Pid) // 默认值，实际使用时应该明确指定
    }
}

/// https://code.dragonos.org.cn/xref/linux-6.6.21/kernel/nsproxy.c?fi=exec_task_namespaces#259
pub fn exec_task_namespaces() -> Result<(), SystemError> {
    let tsk = ProcessManager::current_pcb();
    let user_ns = tsk.cred().user_ns.clone();
    let new_nsproxy = create_new_namespaces(&CloneFlags::empty(), &tsk, user_ns)?;
    // todo: time_ns的逻辑
    switch_task_namespaces(&tsk, new_nsproxy)?;

    return Ok(());
}

pub fn switch_task_namespaces(
    tsk: &Arc<ProcessControlBlock>,
    new_nsproxy: Arc<NsProxy>,
) -> Result<(), SystemError> {
    tsk.set_nsproxy(new_nsproxy);
    Ok(())
}<|MERGE_RESOLUTION|>--- conflicted
+++ resolved
@@ -30,19 +30,13 @@
     /// mount namespace（挂载命名空间）
     pub mnt_ns: Arc<MntNamespace>,
     pub uts_ns: Arc<UtsNamespace>,
-<<<<<<< HEAD
+    /// ipc namespace（SysV IPC、POSIX mqueue 等）
+    pub ipc_ns: Arc<IpcNamespace>,
     /// 网络命名空间
     pub net_ns: Arc<NetNamespace>,
     // 注意，user_ns 存储在cred,不存储在nsproxy
 
     // 其他namespace（为未来扩展预留）
-    // pub ipc_ns: Option<Arc<IpcNamespace>>,
-=======
-    /// ipc namespace（SysV IPC、POSIX mqueue 等）
-    pub ipc_ns: Arc<IpcNamespace>,
-    // 其他namespace（为未来扩展预留）
-    // pub net_ns: Option<Arc<NetNamespace>>,
->>>>>>> 1e637b2e
     // pub cgroup_ns: Option<Arc<CgroupNamespace>>,
     // pub time_ns: Option<Arc<TimeNamespace>>,
 }
