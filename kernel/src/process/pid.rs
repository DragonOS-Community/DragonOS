--- conflicted
+++ resolved
@@ -1,8 +1,3 @@
-<<<<<<< HEAD
-
-
-=======
->>>>>>> aa0367d6
 #[allow(dead_code)]
 #[derive(Debug, Clone, Copy)]
 #[repr(u8)]
