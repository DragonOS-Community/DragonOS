--- conflicted
+++ resolved
@@ -133,13 +133,10 @@
     // 如果当前进程等待被迁移到另一个cpu核心上（也就是flags中的PF_NEED_MIGRATE被置位），
     // 该字段存储要被迁移到的目标处理器核心号
     uint32_t migrate_to;
-<<<<<<< HEAD
-    void *fp_state; // Fpstate 用于用户态切换到内核态时保存浮点寄存器里面的值
+    // Fpstate 用于用户态切换到内核态时保存浮点寄存器里面的值
+    void *fp_state;
     // 指向进程的地址空间的arc指针.
     void *address_space;
-=======
-    void* fp_state;//Fpstate 用于用户态切换到内核态时保存浮点寄存器里面的值
->>>>>>> 0663027b
 };
 
 // 将进程的pcb和内核栈融合到一起,8字节对齐
