--- conflicted
+++ resolved
@@ -547,11 +547,7 @@
     // block_io_scheduler_init();
     ahci_init();
     mount_root_fs();
-<<<<<<< HEAD
-
-=======
     c_virtio_probe();
->>>>>>> 004e86ff
     // 使用单独的内核线程来初始化usb驱动程序
     // 注释：由于目前usb驱动程序不完善，因此先将其注释掉
     // int usb_pid = kernel_thread(usb_init, 0, 0);
