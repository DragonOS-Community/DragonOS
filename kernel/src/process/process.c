#include "process.h"

#include <DragonOS/signal.h>
#include <common/compiler.h>
#include <common/completion.h>
#include <common/elf.h>
#include <common/kprint.h>
#include <common/kthread.h>
#include <common/lz4.h>
#include <common/printk.h>
#include <common/spinlock.h>
#include <common/stdio.h>
#include <common/string.h>
#include <common/sys/wait.h>
#include <common/time.h>
#include <common/unistd.h>
#include <debug/bug.h>
#include <debug/traceback/traceback.h>
#include <driver/disk/ahci/ahci.h>
#include <driver/video/video.h>
#include <driver/virtio/virtio.h>
#include <exception/gate.h>
#include <ktest/ktest.h>
#include <mm/mmio.h>
#include <mm/slab.h>
#include <sched/sched.h>
#include <syscall/syscall.h>
#include <syscall/syscall_num.h>
extern int __rust_demo_func();
// #pragma GCC push_options
// #pragma GCC optimize("O0")

spinlock_t process_global_pid_write_lock; // 增加pid的写锁
long process_global_pid = 1;              // 系统中最大的pid

extern void system_call(void);
extern void kernel_thread_func(void);
extern void rs_procfs_unregister_pid(uint64_t);

ul _stack_start; // initial proc的栈基地址（虚拟地址）
extern struct signal_struct INITIAL_SIGNALS;
extern struct sighand_struct INITIAL_SIGHAND;

extern void process_exit_sighand(struct process_control_block *pcb);
extern void process_exit_signal(struct process_control_block *pcb);
extern void initial_proc_init_signal(struct process_control_block *pcb);
extern void rs_process_exit_fpstate(struct process_control_block *pcb);
extern void rs_drop_address_space(struct process_control_block *pcb);
extern int process_init_files();
extern int rs_init_stdio();
extern uint64_t rs_do_execve(const char *filename, const char *const argv[], const char *const envp[], struct pt_regs *regs);
extern uint64_t rs_exec_init_process(struct pt_regs *regs);

// 设置初始进程的PCB
#define INITIAL_PROC(proc)                                                                                           \
    {                                                                                                                \
        .state = PROC_UNINTERRUPTIBLE, .flags = PF_KTHREAD, .preempt_count = 0, .signal = 0, .cpu_id = 0,            \
        .thread = &initial_thread, .addr_limit = 0xffffffffffffffff, .pid = 0, .priority = 2,                        \
        .virtual_runtime = 0, .fds = {0}, .next_pcb = &proc, .prev_pcb = &proc, .parent_pcb = &proc, .exit_code = 0, \
        .wait_child_proc_exit = 0, .worker_private = NULL, .policy = SCHED_NORMAL, .sig_blocked = 0,                 \
        .signal = &INITIAL_SIGNALS, .sighand = &INITIAL_SIGHAND, .address_space = NULL                               \
    }

struct thread_struct initial_thread = {
    .rbp = (ul)(initial_proc_union.stack + STACK_SIZE / sizeof(ul)),
    .rsp = (ul)(initial_proc_union.stack + STACK_SIZE / sizeof(ul)),
    .fs = KERNEL_DS,
    .gs = KERNEL_DS,
    .cr2 = 0,
    .trap_num = 0,
    .err_code = 0,
};

// 初始化 初始进程的union ，并将其链接到.data.init_proc段内
union proc_union initial_proc_union
    __attribute__((__section__(".data.init_proc_union"))) = {INITIAL_PROC(initial_proc_union.pcb)};

struct process_control_block *initial_proc[MAX_CPU_NUM] = {&initial_proc_union.pcb, 0};

// 为每个核心初始化初始进程的tss
struct tss_struct initial_tss[MAX_CPU_NUM] = {[0 ... MAX_CPU_NUM - 1] = INITIAL_TSS};

/**
 * @brief 回收进程的所有文件描述符
 *
 * @param pcb 要被回收的进程的pcb
 * @return uint64_t
 */
extern int process_exit_files(struct process_control_block *pcb);

/**
 * @brief 释放进程的页表
 *
 * @param pcb 要被释放页表的进程
 * @return uint64_t
 */
uint64_t process_exit_mm(struct process_control_block *pcb);

/**
 * @brief 切换进程
 *
 * @param prev 上一个进程的pcb
 * @param next 将要切换到的进程的pcb
 * 由于程序在进入内核的时候已经保存了寄存器，因此这里不需要保存寄存器。
 * 这里切换fs和gs寄存器
 */
#pragma GCC push_options
#pragma GCC optimize("O0")
void __switch_to(struct process_control_block *prev, struct process_control_block *next)
{
    initial_tss[proc_current_cpu_id].rsp0 = next->thread->rbp;
    // kdebug("next_rsp = %#018lx   ", next->thread->rsp);
    //  set_tss64((uint *)phys_2_virt(TSS64_Table), initial_tss[0].rsp0, initial_tss[0].rsp1, initial_tss[0].rsp2,
    //  initial_tss[0].ist1,
    //           initial_tss[0].ist2, initial_tss[0].ist3, initial_tss[0].ist4, initial_tss[0].ist5,
    //           initial_tss[0].ist6, initial_tss[0].ist7);

    __asm__ __volatile__("movq	%%fs,	%0 \n\t"
                         : "=a"(prev->thread->fs));
    __asm__ __volatile__("movq	%%gs,	%0 \n\t"
                         : "=a"(prev->thread->gs));

    __asm__ __volatile__("movq	%0,	%%fs \n\t" ::"a"(next->thread->fs));
    __asm__ __volatile__("movq	%0,	%%gs \n\t" ::"a"(next->thread->gs));
}
#pragma GCC pop_options

/**
 * @brief 切换进程的fs、gs寄存器
 * 注意，fs、gs的值在return的时候才会生效，因此本函数不能简化为一个单独的宏
 * @param fs 目标fs值
 * @param gs 目标gs值
 */
void process_switch_fsgs(uint64_t fs, uint64_t gs)
{
    asm volatile("movq	%0,	%%fs \n\t" ::"a"(fs));
    asm volatile("movq	%0,	%%gs \n\t" ::"a"(gs));
}

/**
 * @brief 打开要执行的程序文件
 *
 * @param path
 * @return int 文件描述符编号
 */
int process_open_exec_file(char *path)
{
    int fd = enter_syscall_int(SYS_OPEN, (uint64_t)path, O_RDONLY, 0, 0, 0, 0, 0, 0);
    return fd;
}

/**
 * @brief 初始化实时进程rt_pcb
 *
 * @return 初始化后的进程
 *
 */
struct process_control_block *process_init_rt_pcb(struct process_control_block *rt_pcb)
{
    // 暂时将实时进程的优先级设置为10
    rt_pcb->priority = 10;
    rt_pcb->policy = SCHED_RR;
    rt_pcb->rt_time_slice = 80;
    rt_pcb->virtual_runtime = 0x7fffffffffffffff;
    return rt_pcb;
}

/**
 * @brief 内核init进程
 *
 * @param arg
 * @return ul 参数
 */
#pragma GCC push_options
#pragma GCC optimize("O0")
ul initial_kernel_thread(ul arg)
{
    kinfo("initial proc running...\targ:%#018lx, vruntime=%d", arg, current_pcb->virtual_runtime);
    int val = 0;
    val = scm_enable_double_buffer();
    io_mfence();
    rs_init_stdio();
    io_mfence();
    // block_io_scheduler_init();
    ahci_init();
    mount_root_fs();
    io_mfence();
    rs_virtio_probe();
    io_mfence();

    // 使用单独的内核线程来初始化usb驱动程序
    // 注释：由于目前usb驱动程序不完善，因此先将其注释掉
    // int usb_pid = kernel_thread(usb_init, 0, 0);

    kinfo("LZ4 lib Version=%s", LZ4_versionString());
    io_mfence();
    __rust_demo_func();
<<<<<<< HEAD
    // while (1)
    // {
    //     /* code */
    // }

    // 对completion完成量进行测试
    // __test_completion();

    // // 对一些组件进行单元测试
    uint64_t tpid[] = {
        // ktest_start(ktest_test_bitree, 0), ktest_start(ktest_test_kfifo, 0), ktest_start(ktest_test_mutex, 0),
        // ktest_start(ktest_test_idr, 0),
        // usb_pid,
    };
//    ktest_start(ktest_test_kvm, 0);

    // kinfo("Waiting test thread exit...");
    // // 等待测试进程退出
    // for (int i = 0; i < sizeof(tpid) / sizeof(uint64_t); ++i)
    //     waitpid(tpid[i], NULL, NULL);
    // kinfo("All test done.");

    // 测试实时进程

    // struct process_control_block *test_rt1 = kthread_run_rt(&test, NULL, "test rt");
    // kdebug("process:rt test kthread is created!!!!");
=======
    io_mfence();
>>>>>>> 40fe15e0

    // 准备切换到用户态
    struct pt_regs *regs;

    // 若在后面这段代码中触发中断，return时会导致段选择子错误，从而触发#GP，因此这里需要cli
    cli();
    current_pcb->thread->rip = (ul)ret_from_intr;
    current_pcb->thread->rsp = (ul)current_pcb + STACK_SIZE - sizeof(struct pt_regs);
    current_pcb->thread->fs = USER_DS | 0x3;
    barrier();
    current_pcb->thread->gs = USER_DS | 0x3;
    process_switch_fsgs(current_pcb->thread->fs, current_pcb->thread->gs);

    // 主动放弃内核线程身份
    current_pcb->flags &= (~PF_KTHREAD);
    kdebug("in initial_kernel_thread: flags=%ld", current_pcb->flags);

    regs = (struct pt_regs *)current_pcb->thread->rsp;
    // kdebug("current_pcb->thread->rsp=%#018lx", current_pcb->thread->rsp);
    current_pcb->flags = 0;
    // 将返回用户层的代码压入堆栈，向rdx传入regs的地址，然后jmp到do_execve这个系统调用api的处理函数
    // 这里的设计思路和switch_to类似 加载用户态程序：shell.elf
    __asm__ __volatile__("movq %1, %%rsp   \n\t"
                         "pushq %2    \n\t"
                         "jmp rs_exec_init_process  \n\t" ::"D"(current_pcb->thread->rsp),
                         "m"(current_pcb->thread->rsp), "m"(current_pcb->thread->rip), "c"(NULL),
                         "d"(NULL)
                         : "memory");

    return 1;
}
#pragma GCC pop_options
/**
 * @brief 当子进程退出后向父进程发送通知
 *
 */
void process_exit_notify()
{
    wait_queue_wakeup(&current_pcb->parent_pcb->wait_child_proc_exit, PROC_INTERRUPTIBLE);
}

/**
 * @brief 进程退出时执行的函数
 *
 * @param code 返回码
 * @return ul
 */
ul process_do_exit(ul code)
{
    // kinfo("process exiting..., code is %ld.", (long)code);
    cli();
    struct process_control_block *pcb = current_pcb;

    // 进程退出时释放资源
    process_exit_files(pcb);
    process_exit_thread(pcb);
    // todo: 可否在这里释放内存结构体？（在判断共享页引用问题之后）

    pcb->state = PROC_ZOMBIE;
    pcb->exit_code = code;
    sti();

    process_exit_notify();
    sched();

    while (1)
        pause();
}

/**
 * @brief 初始化内核进程
 *
 * @param fn 目标程序的地址
 * @param arg 向目标程序传入的参数
 * @param flags
 * @return int
 */

pid_t kernel_thread(int (*fn)(void *), void *arg, unsigned long flags)
{
    struct pt_regs regs;
    barrier();
    memset(&regs, 0, sizeof(regs));
    barrier();
    // 在rbx寄存器中保存进程的入口地址
    regs.rbx = (ul)fn;
    // 在rdx寄存器中保存传入的参数
    regs.rdx = (ul)arg;
    barrier();
    regs.ds = KERNEL_DS;
    barrier();
    regs.es = KERNEL_DS;
    barrier();
    regs.cs = KERNEL_CS;
    barrier();
    regs.ss = KERNEL_DS;
    barrier();

    // 置位中断使能标志位
    regs.rflags = (1 << 9);
    barrier();
    // rip寄存器指向内核线程的引导程序
    regs.rip = (ul)kernel_thread_func;
    barrier();
    // kdebug("kernel_thread_func=%#018lx", kernel_thread_func);
    // kdebug("&kernel_thread_func=%#018lx", &kernel_thread_func);
    // kdebug("1111\tregs.rip = %#018lx", regs.rip);
    return do_fork(&regs, flags | CLONE_VM, 0, 0);
}

/**
 * @brief 初始化进程模块
 * ☆前置条件：已完成系统调用模块的初始化
 */
#pragma GCC push_options
#pragma GCC optimize("O0")
void process_init()
{
    kinfo("Initializing process...");
    // rs_test_buddy();
    io_mfence();
    rs_process_init();
    io_mfence();

    initial_tss[proc_current_cpu_id].rsp0 = initial_thread.rbp;

    // 初始化pid的写锁

    spin_init(&process_global_pid_write_lock);

    // 初始化进程的循环链表
    list_init(&initial_proc_union.pcb.list);
    wait_queue_init(&initial_proc_union.pcb.wait_child_proc_exit, NULL);

    io_mfence();
    // 初始化init进程的signal相关的信息
    initial_proc_init_signal(current_pcb);
    kdebug("Initial process to init files");
    io_mfence();
    process_init_files();
    kdebug("Initial process init files ok");
    io_mfence();

    // 临时设置IDLE进程的的虚拟运行时间为0，防止下面的这些内核线程的虚拟运行时间出错
    current_pcb->virtual_runtime = 0;

    barrier();
    kernel_thread(initial_kernel_thread, 10, CLONE_FS | CLONE_SIGNAL); // 初始化内核线程
    barrier();
    kthread_mechanism_init(); // 初始化kthread机制
    barrier();

    initial_proc_union.pcb.state = PROC_RUNNING;
    initial_proc_union.pcb.preempt_count = 0;
    initial_proc_union.pcb.cpu_id = 0;
    initial_proc_union.pcb.virtual_runtime = (1UL << 60);
    // 将IDLE进程的虚拟运行时间设置为一个很大的数值
    current_pcb->virtual_runtime = (1UL << 60);
}
#pragma GCC pop_options

/**
 * @brief 根据pid获取进程的pcb。存在对应的pcb时，返回对应的pcb的指针，否则返回NULL
 *  当进程管理模块拥有pcblist_lock之后，调用本函数之前，应当对其加锁
 * @param pid
 * @return struct process_control_block*
 */
struct process_control_block *process_find_pcb_by_pid(pid_t pid)
{
    // todo: 当进程管理模块拥有pcblist_lock之后，对其加锁
    struct process_control_block *pcb = initial_proc_union.pcb.next_pcb;
    // 使用蛮力法搜索指定pid的pcb
    // todo: 使用哈希表来管理pcb
    for (; pcb != &initial_proc_union.pcb; pcb = pcb->next_pcb)
    {
        if (pcb->pid == pid)
            return pcb;
    }
    return NULL;
}

/**
 * @brief 将进程加入到调度器的就绪队列中.
 *
 * @param pcb 进程的pcb
 *
 * @return true 成功加入调度队列
 * @return false 进程已经在运行
 */
int process_wakeup(struct process_control_block *pcb)
{

    BUG_ON(pcb == NULL);
    if (pcb == NULL)
        return -EINVAL;
    // 如果pcb正在调度队列中，则不重复加入调度队列
    if (pcb->state & PROC_RUNNING)
        return 0;

    pcb->state |= PROC_RUNNING;
    sched_enqueue(pcb, true);
    return 0;
}

/**
 * @brief 将进程加入到调度器的就绪队列中，并标志当前进程需要被调度
 *
 * @param pcb 进程的pcb
 */
int process_wakeup_immediately(struct process_control_block *pcb)
{
    if (pcb->state & PROC_RUNNING)
        return 0;
    int retval = process_wakeup(pcb);
    if (retval != 0)
        return retval;
    // 将当前进程标志为需要调度，缩短新进程被wakeup的时间
    current_pcb->flags |= PF_NEED_SCHED;

    if (pcb->cpu_id == current_pcb->cpu_id)
        sched();
    else
        rs_kick_cpu(pcb->cpu_id);
    return 0;
}

/**
 * @brief 释放进程的页表
 *
 * @param pcb 要被释放页表的进程
 * @return uint64_t
 */
uint64_t process_exit_mm(struct process_control_block *pcb)
{
    rs_drop_address_space(pcb);
    return 0;
}

/**
 * @brief todo: 回收线程结构体
 *
 * @param pcb
 */
void process_exit_thread(struct process_control_block *pcb)
{
}

/**
 * @brief 释放pcb
 *
 * @param pcb 要被释放的pcb
 * @return int
 */
int process_release_pcb(struct process_control_block *pcb)
{
    if ((pcb->flags & PF_KTHREAD)) // 释放内核线程的worker private结构体
        free_kthread_struct(pcb);

    // 将pcb从pcb链表中移除
    // todo: 对相关的pcb加锁
    pcb->prev_pcb->next_pcb = pcb->next_pcb;
    pcb->next_pcb->prev_pcb = pcb->prev_pcb;
    process_exit_sighand(pcb);
    process_exit_signal(pcb);
    rs_process_exit_fpstate(pcb);
    rs_procfs_unregister_pid(pcb->pid);
    // 释放进程的地址空间
    process_exit_mm(pcb);
    // 释放当前pcb
    kfree(pcb);
    return 0;
}

/**
 * @brief 给pcb设置名字
 *
 * @param pcb 需要设置名字的pcb
 * @param pcb_name 保存名字的char数组
 */
static void __set_pcb_name(struct process_control_block *pcb, const char *pcb_name)
{
    // todo:给pcb加锁
    //  spin_lock(&pcb->alloc_lock);
    strncpy(pcb->name, pcb_name, PCB_NAME_LEN);
    // spin_unlock(&pcb->alloc_lock);
}

/**
 * @brief 给pcb设置名字
 *
 * @param pcb 需要设置名字的pcb
 * @param pcb_name 保存名字的char数组
 */
void process_set_pcb_name(struct process_control_block *pcb, const char *pcb_name)
{
    __set_pcb_name(pcb, pcb_name);
}<|MERGE_RESOLUTION|>--- conflicted
+++ resolved
@@ -195,36 +195,7 @@
     kinfo("LZ4 lib Version=%s", LZ4_versionString());
     io_mfence();
     __rust_demo_func();
-<<<<<<< HEAD
-    // while (1)
-    // {
-    //     /* code */
-    // }
-
-    // 对completion完成量进行测试
-    // __test_completion();
-
-    // // 对一些组件进行单元测试
-    uint64_t tpid[] = {
-        // ktest_start(ktest_test_bitree, 0), ktest_start(ktest_test_kfifo, 0), ktest_start(ktest_test_mutex, 0),
-        // ktest_start(ktest_test_idr, 0),
-        // usb_pid,
-    };
-//    ktest_start(ktest_test_kvm, 0);
-
-    // kinfo("Waiting test thread exit...");
-    // // 等待测试进程退出
-    // for (int i = 0; i < sizeof(tpid) / sizeof(uint64_t); ++i)
-    //     waitpid(tpid[i], NULL, NULL);
-    // kinfo("All test done.");
-
-    // 测试实时进程
-
-    // struct process_control_block *test_rt1 = kthread_run_rt(&test, NULL, "test rt");
-    // kdebug("process:rt test kthread is created!!!!");
-=======
-    io_mfence();
->>>>>>> 40fe15e0
+    io_mfence();
 
     // 准备切换到用户态
     struct pt_regs *regs;
