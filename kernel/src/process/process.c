#include "process.h"

#include <DragonOS/signal.h>
#include <common/compiler.h>
#include <common/completion.h>
#include <common/elf.h>
#include <common/kprint.h>
#include <common/kthread.h>
#include <common/lz4.h>
#include <common/printk.h>
#include <common/spinlock.h>
#include <common/stdio.h>
#include <common/string.h>
#include <common/sys/wait.h>
#include <common/time.h>
#include <common/unistd.h>
#include <debug/bug.h>
#include <debug/traceback/traceback.h>
#include <driver/disk/ahci/ahci.h>
#include <driver/usb/usb.h>
#include <driver/video/video.h>
#include <exception/gate.h>
#include <ktest/ktest.h>
#include <mm/mmio.h>
#include <mm/slab.h>
#include <sched/sched.h>
#include <syscall/syscall.h>
#include <syscall/syscall_num.h>
#include <driver/virtio/virtio.h>
extern int __rust_demo_func();
// #pragma GCC push_options
// #pragma GCC optimize("O0")

spinlock_t process_global_pid_write_lock; // 增加pid的写锁
long process_global_pid = 1;              // 系统中最大的pid

extern void system_call(void);
extern void kernel_thread_func(void);
extern void rs_procfs_unregister_pid(uint64_t);

ul _stack_start; // initial proc的栈基地址（虚拟地址）
extern struct mm_struct initial_mm;
extern struct signal_struct INITIAL_SIGNALS;
extern struct sighand_struct INITIAL_SIGHAND;

extern void process_exit_sighand(struct process_control_block *pcb);
extern void process_exit_signal(struct process_control_block *pcb);
extern void initial_proc_init_signal(struct process_control_block *pcb);
extern int process_init_files();

// 设置初始进程的PCB
#define INITIAL_PROC(proc)                                                                                             \
    {                                                                                                                  \
        .state = PROC_UNINTERRUPTIBLE, .flags = PF_KTHREAD, .preempt_count = 0, .signal = 0, .cpu_id = 0,              \
        .mm = &initial_mm, .thread = &initial_thread, .addr_limit = 0xffffffffffffffff, .pid = 0, .priority = 2,       \
        .virtual_runtime = 0, .fds = {0}, .next_pcb = &proc, .prev_pcb = &proc, .parent_pcb = &proc, .exit_code = 0,   \
        .wait_child_proc_exit = 0, .worker_private = NULL, .policy = SCHED_NORMAL, .sig_blocked = 0,                   \
        .signal = &INITIAL_SIGNALS, .sighand = &INITIAL_SIGHAND,                                                       \
    }

struct thread_struct initial_thread = {
    .rbp = (ul)(initial_proc_union.stack + STACK_SIZE / sizeof(ul)),
    .rsp = (ul)(initial_proc_union.stack + STACK_SIZE / sizeof(ul)),
    .fs = KERNEL_DS,
    .gs = KERNEL_DS,
    .cr2 = 0,
    .trap_num = 0,
    .err_code = 0,
};

// 初始化 初始进程的union ，并将其链接到.data.init_proc段内
union proc_union initial_proc_union
    __attribute__((__section__(".data.init_proc_union"))) = {INITIAL_PROC(initial_proc_union.pcb)};

struct process_control_block *initial_proc[MAX_CPU_NUM] = {&initial_proc_union.pcb, 0};

// 为每个核心初始化初始进程的tss
struct tss_struct initial_tss[MAX_CPU_NUM] = {[0 ... MAX_CPU_NUM - 1] = INITIAL_TSS};

/**
 * @brief 回收进程的所有文件描述符
 *
 * @param pcb 要被回收的进程的pcb
 * @return uint64_t
 */
extern int process_exit_files(struct process_control_block *pcb);

/**
 * @brief 释放进程的页表
 *
 * @param pcb 要被释放页表的进程
 * @return uint64_t
 */
uint64_t process_exit_mm(struct process_control_block *pcb);

/**
 * @brief 切换进程
 *
 * @param prev 上一个进程的pcb
 * @param next 将要切换到的进程的pcb
 * 由于程序在进入内核的时候已经保存了寄存器，因此这里不需要保存寄存器。
 * 这里切换fs和gs寄存器
 */
#pragma GCC push_options
#pragma GCC optimize("O0")
void __switch_to(struct process_control_block *prev, struct process_control_block *next)
{
    initial_tss[proc_current_cpu_id].rsp0 = next->thread->rbp;
    // kdebug("next_rsp = %#018lx   ", next->thread->rsp);
    //  set_tss64((uint *)phys_2_virt(TSS64_Table), initial_tss[0].rsp0, initial_tss[0].rsp1, initial_tss[0].rsp2,
    //  initial_tss[0].ist1,
    //           initial_tss[0].ist2, initial_tss[0].ist3, initial_tss[0].ist4, initial_tss[0].ist5,
    //           initial_tss[0].ist6, initial_tss[0].ist7);

    __asm__ __volatile__("movq	%%fs,	%0 \n\t" : "=a"(prev->thread->fs));
    __asm__ __volatile__("movq	%%gs,	%0 \n\t" : "=a"(prev->thread->gs));

    __asm__ __volatile__("movq	%0,	%%fs \n\t" ::"a"(next->thread->fs));
    __asm__ __volatile__("movq	%0,	%%gs \n\t" ::"a"(next->thread->gs));
}
#pragma GCC pop_options

/**
 * @brief 切换进程的fs、gs寄存器
 * 注意，fs、gs的值在return的时候才会生效，因此本函数不能简化为一个单独的宏
 * @param fs 目标fs值
 * @param gs 目标gs值
 */
void process_switch_fsgs(uint64_t fs, uint64_t gs)
{
    asm volatile("movq	%0,	%%fs \n\t" ::"a"(fs));
    asm volatile("movq	%0,	%%gs \n\t" ::"a"(gs));
}

/**
 * @brief 打开要执行的程序文件
 *
 * @param path
 * @return int 文件描述符编号
 */
int process_open_exec_file(char *path)
{
    struct pt_regs tmp = {0};
    tmp.r8 = (uint64_t)path;
    tmp.r9 = O_RDONLY;
    int fd = sys_open(&tmp);
    return fd;
}

/**
 * @brief 加载elf格式的程序文件到内存中，并设置regs
 *
 * @param regs 寄存器
 * @param path 文件路径
 * @return int
 */
static int process_load_elf_file(struct pt_regs *regs, char *path)
{
    int retval = 0;
    int fd = process_open_exec_file(path);

    if ((long)fd < 0)
    {
        kdebug("(long)fd=%ld", (long)fd);
        return (unsigned long)fd;
    }

    void *buf = kzalloc(PAGE_4K_SIZE, 0);
    uint64_t pos = 0;

    struct pt_regs tmp_use_fs = {0};
    tmp_use_fs.r8 = fd;
    tmp_use_fs.r9 = 0;
    tmp_use_fs.r10 = SEEK_SET;
    retval = sys_lseek(&tmp_use_fs);

    // 读取 Elf64_Ehdr
    tmp_use_fs.r8 = fd;
    tmp_use_fs.r9 = (uint64_t)buf;
    tmp_use_fs.r10 = sizeof(Elf64_Ehdr);
    retval = sys_read(&tmp_use_fs);

    tmp_use_fs.r8 = fd;
    tmp_use_fs.r9 = 0;
    tmp_use_fs.r10 = SEEK_CUR;
    pos = sys_lseek(&tmp_use_fs);

    if (retval != sizeof(Elf64_Ehdr))
    {
        kerror("retval=%d, not equal to sizeof(Elf64_Ehdr):%d", retval, sizeof(Elf64_Ehdr));
    }
    retval = 0;
    if (!elf_check(buf))
    {
        kerror("Not an ELF file: %s", path);
        retval = -ENOTSUP;
        goto load_elf_failed;
    }

#if ARCH(X86_64)
    // 暂时只支持64位的文件
    if (((Elf32_Ehdr *)buf)->e_ident[EI_CLASS] != ELFCLASS64)
    {
        kdebug("((Elf32_Ehdr *)buf)->e_ident[EI_CLASS]=%d", ((Elf32_Ehdr *)buf)->e_ident[EI_CLASS]);
        retval = -EUNSUPPORTED;
        goto load_elf_failed;
    }
    Elf64_Ehdr ehdr = *(Elf64_Ehdr *)buf;
    // 暂时只支持AMD64架构
    if (ehdr.e_machine != EM_AMD64)
    {
        kerror("e_machine=%d", ehdr.e_machine);
        retval = -EUNSUPPORTED;
        goto load_elf_failed;
    }
#else
#error Unsupported architecture!
#endif
    if (ehdr.e_type != ET_EXEC)
    {
        kerror("Not executable file! filename=%s\tehdr->e_type=%d", path, ehdr.e_type);
        retval = -EUNSUPPORTED;
        goto load_elf_failed;
    }
    // kdebug("filename=%s:\te_entry=%#018lx", path, ehdr.e_entry);
    regs->rip = ehdr.e_entry;
    current_pcb->mm->code_addr_start = ehdr.e_entry;

    // kdebug("ehdr.e_phoff=%#018lx\t ehdr.e_phentsize=%d, ehdr.e_phnum=%d", ehdr.e_phoff, ehdr.e_phentsize,
    // ehdr.e_phnum); 将指针移动到program header处

    // 读取所有的phdr
    pos = ehdr.e_phoff;
    tmp_use_fs.r8 = fd;
    tmp_use_fs.r9 = pos;
    tmp_use_fs.r10 = SEEK_SET;
    pos = sys_lseek(&tmp_use_fs);

    memset(buf, 0, PAGE_4K_SIZE);
    tmp_use_fs.r8 = fd;
    tmp_use_fs.r9 = (uint64_t)buf;
    tmp_use_fs.r10 = (uint64_t)ehdr.e_phentsize * (uint64_t)ehdr.e_phnum;
    sys_read(&tmp_use_fs);

    tmp_use_fs.r8 = fd;
    tmp_use_fs.r9 = 0;
    tmp_use_fs.r10 = SEEK_CUR;
    pos = sys_lseek(&tmp_use_fs);

    if ((long)retval < 0)
    {
        kdebug("(unsigned long)filp=%d", (long)retval);
        retval = -ENOEXEC;
        goto load_elf_failed;
    }

    Elf64_Phdr *phdr = buf;
    // 将程序加载到内存中
    for (int i = 0; i < ehdr.e_phnum; ++i, ++phdr)
    {
        // kdebug("phdr[%d] phdr->p_offset=%#018lx phdr->p_vaddr=%#018lx phdr->p_memsz=%ld phdr->p_filesz=%ld
        // phdr->p_type=%d", i, phdr->p_offset, phdr->p_vaddr, phdr->p_memsz, phdr->p_filesz, phdr->p_type);

        // 不是可加载的段
        if (phdr->p_type != PT_LOAD)
            continue;

        int64_t remain_mem_size = phdr->p_memsz;
        int64_t remain_file_size = phdr->p_filesz;
        pos = phdr->p_offset;

        uint64_t virt_base = 0;
        uint64_t beginning_offset = 0; // 由于页表映射导致的virtbase与实际的p_vaddr之间的偏移量

        if (remain_mem_size >= PAGE_2M_SIZE) // 接下来存在映射2M页的情况，因此将vaddr按2M向下对齐
            virt_base = phdr->p_vaddr & PAGE_2M_MASK;
        else // 接下来只有4K页的映射
            virt_base = phdr->p_vaddr & PAGE_4K_MASK;

        beginning_offset = phdr->p_vaddr - virt_base;
        remain_mem_size += beginning_offset;

        while (remain_mem_size > 0)
        {
            // kdebug("loading...");
            int64_t map_size = 0;
            if (remain_mem_size >= PAGE_2M_SIZE)
            {
                uint64_t pa = alloc_pages(ZONE_NORMAL, 1, PAGE_PGT_MAPPED)->addr_phys;
                struct vm_area_struct *vma = NULL;
                int ret =
                    mm_create_vma(current_pcb->mm, virt_base, PAGE_2M_SIZE, VM_USER | VM_ACCESS_FLAGS, NULL, &vma);

                // 防止内存泄露
                if (ret == -EEXIST)
                    free_pages(Phy_to_2M_Page(pa), 1);
                else
                    mm_map(current_pcb->mm, virt_base, PAGE_2M_SIZE, pa);
                // mm_map_vma(vma, pa, 0, PAGE_2M_SIZE);
                io_mfence();
                memset((void *)virt_base, 0, PAGE_2M_SIZE);
                map_size = PAGE_2M_SIZE;
            }
            else
            {
                // todo: 使用4K、8K、32K大小内存块混合进行分配，提高空间利用率（减少了bmp的大小）
                map_size = ALIGN(remain_mem_size, PAGE_4K_SIZE);
                // 循环分配4K大小内存块
                for (uint64_t off = 0; off < map_size; off += PAGE_4K_SIZE)
                {
                    uint64_t paddr = virt_2_phys((uint64_t)kmalloc(PAGE_4K_SIZE, 0));

                    struct vm_area_struct *vma = NULL;
                    int val = mm_create_vma(current_pcb->mm, virt_base + off, PAGE_4K_SIZE, VM_USER | VM_ACCESS_FLAGS,
                                            NULL, &vma);
                    // kdebug("virt_base=%#018lx", virt_base + off);
                    if (val == -EEXIST)
                        kfree(phys_2_virt(paddr));
                    else
                        mm_map(current_pcb->mm, virt_base + off, PAGE_4K_SIZE, paddr);
                    // mm_map_vma(vma, paddr, 0, PAGE_4K_SIZE);
                    io_mfence();
                    memset((void *)(virt_base + off), 0, PAGE_4K_SIZE);
                }
            }

            tmp_use_fs.r8 = fd;
            tmp_use_fs.r9 = pos;
            tmp_use_fs.r10 = SEEK_SET;
            pos = sys_lseek(&tmp_use_fs);

            int64_t val = 0;
            if (remain_file_size > 0)
            {
                int64_t to_trans = (remain_file_size > PAGE_2M_SIZE) ? PAGE_2M_SIZE : remain_file_size;

                void *buf3 = kzalloc(PAGE_4K_SIZE, 0);
                while (to_trans > 0)
                {
                    int64_t x = 0;
                    tmp_use_fs.r8 = fd;
                    tmp_use_fs.r9 = (uint64_t)buf3;
                    tmp_use_fs.r10 = to_trans;
                    x = sys_read(&tmp_use_fs);
                    memcpy(virt_base + beginning_offset + val, buf3, x);
                    val += x;
                    to_trans -= x;
                    tmp_use_fs.r8 = fd;
                    tmp_use_fs.r9 = 0;
                    tmp_use_fs.r10 = SEEK_CUR;
                    pos = sys_lseek(&tmp_use_fs);
                }
                kfree(buf3);

                // kdebug("virt_base + beginning_offset=%#018lx, val=%d, to_trans=%d", virt_base + beginning_offset,
                // val,
                //        to_trans);
                // kdebug("to_trans=%d", to_trans);
            }

            if (val < 0)
                goto load_elf_failed;

            remain_mem_size -= map_size;
            remain_file_size -= val;
            virt_base += map_size;
        }
    }

    // 分配2MB的栈内存空间
    regs->rsp = current_pcb->mm->stack_start;
    regs->rbp = current_pcb->mm->stack_start;

    {
        struct vm_area_struct *vma = NULL;
        uint64_t pa = alloc_pages(ZONE_NORMAL, 1, PAGE_PGT_MAPPED)->addr_phys;
        int val = mm_create_vma(current_pcb->mm, current_pcb->mm->stack_start - PAGE_2M_SIZE, PAGE_2M_SIZE,
                                VM_USER | VM_ACCESS_FLAGS, NULL, &vma);
        if (val == -EEXIST)
            free_pages(Phy_to_2M_Page(pa), 1);
        else
            mm_map_vma(vma, pa, 0, PAGE_2M_SIZE);
    }

    // 清空栈空间
    memset((void *)(current_pcb->mm->stack_start - PAGE_2M_SIZE), 0, PAGE_2M_SIZE);

load_elf_failed:;
    {
        struct pt_regs tmp = {0};
        tmp.r8 = fd;
        sys_close(&tmp);
    }

    if (buf != NULL)
        kfree(buf);
    return retval;
}
/**
 * @brief 使当前进程去执行新的代码
 *
 * @param regs 当前进程的寄存器
 * @param path 可执行程序的路径
 * @param argv 参数列表
 * @param envp 环境变量
 * @return ul 错误码
 */
#pragma GCC push_options
#pragma GCC optimize("O0")
ul do_execve(struct pt_regs *regs, char *path, char *argv[], char *envp[])
{

    // kdebug("do_execve is running...");

    // 当前进程正在与父进程共享地址空间，需要创建
    // 独立的地址空间才能使新程序正常运行
    if (current_pcb->flags & PF_VFORK)
    {
        // kdebug("proc:%d  creating new mem space", current_pcb->pid);
        // 分配新的内存空间分布结构体
        struct mm_struct *new_mms = (struct mm_struct *)kmalloc(sizeof(struct mm_struct), 0);
        memset(new_mms, 0, sizeof(struct mm_struct));
        current_pcb->mm = new_mms;

        // 分配顶层页表, 并设置顶层页表的物理地址
        new_mms->pgd = (pml4t_t *)virt_2_phys(kmalloc(PAGE_4K_SIZE, 0));

        // 由于高2K部分为内核空间，在接下来需要覆盖其数据，因此不用清零
        memset(phys_2_virt(new_mms->pgd), 0, PAGE_4K_SIZE / 2);

        // 拷贝内核空间的页表指针
        memcpy(phys_2_virt(new_mms->pgd) + 256, phys_2_virt(initial_proc[proc_current_cpu_id]) + 256, PAGE_4K_SIZE / 2);
    }

    // 设置用户栈和用户堆的基地址
    unsigned long stack_start_addr = 0x6ffff0a00000UL;
    const uint64_t brk_start_addr = 0x700000000000UL;

    process_switch_mm(current_pcb);

    // 为用户态程序设置地址边界
    if (!(current_pcb->flags & PF_KTHREAD))
        current_pcb->addr_limit = USER_MAX_LINEAR_ADDR;

    current_pcb->mm->code_addr_end = 0;
    current_pcb->mm->data_addr_start = 0;
    current_pcb->mm->data_addr_end = 0;
    current_pcb->mm->rodata_addr_start = 0;
    current_pcb->mm->rodata_addr_end = 0;
    current_pcb->mm->bss_start = 0;
    current_pcb->mm->bss_end = 0;
    current_pcb->mm->brk_start = brk_start_addr;
    current_pcb->mm->brk_end = brk_start_addr;
    current_pcb->mm->stack_start = stack_start_addr;

    // 关闭之前的文件描述符
    process_exit_files(current_pcb);
    process_init_files();

    // 清除进程的vfork标志位
    current_pcb->flags &= ~PF_VFORK;

    // 加载elf格式的可执行文件
    int tmp = process_load_elf_file(regs, path);
    if (tmp < 0)
        goto exec_failed;

    // 拷贝参数列表
    if (argv != NULL)
    {
        int argc = 0;

        // 目标程序的argv基地址指针，最大8个参数
        char **dst_argv = (char **)(stack_start_addr - (sizeof(char **) << 3));
        uint64_t str_addr = (uint64_t)dst_argv;

        for (argc = 0; argc < 8 && argv[argc] != NULL; ++argc)
        {

            if (*argv[argc] == NULL)
                break;

            // 测量参数的长度（最大1023）
            int argv_len = strnlen_user(argv[argc], 1023) + 1;
            strncpy((char *)(str_addr - argv_len), argv[argc], argv_len - 1);
            str_addr -= argv_len;
            dst_argv[argc] = (char *)str_addr;
            // 字符串加上结尾字符
            ((char *)str_addr)[argv_len] = '\0';
        }

        // 重新设定栈基址，并预留空间防止越界
        stack_start_addr = str_addr - 8;
        current_pcb->mm->stack_start = stack_start_addr;
        regs->rsp = regs->rbp = stack_start_addr;

        // 传递参数
        regs->rdi = argc;
        regs->rsi = (uint64_t)dst_argv;
    }
    // kdebug("execve ok");
    // 设置进程的段选择子为用户态可访问
    regs->cs = USER_CS | 3;
    regs->ds = USER_DS | 3;
    regs->ss = USER_DS | 0x3;
    regs->rflags = 0x200246;
    regs->rax = 1;
    regs->es = 0;

    return 0;

exec_failed:;
    process_do_exit(tmp);
}
#pragma GCC pop_options

/**
 * @brief 初始化实时进程rt_pcb
 *
 * @return 初始化后的进程
 *
 */
struct process_control_block *process_init_rt_pcb(struct process_control_block *rt_pcb)
{
    // 暂时将实时进程的优先级设置为10
    rt_pcb->priority = 10;
    rt_pcb->policy = SCHED_RR;
    rt_pcb->rt_time_slice = 80;
    rt_pcb->virtual_runtime = 0x7fffffffffffffff;
    return rt_pcb;
}

/**
 * @brief 内核init进程
 *
 * @param arg
 * @return ul 参数
 */
#pragma GCC push_options
#pragma GCC optimize("O0")
ul initial_kernel_thread(ul arg)
{
    kinfo("initial proc running...\targ:%#018lx, vruntime=%d", arg, current_pcb->virtual_runtime);

    scm_enable_double_buffer();

    // block_io_scheduler_init();
    ahci_init();
<<<<<<< HEAD
    fat32_init();
    rootfs_umount();
    c_virtio_probe();

=======
    mount_root_fs();
    c_virtio_probe();
>>>>>>> 0d48c3c9
    // 使用单独的内核线程来初始化usb驱动程序
    // 注释：由于目前usb驱动程序不完善，因此先将其注释掉
    // int usb_pid = kernel_thread(usb_init, 0, 0);

    kinfo("LZ4 lib Version=%s", LZ4_versionString());
    __rust_demo_func();
    // while (1)
    // {
    //     /* code */
    // }

    // 对completion完成量进行测试
    // __test_completion();

    // // 对一些组件进行单元测试
    // uint64_t tpid[] = {
    //     ktest_start(ktest_test_bitree, 0), ktest_start(ktest_test_kfifo, 0), ktest_start(ktest_test_mutex, 0),
    //     ktest_start(ktest_test_idr, 0),
    //     // usb_pid,
    // };
    // kinfo("Waiting test thread exit...");
    // // 等待测试进程退出
    // for (int i = 0; i < sizeof(tpid) / sizeof(uint64_t); ++i)
    //     waitpid(tpid[i], NULL, NULL);
    // kinfo("All test done.");

    // 测试实时进程

    // struct process_control_block *test_rt1 = kthread_run_rt(&test, NULL, "test rt");
    // kdebug("process:rt test kthread is created!!!!");

    // 准备切换到用户态
    struct pt_regs *regs;

    // 若在后面这段代码中触发中断，return时会导致段选择子错误，从而触发#GP，因此这里需要cli
    cli();
    current_pcb->thread->rip = (ul)ret_from_system_call;
    current_pcb->thread->rsp = (ul)current_pcb + STACK_SIZE - sizeof(struct pt_regs);
    current_pcb->thread->fs = USER_DS | 0x3;
    barrier();
    current_pcb->thread->gs = USER_DS | 0x3;
    process_switch_fsgs(current_pcb->thread->fs, current_pcb->thread->gs);

    // 主动放弃内核线程身份
    current_pcb->flags &= (~PF_KTHREAD);
    kdebug("in initial_kernel_thread: flags=%ld", current_pcb->flags);

    regs = (struct pt_regs *)current_pcb->thread->rsp;
    // kdebug("current_pcb->thread->rsp=%#018lx", current_pcb->thread->rsp);
    current_pcb->flags = 0;
    // 将返回用户层的代码压入堆栈，向rdx传入regs的地址，然后jmp到do_execve这个系统调用api的处理函数
    // 这里的设计思路和switch_to类似 加载用户态程序：shell.elf
    __asm__ __volatile__("movq %1, %%rsp   \n\t"
                         "pushq %2    \n\t"
                         "jmp do_execve  \n\t" ::"D"(current_pcb->thread->rsp),
                         "m"(current_pcb->thread->rsp), "m"(current_pcb->thread->rip), "S"("/bin/shell.elf"), "c"(NULL),
                         "d"(NULL)
                         : "memory");

    return 1;
}
#pragma GCC pop_options
/**
 * @brief 当子进程退出后向父进程发送通知
 *
 */
void process_exit_notify()
{

    wait_queue_wakeup(&current_pcb->parent_pcb->wait_child_proc_exit, PROC_INTERRUPTIBLE);
}
/**
 * @brief 进程退出时执行的函数
 *
 * @param code 返回码
 * @return ul
 */
ul process_do_exit(ul code)
{
    // kinfo("process exiting..., code is %ld.", (long)code);
    cli();
    struct process_control_block *pcb = current_pcb;

    // 进程退出时释放资源
    process_exit_files(pcb);
    process_exit_thread(pcb);
    // todo: 可否在这里释放内存结构体？（在判断共享页引用问题之后）

    pcb->state = PROC_ZOMBIE;
    pcb->exit_code = code;
    sti();

    process_exit_notify();
    sched();

    while (1)
        pause();
}

/**
 * @brief 初始化内核进程
 *
 * @param fn 目标程序的地址
 * @param arg 向目标程序传入的参数
 * @param flags
 * @return int
 */

pid_t kernel_thread(int (*fn)(void *), void *arg, unsigned long flags)
{
    struct pt_regs regs;
    barrier();
    memset(&regs, 0, sizeof(regs));
    barrier();
    // 在rbx寄存器中保存进程的入口地址
    regs.rbx = (ul)fn;
    // 在rdx寄存器中保存传入的参数
    regs.rdx = (ul)arg;
    barrier();
    regs.ds = KERNEL_DS;
    barrier();
    regs.es = KERNEL_DS;
    barrier();
    regs.cs = KERNEL_CS;
    barrier();
    regs.ss = KERNEL_DS;
    barrier();

    // 置位中断使能标志位
    regs.rflags = (1 << 9);
    barrier();
    // rip寄存器指向内核线程的引导程序
    regs.rip = (ul)kernel_thread_func;
    barrier();
    // kdebug("kernel_thread_func=%#018lx", kernel_thread_func);
    // kdebug("&kernel_thread_func=%#018lx", &kernel_thread_func);
    // kdebug("1111\tregs.rip = %#018lx", regs.rip);
    return do_fork(&regs, flags | CLONE_VM, 0, 0);
}

/**
 * @brief 初始化进程模块
 * ☆前置条件：已完成系统调用模块的初始化
 */
void process_init()
{
    kinfo("Initializing process...");

    initial_tss[proc_current_cpu_id].rsp0 = initial_thread.rbp;

    // 初始化pid的写锁

    spin_init(&process_global_pid_write_lock);

    // 初始化进程的循环链表
    list_init(&initial_proc_union.pcb.list);
    wait_queue_init(&initial_proc_union.pcb.wait_child_proc_exit, NULL);

    // 初始化init进程的signal相关的信息
    initial_proc_init_signal(current_pcb);
    kdebug("Initial process to init files");
    process_init_files();
    kdebug("Initial process init files ok");

    // 临时设置IDLE进程的的虚拟运行时间为0，防止下面的这些内核线程的虚拟运行时间出错
    current_pcb->virtual_runtime = 0;
    barrier();
    kernel_thread(initial_kernel_thread, 10, CLONE_FS | CLONE_SIGNAL); // 初始化内核线程
    barrier();
    kthread_mechanism_init(); // 初始化kthread机制

    initial_proc_union.pcb.state = PROC_RUNNING;
    initial_proc_union.pcb.preempt_count = 0;
    initial_proc_union.pcb.cpu_id = 0;
    initial_proc_union.pcb.virtual_runtime = (1UL << 60);
    // 将IDLE进程的虚拟运行时间设置为一个很大的数值
    current_pcb->virtual_runtime = (1UL << 60);
}

/**
 * @brief 根据pid获取进程的pcb。存在对应的pcb时，返回对应的pcb的指针，否则返回NULL
 *  当进程管理模块拥有pcblist_lock之后，调用本函数之前，应当对其加锁
 * @param pid
 * @return struct process_control_block*
 */
struct process_control_block *process_find_pcb_by_pid(pid_t pid)
{
    // todo: 当进程管理模块拥有pcblist_lock之后，对其加锁
    struct process_control_block *pcb = initial_proc_union.pcb.next_pcb;
    // 使用蛮力法搜索指定pid的pcb
    // todo: 使用哈希表来管理pcb
    for (; pcb != &initial_proc_union.pcb; pcb = pcb->next_pcb)
    {
        if (pcb->pid == pid)
            return pcb;
    }
    return NULL;
}

/**
 * @brief 将进程加入到调度器的就绪队列中.
 *
 * @param pcb 进程的pcb
 *
 * @return true 成功加入调度队列
 * @return false 进程已经在运行
 */
int process_wakeup(struct process_control_block *pcb)
{

    BUG_ON(pcb == NULL);
    if (pcb == NULL)
        return -EINVAL;
    // 如果pcb正在调度队列中，则不重复加入调度队列
    if (pcb->state & PROC_RUNNING)
        return 0;

    pcb->state |= PROC_RUNNING;
    sched_enqueue(pcb, true);
    return 0;
}

/**
 * @brief 将进程加入到调度器的就绪队列中，并标志当前进程需要被调度
 *
 * @param pcb 进程的pcb
 */
int process_wakeup_immediately(struct process_control_block *pcb)
{
    if (pcb->state & PROC_RUNNING)
        return 0;
    int retval = process_wakeup(pcb);
    if (retval != 0)
        return retval;
    // 将当前进程标志为需要调度，缩短新进程被wakeup的时间
    current_pcb->flags |= PF_NEED_SCHED;

    if (pcb->cpu_id == current_pcb->cpu_id)
        sched();
    else
        kick_cpu(pcb->cpu_id);
    return 0;
}

/**
 * @brief 释放进程的页表
 *
 * @param pcb 要被释放页表的进程
 * @return uint64_t
 */
uint64_t process_exit_mm(struct process_control_block *pcb)
{
    if (pcb->flags & CLONE_VM)
        return 0;
    if (pcb->mm == NULL)
    {
        kdebug("pcb->mm==NULL");
        return 0;
    }
    if (pcb->mm->pgd == NULL)
    {
        kdebug("pcb->mm->pgd==NULL");
        return 0;
    }

    // // 获取顶层页表
    pml4t_t *current_pgd = (pml4t_t *)phys_2_virt(pcb->mm->pgd);

    // 循环释放VMA中的内存
    struct vm_area_struct *vma = pcb->mm->vmas;
    while (vma != NULL)
    {

        struct vm_area_struct *cur_vma = vma;
        vma = cur_vma->vm_next;

        uint64_t pa;
        mm_unmap_vma(pcb->mm, cur_vma, &pa);

        uint64_t size = (cur_vma->vm_end - cur_vma->vm_start);

        // 释放内存
        switch (size)
        {
        case PAGE_4K_SIZE:
            kfree(phys_2_virt(pa));
            break;
        default:
            break;
        }
        vm_area_del(cur_vma);
        vm_area_free(cur_vma);
    }

    // 释放顶层页表
    kfree(current_pgd);
    if (unlikely(pcb->mm->vmas != NULL))
    {
        kwarn("pcb.mm.vmas!=NULL");
    }
    // 释放内存空间分布结构体
    kfree(pcb->mm);

    return 0;
}

/**
 * @brief todo: 回收线程结构体
 *
 * @param pcb
 */
void process_exit_thread(struct process_control_block *pcb)
{
}

/**
 * @brief 释放pcb
 *
 * @param pcb 要被释放的pcb
 * @return int
 */
int process_release_pcb(struct process_control_block *pcb)
{
    // 释放子进程的页表
    process_exit_mm(pcb);
    if ((pcb->flags & PF_KTHREAD)) // 释放内核线程的worker private结构体
        free_kthread_struct(pcb);

    // 将pcb从pcb链表中移除
    // todo: 对相关的pcb加锁
    pcb->prev_pcb->next_pcb = pcb->next_pcb;
    pcb->next_pcb->prev_pcb = pcb->prev_pcb;
    process_exit_sighand(pcb);
    process_exit_signal(pcb);
    rs_procfs_unregister_pid(pcb->pid);
    // 释放当前pcb
    kfree(pcb);
    return 0;
}

/**
 * @brief 给pcb设置名字
 *
 * @param pcb 需要设置名字的pcb
 * @param pcb_name 保存名字的char数组
 */
static void __set_pcb_name(struct process_control_block *pcb, const char *pcb_name)
{
    // todo:给pcb加锁
    //  spin_lock(&pcb->alloc_lock);
    strncpy(pcb->name, pcb_name, PCB_NAME_LEN);
    // spin_unlock(&pcb->alloc_lock);
}

/**
 * @brief 给pcb设置名字
 *
 * @param pcb 需要设置名字的pcb
 * @param pcb_name 保存名字的char数组
 */
void process_set_pcb_name(struct process_control_block *pcb, const char *pcb_name)
{
    __set_pcb_name(pcb, pcb_name);
}<|MERGE_RESOLUTION|>--- conflicted
+++ resolved
@@ -546,15 +546,8 @@
 
     // block_io_scheduler_init();
     ahci_init();
-<<<<<<< HEAD
-    fat32_init();
-    rootfs_umount();
-    c_virtio_probe();
-
-=======
     mount_root_fs();
     c_virtio_probe();
->>>>>>> 0d48c3c9
     // 使用单独的内核线程来初始化usb驱动程序
     // 注释：由于目前usb驱动程序不完善，因此先将其注释掉
     // int usb_pid = kernel_thread(usb_init, 0, 0);
