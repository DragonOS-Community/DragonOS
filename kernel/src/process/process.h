/**
 * @file process.h
 * @author longjin
 * @brief 进程
 * @date 2022-01-29
 *
 * @copyright Copyright (c) 2022
 *
 */

#pragma once
#include "ptrace.h"
#include <common/cpu.h>
#include <common/errno.h>
#include <common/glib.h>
#include <common/wait_queue.h>
#include <filesystem/VFS/VFS.h>
#include <mm/mm-types.h>
#include <syscall/syscall.h>

#include <asm/current.h>
#if ARCH(I386) || ARCH(X86_64)
#include <arch/x86_64/current.h>
#else
#error Unsupported architecture!
#endif

#include "proc-types.h"

<<<<<<< HEAD
// 设置初始进程的PCB
#define INITIAL_PROC(proc)                \
	{                                     \
		.state = PROC_UNINTERRUPTIBLE,    \
		.flags = PF_KTHREAD,              \
		.preempt_count = 0,               \
		.signal = 0,                      \
		.cpu_id = 0,                      \
		.mm = &initial_mm,                \
		.thread = &initial_thread,        \
		.addr_limit = 0xffffffffffffffff, \
		.pid = 0,                         \
		.priority = 2,                    \
		.virtual_runtime = 0,             \
		.fds = {0},                       \
		.next_pcb = &proc,                \
		.parent_pcb = &proc,              \
		.exit_code = 0,                   \
		.wait_child_proc_exit = 0,        \
		.worker_private = NULL,           \
		.policy = SCHED_NORMAL            \
	}
=======
extern void process_exit_thread(struct process_control_block *pcb);
extern uint64_t process_exit_files(struct process_control_block *pcb);
>>>>>>> ad23fcdd

/**
 * @brief 任务状态段结构体
 *
 */

// 设置初始进程的tss
#define INITIAL_TSS                                                       \
	{                                                                     \
		.reserved0 = 0,                                                   \
		.rsp0 = (ul)(initial_proc_union.stack + STACK_SIZE / sizeof(ul)), \
		.rsp1 = (ul)(initial_proc_union.stack + STACK_SIZE / sizeof(ul)), \
		.rsp2 = (ul)(initial_proc_union.stack + STACK_SIZE / sizeof(ul)), \
		.reserved1 = 0,                                                   \
		.ist1 = 0xffff800000007c00,                                       \
		.ist2 = 0xffff800000007c00,                                       \
		.ist3 = 0xffff800000007c00,                                       \
		.ist4 = 0xffff800000007c00,                                       \
		.ist5 = 0xffff800000007c00,                                       \
		.ist6 = 0xffff800000007c00,                                       \
		.ist7 = 0xffff800000007c00,                                       \
		.reserved2 = 0,                                                   \
		.reserved3 = 0,                                                   \
		.io_map_base_addr = 0                                             \
	}

#define GET_CURRENT_PCB    \
	"movq %rsp, %rbx \n\t" \
	"andq $-32768, %rbx\n\t"

/**
 * @brief 切换进程上下文
 * 先把rbp和rax保存到栈中，然后将rsp和rip保存到prev的thread结构体中
 * 然后调用__switch_to切换栈，配置其他信息，最后恢复下一个进程的rax rbp。
 */

#define switch_proc(prev, next)                                                                     \
	do                                                                                              \
	{                                                                                               \
		__asm__ __volatile__("pushq	%%rbp	\n\t"                                                     \
							 "pushq	%%rax	\n\t"                                                     \
							 "movq	%%rsp,	%0	\n\t"                                                  \
							 "movq	%2,	%%rsp	\n\t"                                                  \
							 "leaq	switch_proc_ret_addr(%%rip),	%%rax	\n\t"                         \
							 "movq	%%rax,	%1	\n\t"                                                  \
							 "pushq	%3		\n\t"                                                       \
							 "jmp	__switch_to	\n\t"                                                 \
							 "switch_proc_ret_addr:	\n\t"                                           \
							 "popq	%%rax	\n\t"                                                      \
							 "popq	%%rbp	\n\t"                                                      \
							 : "=m"(prev->thread->rsp), "=m"(prev->thread->rip)                     \
							 : "m"(next->thread->rsp), "m"(next->thread->rip), "D"(prev), "S"(next) \
							 : "memory");                                                           \
	} while (0)

/**
 * @brief 初始化系统的第一个进程
 *
 */
void process_init();

/**
 * @brief fork当前进程
 *
 * @param regs 新的寄存器值
 * @param clone_flags 克隆标志
 * @param stack_start 堆栈开始地址
 * @param stack_size 堆栈大小
 * @return unsigned long
 */
unsigned long do_fork(struct pt_regs *regs, unsigned long clone_flags, unsigned long stack_start, unsigned long stack_size);

/**
 * @brief 根据pid获取进程的pcb。存在对应的pcb时，返回对应的pcb的指针，否则返回NULL
 * 当进程管理模块拥有pcblist_lock之后，调用本函数之前，应当对其加锁
 * @param pid
 * @return struct process_control_block*
 */
struct process_control_block *process_find_pcb_by_pid(pid_t pid);

/**
 * @brief 将进程加入到调度器的就绪队列中
 *
 * @param pcb 进程的pcb
 *
 * @return 如果进程被成功唤醒，则返回1,如果进程正在运行，则返回0.如果pcb为NULL，则返回-EINVAL
 */
int process_wakeup(struct process_control_block *pcb);

/**
 * @brief 将进程加入到调度器的就绪队列中，并标志当前进程需要被调度
 *
 * @param pcb 进程的pcb
 */
int process_wakeup_immediately(struct process_control_block *pcb);

/**
 * @brief 使当前进程去执行新的代码
 *
 * @param regs 当前进程的寄存器
 * @param path 可执行程序的路径
 * @param argv 参数列表
 * @param envp 环境变量
 * @return ul 错误码
 */
ul do_execve(struct pt_regs *regs, char *path, char *argv[], char *envp[]);

/**
 * @brief 释放进程的页表
 *
 * @param pcb 要被释放页表的进程
 * @return uint64_t
 */
uint64_t process_exit_mm(struct process_control_block *pcb);

/**
 * @brief 进程退出时执行的函数
 *
 * @param code 返回码
 * @return ul
 */
ul process_do_exit(ul code);

/**
 * @brief 当子进程退出后向父进程发送通知
 *
 */
void process_exit_notify();

/**
 * @brief 初始化内核进程
 *
 * @param fn 目标程序的地址
 * @param arg 向目标程序传入的参数
 * @param flags
 * @return int
 */

pid_t kernel_thread(int (*fn)(void *), void *arg, unsigned long flags);

int process_fd_alloc(struct vfs_file_t *file);

/**
 * @brief 释放pcb
 *
 * @param pcb
 * @return int
 */
int process_release_pcb(struct process_control_block *pcb);

/**
 * @brief 切换页表
 * @param prev 前一个进程的pcb
 * @param next 下一个进程的pcb
 *
 */
#define process_switch_mm(next_pcb)                                    \
	do                                                                 \
	{                                                                  \
		asm volatile("movq %0, %%cr3	\n\t" ::"r"(next_pcb->mm->pgd) \
					 : "memory");                                      \
	} while (0)
// flush_tlb();

// 获取当前cpu id
#define proc_current_cpu_id (current_pcb->cpu_id)

extern unsigned long head_stack_start; // 导出内核层栈基地址（定义在head.S）
extern ul _stack_start;
extern void ret_from_intr(void); // 导出从中断返回的函数（定义在entry.S）

extern struct tss_struct initial_tss[MAX_CPU_NUM];
extern struct mm_struct initial_mm;
extern struct thread_struct initial_thread;
extern union proc_union initial_proc_union;
extern struct process_control_block *initial_proc[MAX_CPU_NUM];

/**
 * @brief 给pcb设置名字
 *
 * @param pcb 需要设置名字的pcb
 * @param pcb_name 保存名字的char数组
 */
void process_set_pcb_name(struct process_control_block *pcb, const char *pcb_name);

/**
 * @brief 判断进程是否已经停止
 *
 * hint: 本函数在rust中实现，请参考rust版本的注释
 *
 * @param pcb 目标pcb
 * @return true
 * @return false
 */
extern bool process_is_stopped(struct process_control_block *pcb);

/**
 * @brief 尝试唤醒指定的进程。
 * 本函数的行为：If (@_state & @pcb->state) @pcb->state = TASK_RUNNING.
 *
 * hint: 本函数在rust中实现，请参考rust版本的注释
 */
extern int process_try_to_wake_up(struct process_control_block *_pcb, uint64_t _state, int32_t _wake_flags);

/** @brief 当进程，满足 (@state & @pcb->state)时，唤醒进程，并设置： @pcb->state = TASK_RUNNING.
 *
 * hint: 本函数在rust中实现，请参考rust版本的注释
 * @return true 唤醒成功
 * @return false 唤醒失败
 */
extern int process_wake_up_state(struct process_control_block *pcb, uint64_t state);<|MERGE_RESOLUTION|>--- conflicted
+++ resolved
@@ -27,33 +27,8 @@
 
 #include "proc-types.h"
 
-<<<<<<< HEAD
-// 设置初始进程的PCB
-#define INITIAL_PROC(proc)                \
-	{                                     \
-		.state = PROC_UNINTERRUPTIBLE,    \
-		.flags = PF_KTHREAD,              \
-		.preempt_count = 0,               \
-		.signal = 0,                      \
-		.cpu_id = 0,                      \
-		.mm = &initial_mm,                \
-		.thread = &initial_thread,        \
-		.addr_limit = 0xffffffffffffffff, \
-		.pid = 0,                         \
-		.priority = 2,                    \
-		.virtual_runtime = 0,             \
-		.fds = {0},                       \
-		.next_pcb = &proc,                \
-		.parent_pcb = &proc,              \
-		.exit_code = 0,                   \
-		.wait_child_proc_exit = 0,        \
-		.worker_private = NULL,           \
-		.policy = SCHED_NORMAL            \
-	}
-=======
 extern void process_exit_thread(struct process_control_block *pcb);
 extern uint64_t process_exit_files(struct process_control_block *pcb);
->>>>>>> ad23fcdd
 
 /**
  * @brief 任务状态段结构体
