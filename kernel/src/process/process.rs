use core::{
    ffi::c_void,
    ptr::{null_mut, read_volatile, write_volatile},
};

use alloc::{boxed::Box, sync::Arc};

use crate::{
    arch::{asm::current::current_pcb, fpu::FpState},
    filesystem::vfs::{
        file::{File, FileDescriptorVec, FileMode},
<<<<<<< HEAD
        ROOT_INODE,
=======
        FileType, ROOT_INODE,
>>>>>>> 3a23230a
    },
    include::bindings::bindings::{
        process_control_block, CLONE_FS, PROC_INTERRUPTIBLE, PROC_RUNNING, PROC_STOPPED,
        PROC_UNINTERRUPTIBLE,
    },
    libs::casting::DowncastArc,
    net::socket::SocketInode,
    sched::core::{cpu_executing, sched_enqueue},
    smp::core::{smp_get_processor_id, smp_send_reschedule},
    syscall::SystemError,
};

use super::preempt::{preempt_disable, preempt_enable};

/// 判断进程是否已经停止
#[no_mangle]
pub extern "C" fn process_is_stopped(pcb: *const process_control_block) -> bool {
    let state: u64 = unsafe { read_volatile(&(*pcb).state) } as u64;
    if (state & (PROC_STOPPED as u64)) != 0 {
        return true;
    } else {
        return false;
    }
}

/// @brief 尝试唤醒指定的进程。
/// 本函数的行为：If (@_state & @pcb->state) @pcb->state = TASK_RUNNING.
///
/// @param _pcb 要被唤醒的进程的pcb
/// @param _state 如果pcb的state与_state匹配，则唤醒这个进程
/// @param _wake_flags 保留，暂未使用，请置为0
/// @return true: 成功唤醒
///         false: 不符合唤醒条件，无法唤醒
#[no_mangle]
pub extern "C" fn process_try_to_wake_up(
    _pcb: *mut process_control_block,
    _state: u64,
    _wake_flags: i32,
) -> bool {
    preempt_disable();

    let mut retval = false;
    // 获取对pcb的可变引用
    let pcb = unsafe { _pcb.as_mut() }.unwrap();

    // 如果要唤醒的就是当前的进程
    if current_pcb() as *mut process_control_block as usize == _pcb as usize {
        unsafe {
            write_volatile(&mut pcb.state, PROC_RUNNING as u64);
        }
        preempt_enable();
        retval = true;
        return retval;
    }
    // todo: 将来调度器引入ttwu队列之后，需要修改这里的判断条件

    // todo: 为pcb引入pi_lock,然后在这里加锁
    if unsafe { read_volatile(&pcb.state) } & _state != 0 {
        // 可以wakeup
        unsafe {
            write_volatile(&mut pcb.state, PROC_RUNNING as u64);
        }
        sched_enqueue(pcb, true);

        retval = true;
    }
    // todo: 对pcb的pi_lock放锁
    preempt_enable();
    return retval;
}

/// @brief 当进程，满足 (@state & @pcb->state)时，唤醒进程，并设置： @pcb->state = TASK_RUNNING.
///
/// @return true 唤醒成功
/// @return false 唤醒失败
#[no_mangle]
pub extern "C" fn process_wake_up_state(pcb: *mut process_control_block, state: u64) -> bool {
    return process_try_to_wake_up(pcb, state, 0);
}

/// @brief 让一个正在cpu上运行的进程陷入内核
pub fn process_kick(pcb: *mut process_control_block) {
    preempt_disable();
    let cpu = process_cpu(pcb);
    // 如果给定的进程正在别的核心上执行，则立即发送请求，让它陷入内核态，以及时响应信号。
    if cpu != smp_get_processor_id() && process_is_executing(pcb) {
        smp_send_reschedule(cpu);
    }
    preempt_enable();
}

/// @brief 获取给定的进程在哪个cpu核心上运行(使用volatile避免编译器优化)
#[inline]
pub fn process_cpu(pcb: *const process_control_block) -> u32 {
    unsafe { read_volatile(&(*pcb).cpu_id) }
}

/// @brief 判断给定的进程是否正在处理器上执行
///
/// @param pcb 进程的pcb
#[inline]
pub fn process_is_executing(pcb: *const process_control_block) -> bool {
    return cpu_executing(process_cpu(pcb)) as *const process_control_block == pcb;
}

impl process_control_block {
    /// @brief 初始化进程PCB的文件描述符数组。
    /// 请注意，如果当前进程已经有文件描述符数组，那么本操作将被禁止
    pub fn init_files(&mut self) -> Result<(), SystemError> {
        if self.fds != null_mut() {
            // 这个操作不被允许，否则会产生内存泄露。
            // 原因是，C的pcb里面，文件描述符数组的生命周期是static的，如果继续执行，会产生内存泄露的问题。
            return Err(SystemError::EPERM);
        }
        let fd_vec: &mut FileDescriptorVec = Box::leak(FileDescriptorVec::new());
        self.fds = fd_vec as *mut FileDescriptorVec as usize as *mut c_void;
        return Ok(());
    }

    /// @brief 拷贝进程的文件描述符
    ///
    /// @param clone_flags 进程fork的克隆标志位
    /// @param from 源pcb。从它里面拷贝文件描述符
    ///
    /// @return Ok(()) 拷贝成功
    /// @return Err(SystemError) 拷贝失败，错误码
    pub fn copy_files(
        &mut self,
        clone_flags: u64,
        from: &'static process_control_block,
    ) -> Result<(), SystemError> {
        // 不拷贝父进程的文件描述符
        if clone_flags & CLONE_FS as u64 != 0 {
            // 由于拷贝pcb的时候，直接copy的指针，因此这里置为空
            self.fds = null_mut();
            self.init_files()?;
            return Ok(());
        }
        // 获取源pcb的文件描述符数组的引用
        let old_fds: &mut FileDescriptorVec = if let Some(o_fds) = FileDescriptorVec::from_pcb(from)
        {
            o_fds
        } else {
            return self.init_files();
        };

        // 拷贝文件描述符数组
        let new_fd_vec: &mut FileDescriptorVec = Box::leak(old_fds.clone());

        self.fds = new_fd_vec as *mut FileDescriptorVec as usize as *mut c_void;

        return Ok(());
    }

    /// @brief 释放文件描述符数组。本函数会drop掉整个文件描述符数组，并把pcb的fds字段设置为空指针。
    pub fn exit_files(&mut self) -> Result<(), SystemError> {
        if self.fds.is_null() {
            return Ok(());
        }

        let old_fds: Box<FileDescriptorVec> =
            unsafe { Box::from_raw(self.fds as *mut FileDescriptorVec) };
        drop(old_fds);
        self.fds = null_mut();
        return Ok(());
    }

    /// @brief 申请文件描述符，并把文件对象存入其中。
    ///
    /// @param file 要存放的文件对象
    /// @param fd 如果为Some(i32)，表示指定要申请这个文件描述符，如果这个文件描述符已经被使用，那么返回EBADF
    ///
    /// @return Ok(i32) 申请到的文件描述符编号
    /// @return Err(SystemError) 申请失败，返回错误码，并且，file对象将被drop掉
    pub fn alloc_fd(&mut self, file: File, fd: Option<i32>) -> Result<i32, SystemError> {
        // 获取pcb的文件描述符数组的引用
        let fds: &mut FileDescriptorVec =
            if let Some(f) = FileDescriptorVec::from_pcb(current_pcb()) {
                f
            } else {
                // 如果进程还没有初始化文件描述符数组，那就初始化它
                self.init_files().ok();
                let r: Option<&mut FileDescriptorVec> = FileDescriptorVec::from_pcb(current_pcb());
                if r.is_none() {
                    drop(file);
                    // 初始化失败
                    return Err(SystemError::EFAULT);
                }
                r.unwrap()
            };

        if fd.is_some() {
            // 指定了要申请的文件描述符编号
            let new_fd = fd.unwrap();
            let x = &mut fds.fds[new_fd as usize];
            if x.is_none() {
                *x = Some(Box::new(file));
                return Ok(new_fd);
            } else {
                return Err(SystemError::EBADF);
            }
        } else {
            // 寻找空闲的文件描述符
            let mut cnt = 0;
            for x in fds.fds.iter_mut() {
                if x.is_none() {
                    *x = Some(Box::new(file));
                    return Ok(cnt);
                }
                cnt += 1;
            }
            return Err(SystemError::ENFILE);
        }
    }

    /// @brief 根据文件描述符序号，获取文件结构体的可变引用
    ///
    /// @param fd 文件描述符序号
    ///
    /// @return Option(&mut File) 文件对象的可变引用
    pub fn get_file_mut_by_fd(&self, fd: i32) -> Option<&mut File> {
        if !FileDescriptorVec::validate_fd(fd) {
            return None;
        }
        let r: &mut FileDescriptorVec = FileDescriptorVec::from_pcb(current_pcb()).unwrap();
        return r.fds[fd as usize].as_deref_mut();
    }

    /// @brief 根据文件描述符序号，获取文件结构体的不可变引用
    ///
    /// @param fd 文件描述符序号
    ///
    /// @return Option(&File) 文件对象的不可变引用
    #[allow(dead_code)]
    pub fn get_file_ref_by_fd(&self, fd: i32) -> Option<&File> {
        if !FileDescriptorVec::validate_fd(fd) {
            return None;
        }
        let r: &mut FileDescriptorVec = FileDescriptorVec::from_pcb(current_pcb()).unwrap();
        return r.fds[fd as usize].as_deref();
    }

    /// @brief 释放文件描述符，同时关闭文件。
    ///
    /// @param fd 文件描述符序号
    pub fn drop_fd(&self, fd: i32) -> Result<(), SystemError> {
        // 判断文件描述符的数字是否超过限制
        if !FileDescriptorVec::validate_fd(fd) {
            return Err(SystemError::EBADF);
        }
        let r: &mut FileDescriptorVec = FileDescriptorVec::from_pcb(current_pcb()).unwrap();

        let f: Option<&File> = r.fds[fd as usize].as_deref();
        if f.is_none() {
            // 如果文件描述符不存在，报错
            return Err(SystemError::EBADF);
        }
        // 释放文件
        drop(f);

        // 把文件描述符数组对应位置设置为空
        r.fds[fd as usize] = None;

        return Ok(());
    }

    /// @brief 标记当前pcb已经由其他机制进行管理，调度器将不会将他加入队列(且进程可以被信号打断)
    /// 当我们要把一个进程，交给其他机制管理时，那么就应该调用本函数。
    ///
    /// 由于本函数可能造成进程不再被调度，因此标记为unsafe
    #[allow(dead_code)]
    pub unsafe fn mark_sleep_interruptible(&mut self) {
        self.state = PROC_INTERRUPTIBLE as u64;
    }

    /// @brief 标记当前pcb已经由其他机制进行管理，调度器将不会将他加入队列(且进程不可以被信号打断)
    /// 当我们要把一个进程，交给其他机制管理时，那么就应该调用本函数
    ///
    /// 由于本函数可能造成进程不再被调度，因此标记为unsafe
    #[allow(dead_code)]
    pub unsafe fn mark_sleep_uninterruptible(&mut self) {
        self.state = PROC_UNINTERRUPTIBLE as u64;
    }

    /// @brief 根据文件描述符序号，获取socket对象的可变引用
    ///
    /// @param fd 文件描述符序号
    ///
    /// @return Option(&mut Box<dyn Socket>) socket对象的可变引用. 如果文件描述符不是socket，那么返回None
    pub fn get_socket(&self, fd: i32) -> Option<Arc<SocketInode>> {
        let f = self.get_file_mut_by_fd(fd)?;

        if f.file_type() != FileType::Socket {
            return None;
        }
        let socket: Arc<SocketInode> = f
            .inode()
            .downcast_arc::<SocketInode>()
            .expect("Not a socket inode");
        return Some(socket);
    }
}

// =========== 导出到C的函数，在将来，进程管理模块被完全重构之后，需要删掉他们  BEGIN ============

/// @brief 初始化当前进程的文件描述符数组
/// 请注意，如果当前进程已经有文件描述符数组，那么本操作将被禁止
#[no_mangle]
pub extern "C" fn process_init_files() -> i32 {
    let r = current_pcb().init_files();
    if r.is_ok() {
        return 0;
    } else {
        return r.unwrap_err().to_posix_errno();
    }
}

/// @brief 拷贝当前进程的文件描述符信息
///
/// @param clone_flags 克隆标志位
/// @param pcb 新的进程的pcb
#[no_mangle]
pub extern "C" fn process_copy_files(
    clone_flags: u64,
    from: &'static process_control_block,
) -> i32 {
    let r = current_pcb().copy_files(clone_flags, from);
    if r.is_ok() {
        return 0;
    } else {
        return r.unwrap_err().to_posix_errno();
    }
}

/// @brief 回收进程的文件描述符数组
///
/// @param pcb 要被回收的进程的pcb
///
/// @return i32
#[no_mangle]
pub extern "C" fn process_exit_files(pcb: &'static mut process_control_block) -> i32 {
    let r: Result<(), SystemError> = pcb.exit_files();
    if r.is_ok() {
        return 0;
    } else {
        return r.unwrap_err().to_posix_errno();
    }
}

/// @brief 复制当前进程的浮点状态
#[allow(dead_code)]
#[no_mangle]
pub extern "C" fn rs_dup_fpstate() -> *mut c_void {
    // 如果当前进程没有浮点状态，那么就返回一个默认的浮点状态
    if current_pcb().fp_state == null_mut() {
        return Box::leak(Box::new(FpState::default())) as *mut FpState as usize as *mut c_void;
    } else {
        // 如果当前进程有浮点状态，那么就复制一个新的浮点状态
        let state = current_pcb().fp_state as usize as *mut FpState;
        unsafe {
            let s = state.as_ref().unwrap();
            let state: &mut FpState = Box::leak(Box::new(s.clone()));

            return state as *mut FpState as usize as *mut c_void;
        }
    }
}

/// @brief 释放进程的浮点状态所占用的内存
#[no_mangle]
pub extern "C" fn rs_process_exit_fpstate(pcb: &'static mut process_control_block) {
    if pcb.fp_state != null_mut() {
        let state = pcb.fp_state as usize as *mut FpState;
        unsafe {
            drop(Box::from_raw(state));
        }
    }
}

#[no_mangle]
pub extern "C" fn rs_init_stdio() -> i32 {
    let r = init_stdio();
    if r.is_ok() {
        return 0;
    } else {
        return r.unwrap_err().to_posix_errno();
    }
}
// =========== 以上为导出到C的函数，在将来，进程管理模块被完全重构之后，需要删掉他们 END ============

/// @brief 初始化pid=1的进程的stdio
pub fn init_stdio() -> Result<(), SystemError> {
    if current_pcb().pid != 1 {
        return Err(SystemError::EPERM);
    }
    let tty_inode = ROOT_INODE()
        .lookup("/dev/tty0")
        .expect("Init stdio: can't find tty0");
    let stdin =
        File::new(tty_inode.clone(), FileMode::O_RDONLY).expect("Init stdio: can't create stdin");
    let stdout =
        File::new(tty_inode.clone(), FileMode::O_WRONLY).expect("Init stdio: can't create stdout");
    let stderr = File::new(tty_inode.clone(), FileMode::O_WRONLY | FileMode::O_SYNC)
        .expect("Init stdio: can't create stderr");

    /*
       按照规定，进程的文件描述符数组的前三个位置，分别是stdin, stdout, stderr
    */
    assert_eq!(current_pcb().alloc_fd(stdin, None).unwrap(), 0);
    assert_eq!(current_pcb().alloc_fd(stdout, None).unwrap(), 1);
    assert_eq!(current_pcb().alloc_fd(stderr, None).unwrap(), 2);
    return Ok(());
}<|MERGE_RESOLUTION|>--- conflicted
+++ resolved
@@ -9,11 +9,7 @@
     arch::{asm::current::current_pcb, fpu::FpState},
     filesystem::vfs::{
         file::{File, FileDescriptorVec, FileMode},
-<<<<<<< HEAD
-        ROOT_INODE,
-=======
         FileType, ROOT_INODE,
->>>>>>> 3a23230a
     },
     include::bindings::bindings::{
         process_control_block, CLONE_FS, PROC_INTERRUPTIBLE, PROC_RUNNING, PROC_STOPPED,
