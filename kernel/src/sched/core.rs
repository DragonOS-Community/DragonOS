use core::sync::atomic::compiler_fence;

use crate::{
    arch::asm::current::current_pcb,
    include::bindings::bindings::smp_get_total_cpu,
    include::bindings::bindings::{
        process_control_block, MAX_CPU_NUM, PF_NEED_MIGRATE, PROC_RUNNING, SCHED_FIFO,
        SCHED_NORMAL, SCHED_RR,
    },
<<<<<<< HEAD
=======
    kinfo,
>>>>>>> 9a367aa7
    process::process::process_cpu,
    syscall::SystemError,
};

use super::cfs::{sched_cfs_init, SchedulerCFS, __get_cfs_scheduler};
use super::rt::{sched_rt_init, SchedulerRT, __get_rt_scheduler};

/// @brief 获取指定的cpu上正在执行的进程的pcb
#[inline]
pub fn cpu_executing(cpu_id: u32) -> &'static mut process_control_block {
    // todo: 引入per_cpu之后，该函数真正执行“返回指定的cpu上正在执行的pcb”的功能

    if cpu_id == process_cpu(current_pcb()) {
        return current_pcb();
    } else {
        todo!()
    }
}
// 获取某个cpu的负载情况，返回当前负载，cpu_id 是获取负载的cpu的id
// TODO:将获取负载情况调整为最近一段时间运行进程的数量
pub fn get_cpu_loads(cpu_id: u32) -> u32 {
    let cfs_scheduler = __get_cfs_scheduler();
    let rt_scheduler = __get_rt_scheduler();
    let len_cfs = cfs_scheduler.get_cfs_queue_len(cpu_id);
    let len_rt = rt_scheduler.rt_queue_len(cpu_id);
    // let load_rt = rt_scheduler.get_load_list_len(cpu_id);
    // kdebug!("this cpu_id {} is load rt {}", cpu_id, load_rt);

    return (len_rt + len_cfs) as u32;
}
// 负载均衡
pub fn loads_balance(pcb: &mut process_control_block) {
    // 对pcb的迁移情况进行调整
    // 获取总的CPU数量
    let cpu_num = unsafe { smp_get_total_cpu() };
    // 获取当前负载最小的CPU的id
    let mut min_loads_cpu_id = pcb.cpu_id;
    let mut min_loads = get_cpu_loads(pcb.cpu_id);
    for cpu_id in 0..cpu_num {
        let tmp_cpu_loads = get_cpu_loads(cpu_id);
        if min_loads - tmp_cpu_loads > 0 {
            min_loads_cpu_id = cpu_id;
            min_loads = tmp_cpu_loads;
        }
    }

    // 将当前pcb迁移到负载最小的CPU
    // 如果当前pcb的PF_NEED_MIGRATE已经置位，则不进行迁移操作
    if (min_loads_cpu_id != pcb.cpu_id) && (pcb.flags & (PF_NEED_MIGRATE as u64)) == 0 {
        // sched_migrate_process(pcb, min_loads_cpu_id as usize);
        pcb.flags |= PF_NEED_MIGRATE as u64;
        pcb.migrate_to = min_loads_cpu_id;
        // kdebug!("set migrating, pcb:{:?}", pcb);
    }
}
/// @brief 具体的调度器应当实现的trait
pub trait Scheduler {
    /// @brief 使用该调度器发起调度的时候，要调用的函数
    fn sched(&mut self) -> Option<&'static mut process_control_block>;

    /// @brief 将pcb加入这个调度器的调度队列
    fn enqueue(&mut self, pcb: &'static mut process_control_block);
}

pub fn do_sched() -> Option<&'static mut process_control_block> {
    compiler_fence(core::sync::atomic::Ordering::SeqCst);
    let cfs_scheduler: &mut SchedulerCFS = __get_cfs_scheduler();
    let rt_scheduler: &mut SchedulerRT = __get_rt_scheduler();
    compiler_fence(core::sync::atomic::Ordering::SeqCst);

    let next: &'static mut process_control_block;
    match rt_scheduler.pick_next_task_rt(current_pcb().cpu_id) {
        Some(p) => {
            next = p;
            // kdebug!("next pcb is {}",next.pid);
            // 将pick的进程放回原处
            rt_scheduler.enqueue_front(next);

            return rt_scheduler.sched();
        }
        None => {
            return cfs_scheduler.sched();
        }
    }
}

/// @brief 将进程加入调度队列
///
/// @param pcb 要被加入队列的pcb
/// @param reset_time 是否重置虚拟运行时间
#[allow(dead_code)]
#[no_mangle]
pub extern "C" fn sched_enqueue(pcb: &'static mut process_control_block, mut reset_time: bool) {
    compiler_fence(core::sync::atomic::Ordering::SeqCst);

    // 调度器不处理running位为0的进程
    if pcb.state & (PROC_RUNNING as u64) == 0 {
        return;
    }
    let cfs_scheduler = __get_cfs_scheduler();
    let rt_scheduler = __get_rt_scheduler();

    // 除了IDLE以外的进程，都进行负载均衡
    if pcb.pid > 0 {
        loads_balance(pcb);
    }
    compiler_fence(core::sync::atomic::Ordering::SeqCst);

    if (pcb.flags & (PF_NEED_MIGRATE as u64)) != 0 {
        // kdebug!("migrating pcb:{:?}", pcb);
        pcb.flags &= !(PF_NEED_MIGRATE as u64);
        pcb.cpu_id = pcb.migrate_to;
        reset_time = true;
    }
    compiler_fence(core::sync::atomic::Ordering::SeqCst);

    if pcb.policy == SCHED_NORMAL {
        if reset_time {
            cfs_scheduler.enqueue_reset_vruntime(pcb);
        } else {
            cfs_scheduler.enqueue(pcb);
        }
    } else if pcb.policy == SCHED_FIFO || pcb.policy == SCHED_RR {
        rt_scheduler.enqueue(pcb);
    } else {
        panic!("This policy is not supported at this time");
    }
}

/// @brief 初始化进程调度器模块
#[allow(dead_code)]
#[no_mangle]
pub extern "C" fn sched_init() {
    kinfo!("Initializing schedulers...");
    unsafe {
        sched_cfs_init();
        sched_rt_init();
    }
    kinfo!("Schedulers initialized");
}

/// @brief 当时钟中断到达时，更新时间片
/// 请注意，该函数只能被时钟中断处理程序调用
#[allow(dead_code)]
#[no_mangle]
pub extern "C" fn sched_update_jiffies() {
    match current_pcb().policy {
        SCHED_NORMAL => {
            __get_cfs_scheduler().timer_update_jiffies();
        }
        SCHED_FIFO | SCHED_RR => {
            current_pcb().rt_time_slice -= 1;
        }
        _ => {
            todo!()
        }
    }
}

#[allow(dead_code)]
#[no_mangle]
pub extern "C" fn sched_set_cpu_idle(cpu_id: usize, pcb: *mut process_control_block) {
    __get_cfs_scheduler().set_cpu_idle(cpu_id, pcb);
}

/// @brief 设置进程需要等待迁移到另一个cpu核心。
/// 当进程被重新加入队列时，将会更新其cpu_id,并加入正确的队列
///
/// @return i32 成功返回0,否则返回posix错误码
#[allow(dead_code)]
#[no_mangle]
pub extern "C" fn sched_migrate_process(
    pcb: &'static mut process_control_block,
    target: usize,
) -> i32 {
    if target > MAX_CPU_NUM.try_into().unwrap() {
        // panic!("sched_migrate_process: target > MAX_CPU_NUM");
        return SystemError::EINVAL.to_posix_errno();
    }

    pcb.flags |= PF_NEED_MIGRATE as u64;
    pcb.migrate_to = target as u32;
    // kdebug!("pid:{} migrate to cpu:{}", pcb.pid, target);
    return 0;
}<|MERGE_RESOLUTION|>--- conflicted
+++ resolved
@@ -7,10 +7,7 @@
         process_control_block, MAX_CPU_NUM, PF_NEED_MIGRATE, PROC_RUNNING, SCHED_FIFO,
         SCHED_NORMAL, SCHED_RR,
     },
-<<<<<<< HEAD
-=======
     kinfo,
->>>>>>> 9a367aa7
     process::process::process_cpu,
     syscall::SystemError,
 };
