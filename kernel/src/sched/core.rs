--- conflicted
+++ resolved
@@ -8,14 +8,11 @@
     },
     include::bindings::bindings::smp_get_total_cpu,
     include::bindings::bindings::{
-        process_control_block, pt_regs, EPERM, MAX_CPU_NUM, PF_NEED_MIGRATE, PROC_RUNNING,
-        SCHED_FIFO, SCHED_NORMAL, SCHED_RR,
+        process_control_block, pt_regs, MAX_CPU_NUM, PF_NEED_MIGRATE, PROC_RUNNING, SCHED_FIFO,
+        SCHED_NORMAL, SCHED_RR,
     },
-<<<<<<< HEAD
-    process::process::process_cpu, syscall::SystemError
-=======
     process::process::process_cpu,
->>>>>>> 64aea4b3
+    syscall::SystemError,
 };
 
 use super::cfs::{sched_cfs_init, SchedulerCFS, __get_cfs_scheduler};
