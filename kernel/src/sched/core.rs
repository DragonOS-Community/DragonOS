use core::sync::atomic::compiler_fence;

use crate::{
    arch::asm::current::current_pcb,
    include::bindings::bindings::smp_get_total_cpu,
    include::bindings::bindings::{
<<<<<<< HEAD
        process_control_block, pt_regs, MAX_CPU_NUM, PF_NEED_MIGRATE, PROC_RUNNING, SCHED_FIFO,
=======
        process_control_block, MAX_CPU_NUM, PF_NEED_MIGRATE, PROC_RUNNING, SCHED_FIFO,
>>>>>>> ab5c8ca4
        SCHED_NORMAL, SCHED_RR,
    },
    process::process::process_cpu,
    syscall::SystemError,
};

use super::cfs::{sched_cfs_init, SchedulerCFS, __get_cfs_scheduler};
use super::rt::{sched_rt_init, SchedulerRT, __get_rt_scheduler};

/// @brief 获取指定的cpu上正在执行的进程的pcb
#[inline]
pub fn cpu_executing(cpu_id: u32) -> &'static mut process_control_block {
    // todo: 引入per_cpu之后，该函数真正执行“返回指定的cpu上正在执行的pcb”的功能

    if cpu_id == process_cpu(current_pcb()) {
        return current_pcb();
    } else {
        todo!()
    }
}
// 获取某个cpu的负载情况，返回当前负载，cpu_id 是获取负载的cpu的id
// TODO:将获取负载情况调整为最近一段时间运行进程的数量
pub fn get_cpu_loads(cpu_id: u32) -> u32 {
    let cfs_scheduler = __get_cfs_scheduler();
    let rt_scheduler = __get_rt_scheduler();
    let len_cfs = cfs_scheduler.get_cfs_queue_len(cpu_id);
    let len_rt = rt_scheduler.rt_queue_len(cpu_id);
    // let load_rt = rt_scheduler.get_load_list_len(cpu_id);
    // kdebug!("this cpu_id {} is load rt {}", cpu_id, load_rt);

    return (len_rt + len_cfs) as u32;
}
// 负载均衡
pub fn loads_balance(pcb: &mut process_control_block) {
    // 对pcb的迁移情况进行调整
    // 获取总的CPU数量
    let cpu_num = unsafe { smp_get_total_cpu() };
    // 获取当前负载最小的CPU的id
    let mut min_loads_cpu_id = pcb.cpu_id;
    let mut min_loads = get_cpu_loads(pcb.cpu_id);
    for cpu_id in 0..cpu_num {
        let tmp_cpu_loads = get_cpu_loads(cpu_id);
        if min_loads - tmp_cpu_loads > 0 {
            min_loads_cpu_id = cpu_id;
            min_loads = tmp_cpu_loads;
        }
    }

    // 将当前pcb迁移到负载最小的CPU
    // 如果当前pcb的PF_NEED_MIGRATE已经置位，则不进行迁移操作
    if (min_loads_cpu_id != pcb.cpu_id) && (pcb.flags & (PF_NEED_MIGRATE as u64)) == 0 {
        // sched_migrate_process(pcb, min_loads_cpu_id as usize);
        pcb.flags |= PF_NEED_MIGRATE as u64;
        pcb.migrate_to = min_loads_cpu_id;
        // kdebug!("set migrating, pcb:{:?}", pcb);
    }
}
/// @brief 具体的调度器应当实现的trait
pub trait Scheduler {
    /// @brief 使用该调度器发起调度的时候，要调用的函数
    fn sched(&mut self) -> Option<&'static mut process_control_block>;

    /// @brief 将pcb加入这个调度器的调度队列
    fn enqueue(&mut self, pcb: &'static mut process_control_block);
}

pub fn do_sched() -> Option<&'static mut process_control_block> {
    compiler_fence(core::sync::atomic::Ordering::SeqCst);
    let cfs_scheduler: &mut SchedulerCFS = __get_cfs_scheduler();
    let rt_scheduler: &mut SchedulerRT = __get_rt_scheduler();
    compiler_fence(core::sync::atomic::Ordering::SeqCst);

    let next: &'static mut process_control_block;
    match rt_scheduler.pick_next_task_rt(current_pcb().cpu_id) {
        Some(p) => {
            next = p;
            // kdebug!("next pcb is {}",next.pid);
            // 将pick的进程放回原处
            rt_scheduler.enqueue_front(next);

            return rt_scheduler.sched();
        }
        None => {
            return cfs_scheduler.sched();
        }
    }
}

/// @brief 将进程加入调度队列
///
/// @param pcb 要被加入队列的pcb
/// @param reset_time 是否重置虚拟运行时间
#[allow(dead_code)]
#[no_mangle]
pub extern "C" fn sched_enqueue(pcb: &'static mut process_control_block, mut reset_time: bool) {
    compiler_fence(core::sync::atomic::Ordering::SeqCst);

    // 调度器不处理running位为0的进程
    if pcb.state & (PROC_RUNNING as u64) == 0 {
        return;
    }
    let cfs_scheduler = __get_cfs_scheduler();
    let rt_scheduler = __get_rt_scheduler();

    // 除了IDLE以外的进程，都进行负载均衡
    if pcb.pid > 0 {
        loads_balance(pcb);
    }
    compiler_fence(core::sync::atomic::Ordering::SeqCst);

    if (pcb.flags & (PF_NEED_MIGRATE as u64)) != 0 {
        // kdebug!("migrating pcb:{:?}", pcb);
        pcb.flags &= !(PF_NEED_MIGRATE as u64);
        pcb.cpu_id = pcb.migrate_to;
        reset_time = true;
    }
    compiler_fence(core::sync::atomic::Ordering::SeqCst);

    if pcb.policy == SCHED_NORMAL {
        if reset_time {
            cfs_scheduler.enqueue_reset_vruntime(pcb);
        } else {
            cfs_scheduler.enqueue(pcb);
        }
    } else if pcb.policy == SCHED_FIFO || pcb.policy == SCHED_RR {
        rt_scheduler.enqueue(pcb);
    } else {
        panic!("This policy is not supported at this time");
    }
}

/// @brief 初始化进程调度器模块
#[allow(dead_code)]
#[no_mangle]
pub extern "C" fn sched_init() {
    unsafe {
        sched_cfs_init();
        sched_rt_init();
    }
}

/// @brief 当时钟中断到达时，更新时间片
/// 请注意，该函数只能被时钟中断处理程序调用
#[allow(dead_code)]
#[no_mangle]
pub extern "C" fn sched_update_jiffies() {
    match current_pcb().policy {
        SCHED_NORMAL => {
            __get_cfs_scheduler().timer_update_jiffies();
        }
        SCHED_FIFO | SCHED_RR => {
            current_pcb().rt_time_slice -= 1;
        }
        _ => {
            todo!()
        }
    }
}

<<<<<<< HEAD
/// @brief 让系统立即运行调度器的系统调用
/// 请注意，该系统调用不能由ring3的程序发起
#[allow(dead_code)]
#[no_mangle]
pub extern "C" fn sys_sched(regs: &'static mut pt_regs) -> u64 {
    cli();
    // 进行权限校验，拒绝用户态发起调度
    if user_mode(regs) {
        return SystemError::EPERM.to_posix_errno() as u64;
    }
    // 根据调度结果统一进行切换
    let pcb = __sched();

    if pcb.is_some() {
        switch_process(current_pcb(), pcb.unwrap());
    }
    sti();
    return 0;
}

=======
>>>>>>> ab5c8ca4
#[allow(dead_code)]
#[no_mangle]
pub extern "C" fn sched_set_cpu_idle(cpu_id: usize, pcb: *mut process_control_block) {
    __get_cfs_scheduler().set_cpu_idle(cpu_id, pcb);
}

/// @brief 设置进程需要等待迁移到另一个cpu核心。
/// 当进程被重新加入队列时，将会更新其cpu_id,并加入正确的队列
///
/// @return i32 成功返回0,否则返回posix错误码
#[allow(dead_code)]
#[no_mangle]
pub extern "C" fn sched_migrate_process(
    pcb: &'static mut process_control_block,
    target: usize,
) -> i32 {
    if target > MAX_CPU_NUM.try_into().unwrap() {
        // panic!("sched_migrate_process: target > MAX_CPU_NUM");
        return SystemError::EINVAL.to_posix_errno();
    }

    pcb.flags |= PF_NEED_MIGRATE as u64;
    pcb.migrate_to = target as u32;
    // kdebug!("pid:{} migrate to cpu:{}", pcb.pid, target);
    return 0;
}<|MERGE_RESOLUTION|>--- conflicted
+++ resolved
@@ -4,11 +4,7 @@
     arch::asm::current::current_pcb,
     include::bindings::bindings::smp_get_total_cpu,
     include::bindings::bindings::{
-<<<<<<< HEAD
-        process_control_block, pt_regs, MAX_CPU_NUM, PF_NEED_MIGRATE, PROC_RUNNING, SCHED_FIFO,
-=======
         process_control_block, MAX_CPU_NUM, PF_NEED_MIGRATE, PROC_RUNNING, SCHED_FIFO,
->>>>>>> ab5c8ca4
         SCHED_NORMAL, SCHED_RR,
     },
     process::process::process_cpu,
@@ -168,29 +164,6 @@
     }
 }
 
-<<<<<<< HEAD
-/// @brief 让系统立即运行调度器的系统调用
-/// 请注意，该系统调用不能由ring3的程序发起
-#[allow(dead_code)]
-#[no_mangle]
-pub extern "C" fn sys_sched(regs: &'static mut pt_regs) -> u64 {
-    cli();
-    // 进行权限校验，拒绝用户态发起调度
-    if user_mode(regs) {
-        return SystemError::EPERM.to_posix_errno() as u64;
-    }
-    // 根据调度结果统一进行切换
-    let pcb = __sched();
-
-    if pcb.is_some() {
-        switch_process(current_pcb(), pcb.unwrap());
-    }
-    sti();
-    return 0;
-}
-
-=======
->>>>>>> ab5c8ca4
 #[allow(dead_code)]
 #[no_mangle]
 pub extern "C" fn sched_set_cpu_idle(cpu_id: usize, pcb: *mut process_control_block) {
