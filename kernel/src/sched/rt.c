--- conflicted
+++ resolved
@@ -53,16 +53,9 @@
         return NULL;
     }
     // 获取当前的entry
-<<<<<<< HEAD
-    next = list_entry(queue->next, struct sched_rt_entity, run_list);
-    // next = list_entry(queue, struct sched_rt_entity, run_list);
-    // next = list_entry(list_next(queue), struct sched_rt_entity, run_list);
-    kinfo("get next is %p",next);
-=======
     // next = list_entry(queue->next, struct sched_rt_entity, run_list);
     next = list_entry(list_next(queue), struct sched_rt_entity, run_list);
     kinfo("get next is %p", next);
->>>>>>> 25f9d020
 
     return next;
 }
@@ -102,25 +95,15 @@
 
 static void __enqueue_rt_entity(struct sched_rt_entity *rt_se, unsigned int flags)
 {
-<<<<<<< HEAD
     struct rt_prio_array *array = &rq_tmp.rt_rq.active;
-    struct List *queue = array->queue + rt_task_of(rt_se)->priority;
-    list_append(&rt_se->run_list, queue);
-=======
-    struct rt_prio_array *array = &rq_tmp.rt.active;
     struct List *queue = &array->queue[rt_task_of(rt_se)->priority];
     list_append(queue, &rt_se->run_list);
->>>>>>> 25f9d020
     rt_se->on_list = 1;
     rt_se->on_rq = 1;
 }
 
 static void enqueue_rt_entity(struct sched_rt_entity *rt_se, unsigned int flags)
 {
-<<<<<<< HEAD
-    // struct rq *rq = rt_se->rt_rq->rq;
-=======
->>>>>>> 25f9d020
     __enqueue_rt_entity(rt_se, flags); // 将当前task enqueue到rt的rq中
 }
 
