--- conflicted
+++ resolved
@@ -19,7 +19,6 @@
 
 
 
-<<<<<<< HEAD
 // struct sched_param
 // {
 //     int sched_priority;
@@ -72,6 +71,7 @@
 //  */
 // void sched();
 
+
 // void sched_init();
 
 // /**
@@ -84,14 +84,7 @@
 // ================= Rust 实现 =============
 extern void sched_update_jiffies();
 extern void sched_init();
-extern void sched(struct pt_regs * trap_frame);
+extern void sched();
 extern void schedule_immediately();
-=======
-/**
- * @brief 当时钟中断到达时，更新时间片
- *
- */
-void sched_update_jiffies();
 
 void switch_proc(struct process_control_block *prev, struct process_control_block *proc);
->>>>>>> 15694968
