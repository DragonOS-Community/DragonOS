use core::{
    ffi::{c_int, c_void},
    ptr::null,
    sync::atomic::{AtomicBool, Ordering},
};

use crate::{
    arch::{ipc::signal::SigSet, syscall::nr::*},
    filesystem::vfs::syscall::{PosixStatfs, PosixStatx},
    ipc::shm::{ShmCtlCmd, ShmFlags, ShmId, ShmKey},
    libs::{futex::constant::FutexFlag, rand::GRandFlags},
    mm::{page::PAGE_4K_SIZE, syscall::MremapFlags},
    net::syscall::MsgHdr,
    process::{
        fork::KernelCloneArgs,
        resource::{RLimit64, RUsage},
        ProcessFlags, ProcessManager,
    },
    sched::{schedule, SchedMode},
    syscall::user_access::check_and_clone_cstr,
};

use log::{info, warn};
use num_traits::FromPrimitive;
use system_error::SystemError;

use crate::{
    arch::{cpu::cpu_reset, interrupt::TrapFrame, MMArch},
    filesystem::vfs::{
        fcntl::{AtFlags, FcntlCommand},
        file::FileMode,
        syscall::{ModeType, PosixKstat, UtimensFlags},
        MAX_PATHLEN,
    },
    libs::align::page_align_up,
    mm::{verify_area, MemoryManagementArch, VirtAddr},
    net::syscall::SockAddr,
    process::{fork::CloneFlags, syscall::PosixOldUtsName, Pid},
    time::{
        syscall::{PosixTimeZone, PosixTimeval},
        PosixTimeSpec,
    },
};

use self::{
    misc::SysInfo,
    user_access::{UserBufferReader, UserBufferWriter},
};

pub mod misc;
pub mod user_access;

// 与linux不一致的调用，在linux基础上累加
pub const SYS_PUT_STRING: usize = 100000;
pub const SYS_SBRK: usize = 100001;
/// todo: 该系统调用与Linux不一致，将来需要删除该系统调用！！！ 删的时候记得改C版本的libc
pub const SYS_CLOCK: usize = 100002;
pub const SYS_SCHED: usize = 100003;

#[derive(Debug)]
pub struct Syscall;

impl Syscall {
    /// 初始化系统调用
    #[inline(never)]
    pub fn init() -> Result<(), SystemError> {
        static INIT_FLAG: AtomicBool = AtomicBool::new(false);
        let prev = INIT_FLAG.swap(true, Ordering::SeqCst);
        if prev {
            panic!("Cannot initialize syscall more than once!");
        }
        info!("Initializing syscall...");
        let r = crate::arch::syscall::arch_syscall_init();
        info!("Syscall init successfully!");

        return r;
    }
    /// @brief 系统调用分发器，用于分发系统调用。
    ///
    /// 这个函数内，需要根据系统调用号，调用对应的系统调用处理函数。
    /// 并且，对于用户态传入的指针参数，需要在本函数内进行越界检查，防止访问到内核空间。
    #[inline(never)]
    pub fn handle(
        syscall_num: usize,
        args: &[usize],
        frame: &mut TrapFrame,
    ) -> Result<usize, SystemError> {
        let r = match syscall_num {
            SYS_PUT_STRING => {
                Self::put_string(args[0] as *const u8, args[1] as u32, args[2] as u32)
            }
            #[cfg(target_arch = "x86_64")]
            SYS_OPEN => {
                let path = args[0] as *const u8;
                let flags = args[1] as u32;
                let mode = args[2] as u32;

                Self::open(path, flags, mode, true)
            }

            #[cfg(target_arch = "x86_64")]
            SYS_RENAME => {
                let oldname: *const u8 = args[0] as *const u8;
                let newname: *const u8 = args[1] as *const u8;
                Self::do_renameat2(
                    AtFlags::AT_FDCWD.bits(),
                    oldname,
                    AtFlags::AT_FDCWD.bits(),
                    newname,
                    0,
                )
            }

            #[cfg(target_arch = "x86_64")]
            SYS_RENAMEAT => {
                let oldfd = args[0] as i32;
                let oldname: *const u8 = args[1] as *const u8;
                let newfd = args[2] as i32;
                let newname: *const u8 = args[3] as *const u8;
                Self::do_renameat2(oldfd, oldname, newfd, newname, 0)
            }

            SYS_RENAMEAT2 => {
                let oldfd = args[0] as i32;
                let oldname: *const u8 = args[1] as *const u8;
                let newfd = args[2] as i32;
                let newname: *const u8 = args[3] as *const u8;
                let flags = args[4] as u32;
                Self::do_renameat2(oldfd, oldname, newfd, newname, flags)
            }

            SYS_OPENAT => {
                let dirfd = args[0] as i32;
                let path = args[1] as *const u8;
                let flags = args[2] as u32;
                let mode = args[3] as u32;

                Self::openat(dirfd, path, flags, mode, true)
            }
            SYS_CLOSE => {
                let fd = args[0];
                Self::close(fd)
            }
            SYS_READ => {
                let fd = args[0] as i32;
                let buf_vaddr = args[1];
                let len = args[2];
                let from_user = frame.is_from_user();
                let mut user_buffer_writer =
                    UserBufferWriter::new(buf_vaddr as *mut u8, len, from_user)?;

                let user_buf = user_buffer_writer.buffer(0)?;
                Self::read(fd, user_buf)
            }
            SYS_WRITE => {
                let fd = args[0] as i32;
                let buf_vaddr = args[1];
                let len = args[2];
                let from_user = frame.is_from_user();
                let user_buffer_reader =
                    UserBufferReader::new(buf_vaddr as *const u8, len, from_user)?;

                let user_buf = user_buffer_reader.read_from_user(0)?;
                Self::write(fd, user_buf)
            }

            SYS_LSEEK => {
                let fd = args[0] as i32;
                let offset = args[1] as i64;
                let whence = args[2] as u32;

                Self::lseek(fd, offset, whence)
            }

            SYS_PREAD64 => {
                let fd = args[0] as i32;
                let buf_vaddr = args[1];
                let len = args[2];
                let offset = args[3];

                let mut user_buffer_writer =
                    UserBufferWriter::new(buf_vaddr as *mut u8, len, frame.is_from_user())?;
                let buf = user_buffer_writer.buffer(0)?;
                Self::pread(fd, buf, len, offset)
            }

            SYS_PWRITE64 => {
                let fd = args[0] as i32;
                let buf_vaddr = args[1];
                let len = args[2];
                let offset = args[3];

                let user_buffer_reader =
                    UserBufferReader::new(buf_vaddr as *const u8, len, frame.is_from_user())?;

                let buf = user_buffer_reader.read_from_user(0)?;
                Self::pwrite(fd, buf, len, offset)
            }

            SYS_IOCTL => {
                let fd = args[0];
                let cmd = args[1];
                let data = args[2];
                Self::ioctl(fd, cmd as u32, data)
            }

            #[cfg(target_arch = "x86_64")]
            SYS_FORK => Self::fork(frame),
            #[cfg(target_arch = "x86_64")]
            SYS_VFORK => Self::vfork(frame),

            SYS_BRK => {
                let new_brk = VirtAddr::new(args[0]);
                Self::brk(new_brk).map(|vaddr| vaddr.data())
            }

            SYS_SBRK => {
                let increment = args[0] as isize;
                Self::sbrk(increment).map(|vaddr: VirtAddr| vaddr.data())
            }

            SYS_REBOOT => Self::reboot(),

            SYS_CHDIR => {
                let r = args[0] as *const u8;
                Self::chdir(r)
            }

            #[allow(unreachable_patterns)]
            SYS_GETDENTS64 | SYS_GETDENTS => {
                let fd = args[0] as i32;

                let buf_vaddr = args[1];
                let len = args[2];
                let virt_addr: VirtAddr = VirtAddr::new(buf_vaddr);
                // 判断缓冲区是否来自用户态，进行权限校验
                let res = if frame.is_from_user() && verify_area(virt_addr, len).is_err() {
                    // 来自用户态，而buffer在内核态，这样的操作不被允许
                    Err(SystemError::EPERM)
                } else if buf_vaddr == 0 {
                    Err(SystemError::EFAULT)
                } else {
                    let buf: &mut [u8] = unsafe {
                        core::slice::from_raw_parts_mut::<'static, u8>(buf_vaddr as *mut u8, len)
                    };
                    Self::getdents(fd, buf)
                };

                res
            }

            SYS_EXECVE => {
                let path_ptr = args[0];
                let argv_ptr = args[1];
                let env_ptr = args[2];
                let virt_path_ptr = VirtAddr::new(path_ptr);
                let virt_argv_ptr = VirtAddr::new(argv_ptr);
                let virt_env_ptr = VirtAddr::new(env_ptr);
                // 权限校验
                if frame.is_from_user()
                    && (verify_area(virt_path_ptr, MAX_PATHLEN).is_err()
                        || verify_area(virt_argv_ptr, PAGE_4K_SIZE).is_err())
                    || verify_area(virt_env_ptr, PAGE_4K_SIZE).is_err()
                {
                    Err(SystemError::EFAULT)
                } else {
                    Self::execve(
                        path_ptr as *const u8,
                        argv_ptr as *const *const u8,
                        env_ptr as *const *const u8,
                        frame,
                    )
                    .map(|_| 0)
                }
            }
            SYS_WAIT4 => {
                let pid = args[0] as i32;
                let wstatus = args[1] as *mut i32;
                let options = args[2] as c_int;
                let rusage = args[3] as *mut c_void;
                // 权限校验
                // todo: 引入rusage之后，更正以下权限校验代码中，rusage的大小
                Self::wait4(pid.into(), wstatus, options, rusage)
            }

            SYS_EXIT => {
                let exit_code = args[0];
                Self::exit(exit_code)
            }
            #[cfg(target_arch = "x86_64")]
            SYS_MKDIR => {
                let path = args[0] as *const u8;
                let mode = args[1];

                Self::mkdir(path, mode)
            }

            SYS_NANOSLEEP => {
                let req = args[0] as *const PosixTimeSpec;
                let rem = args[1] as *mut PosixTimeSpec;
                let virt_req = VirtAddr::new(req as usize);
                let virt_rem = VirtAddr::new(rem as usize);
                if frame.is_from_user()
                    && (verify_area(virt_req, core::mem::size_of::<PosixTimeSpec>()).is_err()
                        || verify_area(virt_rem, core::mem::size_of::<PosixTimeSpec>()).is_err())
                {
                    Err(SystemError::EFAULT)
                } else {
                    Self::nanosleep(req, rem)
                }
            }

            SYS_CLOCK => Self::clock(),
            #[cfg(target_arch = "x86_64")]
            SYS_PIPE => {
                let pipefd: *mut i32 = args[0] as *mut c_int;
                if pipefd.is_null() {
                    Err(SystemError::EFAULT)
                } else {
                    Self::pipe2(pipefd, FileMode::empty())
                }
            }

            SYS_PIPE2 => {
                let pipefd: *mut i32 = args[0] as *mut c_int;
                let arg1 = args[1];
                if pipefd.is_null() {
                    Err(SystemError::EFAULT)
                } else {
                    let flags = FileMode::from_bits_truncate(arg1 as u32);
                    Self::pipe2(pipefd, flags)
                }
            }

            SYS_UNLINKAT => {
                let dirfd = args[0] as i32;
                let path = args[1] as *const u8;
                let flags = args[2] as u32;
                Self::unlinkat(dirfd, path, flags)
            }

            #[cfg(target_arch = "x86_64")]
            SYS_RMDIR => {
                let path = args[0] as *const u8;
                Self::rmdir(path)
            }

            #[cfg(target_arch = "x86_64")]
            SYS_LINK => {
                let old = args[0] as *const u8;
                let new = args[1] as *const u8;
                return Self::link(old, new);
            }

            SYS_LINKAT => {
                let oldfd = args[0] as i32;
                let old = args[1] as *const u8;
                let newfd = args[2] as i32;
                let new = args[3] as *const u8;
                let flags = args[4] as i32;
                return Self::linkat(oldfd, old, newfd, new, flags);
            }

            #[cfg(target_arch = "x86_64")]
            SYS_UNLINK => {
                let path = args[0] as *const u8;
                Self::unlink(path)
            }
            SYS_KILL => {
                let pid = Pid::new(args[0]);
                let sig = args[1] as c_int;
                // debug!("KILL SYSCALL RECEIVED");
                Self::kill(pid, sig)
            }

            SYS_RT_SIGACTION => {
                let sig = args[0] as c_int;
                let act = args[1];
                let old_act = args[2];
                Self::sigaction(sig, act, old_act, frame.is_from_user())
            }

            SYS_GETPID => Self::getpid().map(|pid| pid.into()),

            SYS_SCHED => {
                warn!("syscall sched");
                schedule(SchedMode::SM_NONE);
                Ok(0)
            }
            SYS_DUP => {
                let oldfd: i32 = args[0] as c_int;
                Self::dup(oldfd)
            }

            #[cfg(target_arch = "x86_64")]
            SYS_DUP2 => {
                let oldfd: i32 = args[0] as c_int;
                let newfd: i32 = args[1] as c_int;
                Self::dup2(oldfd, newfd)
            }

            SYS_DUP3 => {
                let oldfd: i32 = args[0] as c_int;
                let newfd: i32 = args[1] as c_int;
                let flags: u32 = args[2] as u32;
                Self::dup3(oldfd, newfd, flags)
            }

            SYS_SOCKET => Self::socket(args[0], args[1], args[2]),
            SYS_SETSOCKOPT => {
                let optval = args[3] as *const u8;
                let optlen = args[4];
                let virt_optval = VirtAddr::new(optval as usize);
                // 验证optval的地址是否合法
                if verify_area(virt_optval, optlen).is_err() {
                    // 地址空间超出了用户空间的范围，不合法
                    Err(SystemError::EFAULT)
                } else {
                    let data: &[u8] = unsafe { core::slice::from_raw_parts(optval, optlen) };
                    Self::setsockopt(args[0], args[1], args[2], data)
                }
            }
            SYS_GETSOCKOPT => {
                let optval = args[3] as *mut u8;
                let optlen = args[4] as *mut usize;
                let virt_optval = VirtAddr::new(optval as usize);
                let virt_optlen = VirtAddr::new(optlen as usize);
                let security_check = || {
                    // 验证optval的地址是否合法
                    if verify_area(virt_optval, PAGE_4K_SIZE).is_err() {
                        // 地址空间超出了用户空间的范围，不合法
                        return Err(SystemError::EFAULT);
                    }

                    // 验证optlen的地址是否合法
                    if verify_area(virt_optlen, core::mem::size_of::<u32>()).is_err() {
                        // 地址空间超出了用户空间的范围，不合法
                        return Err(SystemError::EFAULT);
                    }
                    return Ok(());
                };
                let r = security_check();
                if let Err(e) = r {
                    Err(e)
                } else {
                    Self::getsockopt(args[0], args[1], args[2], optval, optlen as *mut u32)
                }
            }

            SYS_CONNECT => {
                let addr = args[1] as *const SockAddr;
                let addrlen = args[2];
                let virt_addr = VirtAddr::new(addr as usize);
                // 验证addr的地址是否合法
                if verify_area(virt_addr, addrlen).is_err() {
                    // 地址空间超出了用户空间的范围，不合法
                    Err(SystemError::EFAULT)
                } else {
                    Self::connect(args[0], addr, addrlen)
                }
            }
            SYS_BIND => {
                let addr = args[1] as *const SockAddr;
                let addrlen = args[2];
                let virt_addr = VirtAddr::new(addr as usize);
                // 验证addr的地址是否合法
                if verify_area(virt_addr, addrlen).is_err() {
                    // 地址空间超出了用户空间的范围，不合法
                    Err(SystemError::EFAULT)
                } else {
                    Self::bind(args[0], addr, addrlen)
                }
            }

            SYS_SENDTO => {
                let buf = args[1] as *const u8;
                let len = args[2];
                let flags = args[3] as u32;
                let addr = args[4] as *const SockAddr;
                let addrlen = args[5];
                let virt_buf = VirtAddr::new(buf as usize);
                let virt_addr = VirtAddr::new(addr as usize);
                // 验证buf的地址是否合法
                if verify_area(virt_buf, len).is_err() || verify_area(virt_addr, addrlen).is_err() {
                    // 地址空间超出了用户空间的范围，不合法
                    Err(SystemError::EFAULT)
                } else {
                    let data: &[u8] = unsafe { core::slice::from_raw_parts(buf, len) };
                    Self::sendto(args[0], data, flags, addr, addrlen)
                }
            }

            SYS_RECVFROM => {
                let buf = args[1] as *mut u8;
                let len = args[2];
                let flags = args[3] as u32;
                let addr = args[4] as *mut SockAddr;
                let addrlen = args[5] as *mut usize;
                let virt_buf = VirtAddr::new(buf as usize);
                let virt_addrlen = VirtAddr::new(addrlen as usize);
                let virt_addr = VirtAddr::new(addr as usize);
                let security_check = || {
                    // 验证buf的地址是否合法
                    if verify_area(virt_buf, len).is_err() {
                        // 地址空间超出了用户空间的范围，不合法
                        return Err(SystemError::EFAULT);
                    }

                    // 验证addrlen的地址是否合法
                    if verify_area(virt_addrlen, core::mem::size_of::<u32>()).is_err() {
                        // 地址空间超出了用户空间的范围，不合法
                        return Err(SystemError::EFAULT);
                    }

                    if verify_area(virt_addr, core::mem::size_of::<SockAddr>()).is_err() {
                        // 地址空间超出了用户空间的范围，不合法
                        return Err(SystemError::EFAULT);
                    }
                    return Ok(());
                };
                let r = security_check();
                if let Err(e) = r {
                    Err(e)
                } else {
                    let buf = unsafe { core::slice::from_raw_parts_mut(buf, len) };
                    Self::recvfrom(args[0], buf, flags, addr, addrlen as *mut u32)
                }
            }

            SYS_RECVMSG => {
                let msg = args[1] as *mut MsgHdr;
                let flags = args[2] as u32;

                let mut user_buffer_writer = UserBufferWriter::new(
                    msg,
                    core::mem::size_of::<MsgHdr>(),
                    frame.is_from_user(),
                )?;
                let buffer = user_buffer_writer.buffer::<MsgHdr>(0)?;

                let msg = &mut buffer[0];
                Self::recvmsg(args[0], msg, flags)
            }

            SYS_LISTEN => Self::listen(args[0], args[1]),
            SYS_SHUTDOWN => Self::shutdown(args[0], args[1]),
            SYS_ACCEPT => Self::accept(args[0], args[1] as *mut SockAddr, args[2] as *mut u32),
            SYS_ACCEPT4 => Self::accept4(
                args[0],
                args[1] as *mut SockAddr,
                args[2] as *mut u32,
                args[3] as u32,
            ),
            SYS_GETSOCKNAME => {
                Self::getsockname(args[0], args[1] as *mut SockAddr, args[2] as *mut u32)
            }
            SYS_GETPEERNAME => {
                Self::getpeername(args[0], args[1] as *mut SockAddr, args[2] as *mut u32)
            }
            SYS_GETTIMEOFDAY => {
                let timeval = args[0] as *mut PosixTimeval;
                let timezone_ptr = args[1] as *mut PosixTimeZone;
                Self::gettimeofday(timeval, timezone_ptr)
            }
            SYS_MMAP => {
                let len = page_align_up(args[1]);
                let virt_addr = VirtAddr::new(args[0]);
                if verify_area(virt_addr, len).is_err() {
                    Err(SystemError::EFAULT)
                } else {
                    Self::mmap(
                        VirtAddr::new(args[0]),
                        len,
                        args[2],
                        args[3],
                        args[4] as i32,
                        args[5],
                    )
                }
            }
            SYS_MREMAP => {
                let old_vaddr = VirtAddr::new(args[0]);
                let old_len = args[1];
                let new_len = args[2];
                let mremap_flags = MremapFlags::from_bits_truncate(args[3] as u8);
                let new_vaddr = VirtAddr::new(args[4]);

                Self::mremap(old_vaddr, old_len, new_len, mremap_flags, new_vaddr)
            }
            SYS_MUNMAP => {
                let addr = args[0];
                let len = page_align_up(args[1]);
                if addr & (MMArch::PAGE_SIZE - 1) != 0 {
                    // The addr argument is not a multiple of the page size
                    Err(SystemError::EINVAL)
                } else {
                    Self::munmap(VirtAddr::new(addr), len)
                }
            }
            SYS_MPROTECT => {
                let addr = args[0];
                let len = page_align_up(args[1]);
                if addr & (MMArch::PAGE_SIZE - 1) != 0 {
                    // The addr argument is not a multiple of the page size
                    Err(SystemError::EINVAL)
                } else {
                    Self::mprotect(VirtAddr::new(addr), len, args[2])
                }
            }

            SYS_GETCWD => {
                let buf = args[0] as *mut u8;
                let size = args[1];
                let security_check = || {
                    verify_area(VirtAddr::new(buf as usize), size)?;
                    return Ok(());
                };
                let r = security_check();
                if let Err(e) = r {
                    Err(e)
                } else {
                    let buf = unsafe { core::slice::from_raw_parts_mut(buf, size) };
                    Self::getcwd(buf).map(|ptr| ptr.data())
                }
            }

            SYS_GETPGID => Self::getpgid(Pid::new(args[0])).map(|pid| pid.into()),

            SYS_GETPPID => Self::getppid().map(|pid| pid.into()),
            SYS_FSTAT => {
                let fd = args[0] as i32;
                let kstat: *mut PosixKstat = args[1] as *mut PosixKstat;
                let vaddr = VirtAddr::new(kstat as usize);
                // FIXME 由于c中的verify_area与rust中的verify_area重名，所以在引入时加了前缀区分
                // TODO 应该将用了c版本的verify_area都改为rust的verify_area
                match verify_area(vaddr, core::mem::size_of::<PosixKstat>()) {
                    Ok(_) => Self::fstat(fd, kstat),
                    Err(e) => Err(e),
                }
            }

            SYS_FCNTL => {
                let fd = args[0] as i32;
                let cmd: Option<FcntlCommand> =
                    <FcntlCommand as FromPrimitive>::from_u32(args[1] as u32);
                let arg = args[2] as i32;
                let res = if let Some(cmd) = cmd {
                    Self::fcntl(fd, cmd, arg)
                } else {
                    Err(SystemError::EINVAL)
                };

                // debug!("FCNTL: fd: {}, cmd: {:?}, arg: {}, res: {:?}", fd, cmd, arg, res);
                res
            }

            SYS_FTRUNCATE => {
                let fd = args[0] as i32;
                let len = args[1];
                let res = Self::ftruncate(fd, len);
                // debug!("FTRUNCATE: fd: {}, len: {}, res: {:?}", fd, len, res);
                res
            }

            #[cfg(target_arch = "x86_64")]
            SYS_MKNOD => {
                let path = args[0];
                let flags = args[1];
                let dev_t = args[2];
                let flags: ModeType = ModeType::from_bits_truncate(flags as u32);
                Self::mknod(
                    path as *const u8,
                    flags,
                    crate::driver::base::device::device_number::DeviceNumber::from(dev_t as u32),
                )
            }

            SYS_CLONE => {
                let parent_tid = VirtAddr::new(args[2]);
                let child_tid = VirtAddr::new(args[3]);

                // 地址校验
                verify_area(parent_tid, core::mem::size_of::<i32>())?;
                verify_area(child_tid, core::mem::size_of::<i32>())?;

                let mut clone_args = KernelCloneArgs::new();
                clone_args.flags = CloneFlags::from_bits_truncate(args[0] as u64);
                clone_args.stack = args[1];
                clone_args.parent_tid = parent_tid;
                clone_args.child_tid = child_tid;
                clone_args.tls = args[4];
                Self::clone(frame, clone_args)
            }

            SYS_FUTEX => {
                let uaddr = VirtAddr::new(args[0]);
                let operation = FutexFlag::from_bits(args[1] as u32).ok_or(SystemError::ENOSYS)?;
                let val = args[2] as u32;
                let utime = args[3];
                let uaddr2 = VirtAddr::new(args[4]);
                let val3 = args[5] as u32;

                let mut timespec = None;
                if utime != 0 && operation.contains(FutexFlag::FLAGS_HAS_TIMEOUT) {
                    let reader = UserBufferReader::new(
                        utime as *const PosixTimeSpec,
                        core::mem::size_of::<PosixTimeSpec>(),
                        true,
                    )?;

                    timespec = Some(*reader.read_one_from_user::<PosixTimeSpec>(0)?);
                }

                Self::do_futex(uaddr, operation, val, timespec, uaddr2, utime as u32, val3)
            }

            SYS_SET_ROBUST_LIST => {
                let head = args[0];
                let head_uaddr = VirtAddr::new(head);
                let len = args[1];

                let ret = Self::set_robust_list(head_uaddr, len);
                return ret;
            }

            SYS_GET_ROBUST_LIST => {
                let pid = args[0];
                let head = args[1];
                let head_uaddr = VirtAddr::new(head);
                let len_ptr = args[2];
                let len_ptr_uaddr = VirtAddr::new(len_ptr);

                let ret = Self::get_robust_list(pid, head_uaddr, len_ptr_uaddr);
                return ret;
            }

            SYS_READV => Self::readv(args[0] as i32, args[1], args[2]),
            SYS_WRITEV => Self::writev(args[0] as i32, args[1], args[2]),

            SYS_SET_TID_ADDRESS => Self::set_tid_address(args[0]),

            #[cfg(target_arch = "x86_64")]
            SYS_LSTAT => {
                let path = args[0] as *const u8;
                let kstat = args[1] as *mut PosixKstat;
                Self::lstat(path, kstat)
            }

            #[cfg(target_arch = "x86_64")]
            SYS_STAT => {
                let path = args[0] as *const u8;
                let kstat = args[1] as *mut PosixKstat;
                Self::stat(path, kstat)
            }

            SYS_STATFS => {
                let path = args[0] as *const u8;
                let statfs = args[1] as *mut PosixStatfs;
                Self::statfs(path, statfs)
            }

            SYS_FSTATFS => {
                let fd = args[0] as i32;
                let statfs = args[1] as *mut PosixStatfs;
                Self::fstatfs(fd, statfs)
            }

            SYS_STATX => {
                let fd = args[0] as i32;
                let path = args[1] as *const u8;
                let flags = args[2] as u32;
                let mask = args[3] as u32;
                let kstat = args[4] as *mut PosixStatx;

                Self::do_statx(fd, path, flags, mask, kstat)
            }

            #[cfg(target_arch = "x86_64")]
            SYS_EPOLL_CREATE => Self::epoll_create(args[0] as i32),
            SYS_EPOLL_CREATE1 => Self::epoll_create1(args[0]),

            SYS_EPOLL_CTL => Self::epoll_ctl(
                args[0] as i32,
                args[1],
                args[2] as i32,
                VirtAddr::new(args[3]),
            ),

            #[cfg(target_arch = "x86_64")]
            SYS_EPOLL_WAIT => Self::epoll_wait(
                args[0] as i32,
                VirtAddr::new(args[1]),
                args[2] as i32,
                args[3] as i32,
            ),

            SYS_EPOLL_PWAIT => {
                let epfd = args[0] as i32;
                let epoll_event = VirtAddr::new(args[1]);
                let max_events = args[2] as i32;
                let timespec = args[3] as i32;
                let sigmask_addr = args[4] as *mut SigSet;

                if sigmask_addr.is_null() {
                    return Self::epoll_wait(epfd, epoll_event, max_events, timespec);
                }
                let sigmask_reader =
                    UserBufferReader::new(sigmask_addr, core::mem::size_of::<SigSet>(), true)?;
                let mut sigmask = *sigmask_reader.read_one_from_user::<SigSet>(0)?;

                Self::epoll_pwait(
                    args[0] as i32,
                    VirtAddr::new(args[1]),
                    args[2] as i32,
                    args[3] as i32,
                    &mut sigmask,
                )
            }

            // 目前为了适配musl-libc,以下系统调用先这样写着
            SYS_GETRANDOM => {
                let flags = GRandFlags::from_bits(args[2] as u8).ok_or(SystemError::EINVAL)?;
                Self::get_random(args[0] as *mut u8, args[1], flags)
            }

            SYS_SOCKETPAIR => {
                let mut user_buffer_writer = UserBufferWriter::new(
                    args[3] as *mut c_int,
                    core::mem::size_of::<[c_int; 2]>(),
                    frame.is_from_user(),
                )?;
                let fds = user_buffer_writer.buffer::<i32>(0)?;
                Self::socketpair(args[0], args[1], args[2], fds)
            }

            #[cfg(target_arch = "x86_64")]
            SYS_POLL => {
                warn!("SYS_POLL has not yet been implemented");
                Ok(0)
            }

            SYS_SETPGID => {
                warn!("SYS_SETPGID has not yet been implemented");
                Ok(0)
            }

            SYS_RT_SIGPROCMASK => {
                warn!("SYS_RT_SIGPROCMASK has not yet been implemented");
                Ok(0)
            }

            SYS_TKILL => {
                warn!("SYS_TKILL has not yet been implemented");
                Ok(0)
            }

            SYS_SIGALTSTACK => {
                warn!("SYS_SIGALTSTACK has not yet been implemented");
                Ok(0)
            }

            SYS_EXIT_GROUP => {
                warn!("SYS_EXIT_GROUP has not yet been implemented");
                Ok(0)
            }

            SYS_MADVISE => {
                let addr = args[0];
                let len = page_align_up(args[1]);
                if addr & (MMArch::PAGE_SIZE - 1) != 0 {
                    Err(SystemError::EINVAL)
                } else {
                    Self::madvise(VirtAddr::new(addr), len, args[2])
                }
            }

            SYS_GETTID => Self::gettid().map(|tid| tid.into()),

            SYS_SYSLOG => {
                let syslog_action_type = args[0];
                let buf_vaddr = args[1];
                let len = args[2];
                let from_user = frame.is_from_user();
                let mut user_buffer_writer =
                    UserBufferWriter::new(buf_vaddr as *mut u8, len, from_user)?;

                let user_buf = user_buffer_writer.buffer(0)?;
                Self::do_syslog(syslog_action_type, user_buf, len)
            }

            SYS_GETUID => Self::getuid(),
            SYS_GETGID => Self::getgid(),
            SYS_SETUID => Self::setuid(args[0]),
            SYS_SETGID => Self::setgid(args[0]),

            SYS_GETEUID => Self::geteuid(),
            SYS_GETEGID => Self::getegid(),
            SYS_SETRESUID => Self::seteuid(args[1]),
            SYS_SETRESGID => Self::setegid(args[1]),

            SYS_SETFSUID => Self::setfsuid(args[0]),
            SYS_SETFSGID => Self::setfsgid(args[0]),

            SYS_SETSID => {
                warn!("SYS_SETSID has not yet been implemented");
                Ok(0)
            }

            SYS_GETRUSAGE => {
                let who = args[0] as c_int;
                let rusage = args[1] as *mut RUsage;
                Self::get_rusage(who, rusage)
            }
            #[cfg(target_arch = "x86_64")]
            SYS_READLINK => {
                let path = args[0] as *const u8;
                let buf = args[1] as *mut u8;
                let bufsiz = args[2];
                Self::readlink(path, buf, bufsiz)
            }

            SYS_READLINKAT => {
                let dirfd = args[0] as i32;
                let path = args[1] as *const u8;
                let buf = args[2] as *mut u8;
                let bufsiz = args[3];
                Self::readlink_at(dirfd, path, buf, bufsiz)
            }

            SYS_PRLIMIT64 => {
                let pid = args[0];
                let pid = Pid::new(pid);
                let resource = args[1];
                let new_limit = args[2] as *const RLimit64;
                let old_limit = args[3] as *mut RLimit64;

                Self::prlimit64(pid, resource, new_limit, old_limit)
            }

            #[cfg(target_arch = "x86_64")]
            SYS_ACCESS => {
                let pathname = args[0] as *const u8;
                let mode = args[1] as u32;
                Self::access(pathname, mode)
            }

            SYS_FACCESSAT => {
                let dirfd = args[0] as i32;
                let pathname = args[1] as *const u8;
                let mode = args[2] as u32;
                Self::faccessat2(dirfd, pathname, mode, 0)
            }

            SYS_FACCESSAT2 => {
                let dirfd = args[0] as i32;
                let pathname = args[1] as *const u8;
                let mode = args[2] as u32;
                let flags = args[3] as u32;
                Self::faccessat2(dirfd, pathname, mode, flags)
            }

            SYS_CLOCK_GETTIME => {
                let clockid = args[0] as i32;
                let timespec = args[1] as *mut PosixTimeSpec;
                Self::clock_gettime(clockid, timespec)
            }

            SYS_SYSINFO => {
                let info = args[0] as *mut SysInfo;
                Self::sysinfo(info)
            }

            SYS_UMASK => {
                let mask = args[0] as u32;
                Self::umask(mask)
            }

            SYS_FCHOWN => {
                warn!("SYS_FCHOWN has not yet been implemented");
                Ok(0)
            }

            SYS_FSYNC => {
                warn!("SYS_FSYNC has not yet been implemented");
                Ok(0)
            }

            SYS_RSEQ => {
                warn!("SYS_RSEQ has not yet been implemented");
                Ok(0)
            }

            #[cfg(target_arch = "x86_64")]
            SYS_CHMOD => {
                let pathname = args[0] as *const u8;
                let mode = args[1] as u32;
                Self::chmod(pathname, mode)
            }
            SYS_FCHMOD => {
                let fd = args[0] as i32;
                let mode = args[1] as u32;
                Self::fchmod(fd, mode)
            }
            SYS_FCHMODAT => {
                let dirfd = args[0] as i32;
                let pathname = args[1] as *const u8;
                let mode = args[2] as u32;
                Self::fchmodat(dirfd, pathname, mode)
            }

            SYS_SCHED_YIELD => Self::do_sched_yield(),

            SYS_SCHED_GETAFFINITY => {
                let pid = args[0] as i32;
                let size = args[1];
                let set_vaddr = args[2];

                let mut user_buffer_writer =
                    UserBufferWriter::new(set_vaddr as *mut u8, size, frame.is_from_user())?;
                let set: &mut [u8] = user_buffer_writer.buffer(0)?;

                Self::getaffinity(pid, set)
            }

            #[cfg(target_arch = "x86_64")]
            SYS_GETRLIMIT => {
                let resource = args[0];
                let rlimit = args[1] as *mut RLimit64;

                Self::prlimit64(
                    ProcessManager::current_pcb().pid(),
                    resource,
                    core::ptr::null::<RLimit64>(),
                    rlimit,
                )
            }

            SYS_FADVISE64 => {
                // todo: 这个系统调用还没有实现

                Err(SystemError::ENOSYS)
            }

            SYS_MOUNT => {
                let source = args[0] as *const u8;
                let target = args[1] as *const u8;
                let filesystemtype = args[2] as *const u8;
                return Self::mount(source, target, filesystemtype, 0, null());
            }

            SYS_UMOUNT2 => {
                let target = args[0] as *const u8;
                let flags = args[1] as i32;
                Self::umount2(target, flags)?;
                return Ok(0);
            }

            SYS_NEWFSTATAT => {
                // todo: 这个系统调用还没有实现

                Err(SystemError::ENOSYS)
            }

            // SYS_SCHED_YIELD => Self::sched_yield(),
            SYS_UNAME => {
                let name = args[0] as *mut PosixOldUtsName;
                Self::uname(name)
            }
            SYS_PRCTL => {
                // todo: 这个系统调用还没有实现

                Err(SystemError::EINVAL)
            }

            #[cfg(target_arch = "x86_64")]
            SYS_ALARM => {
                let second = args[0] as u32;
                Self::alarm(second)
            }

            SYS_SHMGET => {
                let key = ShmKey::new(args[0]);
                let size = args[1];
                let shmflg = ShmFlags::from_bits_truncate(args[2] as u32);

                Self::shmget(key, size, shmflg)
            }
            SYS_SHMAT => {
                let id = ShmId::new(args[0]);
                let vaddr = VirtAddr::new(args[1]);
                let shmflg = ShmFlags::from_bits_truncate(args[2] as u32);

                Self::shmat(id, vaddr, shmflg)
            }
            SYS_SHMDT => {
                let vaddr = VirtAddr::new(args[0]);
                Self::shmdt(vaddr)
            }
            SYS_SHMCTL => {
                let id = ShmId::new(args[0]);
                let cmd = ShmCtlCmd::from(args[1]);
                let user_buf = args[2] as *const u8;
                let from_user = frame.is_from_user();

                Self::shmctl(id, cmd, user_buf, from_user)
            }
            SYS_MSYNC => {
                let start = page_align_up(args[0]);
                let len = page_align_up(args[1]);
                let flags = args[2];
                Self::msync(VirtAddr::new(start), len, flags)
            }
            SYS_UTIMENSAT => Self::sys_utimensat(
                args[0] as i32,
                args[1] as *const u8,
                args[2] as *const PosixTimeSpec,
                args[3] as u32,
            ),
            #[cfg(target_arch = "x86_64")]
            SYS_FUTIMESAT => {
                let flags = UtimensFlags::empty();
                Self::sys_utimensat(
                    args[0] as i32,
                    args[1] as *const u8,
                    args[2] as *const PosixTimeSpec,
                    flags.bits(),
                )
            }
            #[cfg(target_arch = "x86_64")]
            SYS_UTIMES => Self::sys_utimes(args[0] as *const u8, args[1] as *const PosixTimeval),
<<<<<<< HEAD
            SYS_UNSHARE => Self::sys_unshare(args[0] as u64),
=======
            #[cfg(target_arch = "x86_64")]
            SYS_EVENTFD => {
                let initval = args[0] as u32;
                Self::sys_eventfd(initval, 0)
            }
            SYS_EVENTFD2 => {
                let initval = args[0] as u32;
                let flags = args[1] as u32;
                Self::sys_eventfd(initval, flags)
            }
>>>>>>> 047dbfd4
            _ => panic!("Unsupported syscall ID: {}", syscall_num),
        };

        if ProcessManager::current_pcb()
            .flags()
            .contains(ProcessFlags::NEED_SCHEDULE)
        {
            schedule(SchedMode::SM_PREEMPT);
        }

        return r;
    }

    pub fn put_string(
        s: *const u8,
        front_color: u32,
        back_color: u32,
    ) -> Result<usize, SystemError> {
        // todo: 删除这个系统调用
        let s = check_and_clone_cstr(s, Some(4096))?
            .into_string()
            .map_err(|_| SystemError::EINVAL)?;
        let fr = (front_color & 0x00ff0000) >> 16;
        let fg = (front_color & 0x0000ff00) >> 8;
        let fb = front_color & 0x000000ff;
        let br = (back_color & 0x00ff0000) >> 16;
        let bg = (back_color & 0x0000ff00) >> 8;
        let bb = back_color & 0x000000ff;
        print!("\x1B[38;2;{fr};{fg};{fb};48;2;{br};{bg};{bb}m{s}\x1B[0m");
        return Ok(s.len());
    }

    pub fn reboot() -> Result<usize, SystemError> {
        unsafe { cpu_reset() };
    }
}<|MERGE_RESOLUTION|>--- conflicted
+++ resolved
@@ -1128,9 +1128,6 @@
             }
             #[cfg(target_arch = "x86_64")]
             SYS_UTIMES => Self::sys_utimes(args[0] as *const u8, args[1] as *const PosixTimeval),
-<<<<<<< HEAD
-            SYS_UNSHARE => Self::sys_unshare(args[0] as u64),
-=======
             #[cfg(target_arch = "x86_64")]
             SYS_EVENTFD => {
                 let initval = args[0] as u32;
@@ -1141,7 +1138,7 @@
                 let flags = args[1] as u32;
                 Self::sys_eventfd(initval, flags)
             }
->>>>>>> 047dbfd4
+            SYS_UNSHARE => Self::sys_unshare(args[0] as u64),
             _ => panic!("Unsupported syscall ID: {}", syscall_num),
         };
 
