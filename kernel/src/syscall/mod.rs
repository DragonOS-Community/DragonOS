use core::{
    ffi::{c_int, c_void},
    ptr::null,
    sync::atomic::{AtomicBool, Ordering},
};

use crate::{
    arch::{ipc::signal::SigSet, syscall::nr::*},
    filesystem::vfs::syscall::{PosixStatfs, PosixStatx},
    ipc::shm::{ShmCtlCmd, ShmFlags, ShmId, ShmKey},
    libs::{futex::constant::FutexFlag, rand::GRandFlags},
    mm::{page::PAGE_4K_SIZE, syscall::MremapFlags},
    net::syscall::MsgHdr,
    process::{
        fork::KernelCloneArgs,
        resource::{RLimit64, RUsage},
        ProcessFlags, ProcessManager,
    },
    sched::{schedule, SchedMode},
    syscall::user_access::check_and_clone_cstr,
};

use log::{info, warn};
use num_traits::FromPrimitive;
use system_error::SystemError;

use crate::{
    arch::{cpu::cpu_reset, interrupt::TrapFrame, MMArch},
    filesystem::vfs::{
        fcntl::{AtFlags, FcntlCommand},
        file::FileMode,
        syscall::{ModeType, PosixKstat, UtimensFlags},
        MAX_PATHLEN,
    },
    libs::align::page_align_up,
    mm::{verify_area, MemoryManagementArch, VirtAddr},
    net::syscall::SockAddr,
    process::{fork::CloneFlags, syscall::PosixOldUtsName, Pid},
    time::{
        syscall::{PosixTimeZone, PosixTimeval},
        PosixTimeSpec,
    },
};

use self::{
    misc::SysInfo,
    user_access::{UserBufferReader, UserBufferWriter},
};

pub mod misc;
pub mod user_access;

// 与linux不一致的调用，在linux基础上累加
pub const SYS_PUT_STRING: usize = 100000;
pub const SYS_SBRK: usize = 100001;
/// todo: 该系统调用与Linux不一致，将来需要删除该系统调用！！！ 删的时候记得改C版本的libc
pub const SYS_CLOCK: usize = 100002;
pub const SYS_SCHED: usize = 100003;

#[derive(Debug)]
pub struct Syscall;

impl Syscall {
    /// 初始化系统调用
    #[inline(never)]
    pub fn init() -> Result<(), SystemError> {
        static INIT_FLAG: AtomicBool = AtomicBool::new(false);
        let prev = INIT_FLAG.swap(true, Ordering::SeqCst);
        if prev {
            panic!("Cannot initialize syscall more than once!");
        }
        info!("Initializing syscall...");
        let r = crate::arch::syscall::arch_syscall_init();
        info!("Syscall init successfully!");

        return r;
    }
    /// @brief 系统调用分发器，用于分发系统调用。
    ///
    /// 这个函数内，需要根据系统调用号，调用对应的系统调用处理函数。
    /// 并且，对于用户态传入的指针参数，需要在本函数内进行越界检查，防止访问到内核空间。
    #[inline(never)]
    pub fn handle(
        syscall_num: usize,
        args: &[usize],
        frame: &mut TrapFrame,
    ) -> Result<usize, SystemError> {
        let r = match syscall_num {
            SYS_PUT_STRING => {
                Self::put_string(args[0] as *const u8, args[1] as u32, args[2] as u32)
            }
            #[cfg(target_arch = "x86_64")]
            SYS_OPEN => {
                let path = args[0] as *const u8;
                let flags = args[1] as u32;
                let mode = args[2] as u32;

                Self::open(path, flags, mode, true)
            }

            #[cfg(target_arch = "x86_64")]
            SYS_RENAME => {
                let oldname: *const u8 = args[0] as *const u8;
                let newname: *const u8 = args[1] as *const u8;
                Self::do_renameat2(
                    AtFlags::AT_FDCWD.bits(),
                    oldname,
                    AtFlags::AT_FDCWD.bits(),
                    newname,
                    0,
                )
            }

            #[cfg(target_arch = "x86_64")]
            SYS_RENAMEAT => {
                let oldfd = args[0] as i32;
                let oldname: *const u8 = args[1] as *const u8;
                let newfd = args[2] as i32;
                let newname: *const u8 = args[3] as *const u8;
                Self::do_renameat2(oldfd, oldname, newfd, newname, 0)
            }

            SYS_RENAMEAT2 => {
                let oldfd = args[0] as i32;
                let oldname: *const u8 = args[1] as *const u8;
                let newfd = args[2] as i32;
                let newname: *const u8 = args[3] as *const u8;
                let flags = args[4] as u32;
                Self::do_renameat2(oldfd, oldname, newfd, newname, flags)
            }

            SYS_OPENAT => {
                let dirfd = args[0] as i32;
                let path = args[1] as *const u8;
                let flags = args[2] as u32;
                let mode = args[3] as u32;

                Self::openat(dirfd, path, flags, mode, true)
            }
            SYS_CLOSE => {
                let fd = args[0];
                Self::close(fd)
            }
            SYS_READ => {
                let fd = args[0] as i32;
                let buf_vaddr = args[1];
                let len = args[2];
                let from_user = frame.is_from_user();
                let mut user_buffer_writer =
                    UserBufferWriter::new(buf_vaddr as *mut u8, len, from_user)?;

                let user_buf = user_buffer_writer.buffer(0)?;
                Self::read(fd, user_buf)
            }
            SYS_WRITE => {
                let fd = args[0] as i32;
                let buf_vaddr = args[1];
                let len = args[2];
                let from_user = frame.is_from_user();
                let user_buffer_reader =
                    UserBufferReader::new(buf_vaddr as *const u8, len, from_user)?;

                let user_buf = user_buffer_reader.read_from_user(0)?;
                Self::write(fd, user_buf)
            }

            SYS_LSEEK => {
                let fd = args[0] as i32;
                let offset = args[1] as i64;
                let whence = args[2] as u32;

                Self::lseek(fd, offset, whence)
            }

            SYS_PREAD64 => {
                let fd = args[0] as i32;
                let buf_vaddr = args[1];
                let len = args[2];
                let offset = args[3];

                let mut user_buffer_writer =
                    UserBufferWriter::new(buf_vaddr as *mut u8, len, frame.is_from_user())?;
                let buf = user_buffer_writer.buffer(0)?;
                Self::pread(fd, buf, len, offset)
            }

            SYS_PWRITE64 => {
                let fd = args[0] as i32;
                let buf_vaddr = args[1];
                let len = args[2];
                let offset = args[3];

                let user_buffer_reader =
                    UserBufferReader::new(buf_vaddr as *const u8, len, frame.is_from_user())?;

                let buf = user_buffer_reader.read_from_user(0)?;
                Self::pwrite(fd, buf, len, offset)
            }

            SYS_IOCTL => {
                let fd = args[0];
                let cmd = args[1];
                let data = args[2];
                Self::ioctl(fd, cmd as u32, data)
            }

            #[cfg(target_arch = "x86_64")]
            SYS_FORK => Self::fork(frame),
            #[cfg(target_arch = "x86_64")]
            SYS_VFORK => Self::vfork(frame),

            SYS_BRK => {
                let new_brk = VirtAddr::new(args[0]);
                Self::brk(new_brk).map(|vaddr| vaddr.data())
            }

            SYS_SBRK => {
                let increment = args[0] as isize;
                Self::sbrk(increment).map(|vaddr: VirtAddr| vaddr.data())
            }

            SYS_REBOOT => Self::reboot(),

            SYS_CHDIR => {
                let r = args[0] as *const u8;
                Self::chdir(r)
            }

            #[allow(unreachable_patterns)]
            SYS_GETDENTS64 | SYS_GETDENTS => {
                let fd = args[0] as i32;

                let buf_vaddr = args[1];
                let len = args[2];
                let virt_addr: VirtAddr = VirtAddr::new(buf_vaddr);
                // 判断缓冲区是否来自用户态，进行权限校验
                let res = if frame.is_from_user() && verify_area(virt_addr, len).is_err() {
                    // 来自用户态，而buffer在内核态，这样的操作不被允许
                    Err(SystemError::EPERM)
                } else if buf_vaddr == 0 {
                    Err(SystemError::EFAULT)
                } else {
                    let buf: &mut [u8] = unsafe {
                        core::slice::from_raw_parts_mut::<'static, u8>(buf_vaddr as *mut u8, len)
                    };
                    Self::getdents(fd, buf)
                };

                res
            }

            SYS_EXECVE => {
                let path_ptr = args[0];
                let argv_ptr = args[1];
                let env_ptr = args[2];
                let virt_path_ptr = VirtAddr::new(path_ptr);
                let virt_argv_ptr = VirtAddr::new(argv_ptr);
                let virt_env_ptr = VirtAddr::new(env_ptr);
                // 权限校验
                if frame.is_from_user()
                    && (verify_area(virt_path_ptr, MAX_PATHLEN).is_err()
                        || verify_area(virt_argv_ptr, PAGE_4K_SIZE).is_err())
                    || verify_area(virt_env_ptr, PAGE_4K_SIZE).is_err()
                {
                    Err(SystemError::EFAULT)
                } else {
                    Self::execve(
                        path_ptr as *const u8,
                        argv_ptr as *const *const u8,
                        env_ptr as *const *const u8,
                        frame,
                    )
                    .map(|_| 0)
                }
            }
            SYS_WAIT4 => {
                let pid = args[0] as i32;
                let wstatus = args[1] as *mut i32;
                let options = args[2] as c_int;
                let rusage = args[3] as *mut c_void;
                // 权限校验
                // todo: 引入rusage之后，更正以下权限校验代码中，rusage的大小
                Self::wait4(pid.into(), wstatus, options, rusage)
            }

            SYS_EXIT => {
                let exit_code = args[0];
                Self::exit(exit_code)
            }
            #[cfg(target_arch = "x86_64")]
            SYS_MKDIR => {
                let path = args[0] as *const u8;
                let mode = args[1];

                Self::mkdir(path, mode)
            }

            SYS_NANOSLEEP => {
                let req = args[0] as *const PosixTimeSpec;
                let rem = args[1] as *mut PosixTimeSpec;
                let virt_req = VirtAddr::new(req as usize);
                let virt_rem = VirtAddr::new(rem as usize);
                if frame.is_from_user()
                    && (verify_area(virt_req, core::mem::size_of::<PosixTimeSpec>()).is_err()
                        || verify_area(virt_rem, core::mem::size_of::<PosixTimeSpec>()).is_err())
                {
                    Err(SystemError::EFAULT)
                } else {
                    Self::nanosleep(req, rem)
                }
            }

            SYS_CLOCK => Self::clock(),
            #[cfg(target_arch = "x86_64")]
            SYS_PIPE => {
                let pipefd: *mut i32 = args[0] as *mut c_int;
                if pipefd.is_null() {
                    Err(SystemError::EFAULT)
                } else {
                    Self::pipe2(pipefd, FileMode::empty())
                }
            }

            SYS_PIPE2 => {
                let pipefd: *mut i32 = args[0] as *mut c_int;
                let arg1 = args[1];
                if pipefd.is_null() {
                    Err(SystemError::EFAULT)
                } else {
                    let flags = FileMode::from_bits_truncate(arg1 as u32);
                    Self::pipe2(pipefd, flags)
                }
            }

            SYS_UNLINKAT => {
                let dirfd = args[0] as i32;
                let path = args[1] as *const u8;
                let flags = args[2] as u32;
                Self::unlinkat(dirfd, path, flags)
            }

            #[cfg(target_arch = "x86_64")]
            SYS_RMDIR => {
                let path = args[0] as *const u8;
                Self::rmdir(path)
            }

            #[cfg(target_arch = "x86_64")]
            SYS_LINK => {
                let old = args[0] as *const u8;
                let new = args[1] as *const u8;
                return Self::link(old, new);
            }

            SYS_LINKAT => {
                let oldfd = args[0] as i32;
                let old = args[1] as *const u8;
                let newfd = args[2] as i32;
                let new = args[3] as *const u8;
                let flags = args[4] as i32;
                return Self::linkat(oldfd, old, newfd, new, flags);
            }

            #[cfg(target_arch = "x86_64")]
            SYS_UNLINK => {
                let path = args[0] as *const u8;
                Self::unlink(path)
            }
            SYS_KILL => {
                let pid = Pid::new(args[0]);
                let sig = args[1] as c_int;
                // debug!("KILL SYSCALL RECEIVED");
                Self::kill(pid, sig)
            }

            SYS_RT_SIGACTION => {
                let sig = args[0] as c_int;
                let act = args[1];
                let old_act = args[2];
                Self::sigaction(sig, act, old_act, frame.is_from_user())
            }

            SYS_GETPID => Self::getpid().map(|pid| pid.into()),

            SYS_SCHED => {
                warn!("syscall sched");
                schedule(SchedMode::SM_NONE);
                Ok(0)
            }
            SYS_DUP => {
                let oldfd: i32 = args[0] as c_int;
                Self::dup(oldfd)
            }

            #[cfg(target_arch = "x86_64")]
            SYS_DUP2 => {
                let oldfd: i32 = args[0] as c_int;
                let newfd: i32 = args[1] as c_int;
                Self::dup2(oldfd, newfd)
            }

            SYS_DUP3 => {
                let oldfd: i32 = args[0] as c_int;
                let newfd: i32 = args[1] as c_int;
                let flags: u32 = args[2] as u32;
                Self::dup3(oldfd, newfd, flags)
            }

            SYS_SOCKET => Self::socket(args[0], args[1], args[2]),
            SYS_SETSOCKOPT => {
                let optval = args[3] as *const u8;
                let optlen = args[4];
                let virt_optval = VirtAddr::new(optval as usize);
                // 验证optval的地址是否合法
                if verify_area(virt_optval, optlen).is_err() {
                    // 地址空间超出了用户空间的范围，不合法
                    Err(SystemError::EFAULT)
                } else {
                    let data: &[u8] = unsafe { core::slice::from_raw_parts(optval, optlen) };
                    Self::setsockopt(args[0], args[1], args[2], data)
                }
            }
            SYS_GETSOCKOPT => {
                let optval = args[3] as *mut u8;
                let optlen = args[4] as *mut usize;
                let virt_optval = VirtAddr::new(optval as usize);
                let virt_optlen = VirtAddr::new(optlen as usize);
                let security_check = || {
                    // 验证optval的地址是否合法
                    if verify_area(virt_optval, PAGE_4K_SIZE).is_err() {
                        // 地址空间超出了用户空间的范围，不合法
                        return Err(SystemError::EFAULT);
                    }

                    // 验证optlen的地址是否合法
                    if verify_area(virt_optlen, core::mem::size_of::<u32>()).is_err() {
                        // 地址空间超出了用户空间的范围，不合法
                        return Err(SystemError::EFAULT);
                    }
                    return Ok(());
                };
                let r = security_check();
                if let Err(e) = r {
                    Err(e)
                } else {
                    Self::getsockopt(args[0], args[1], args[2], optval, optlen as *mut u32)
                }
            }

            SYS_CONNECT => {
                let addr = args[1] as *const SockAddr;
                let addrlen = args[2];
                let virt_addr = VirtAddr::new(addr as usize);
                // 验证addr的地址是否合法
                if verify_area(virt_addr, addrlen).is_err() {
                    // 地址空间超出了用户空间的范围，不合法
                    Err(SystemError::EFAULT)
                } else {
                    Self::connect(args[0], addr, addrlen)
                }
            }
            SYS_BIND => {
                let addr = args[1] as *const SockAddr;
                let addrlen = args[2];
                let virt_addr = VirtAddr::new(addr as usize);
                // 验证addr的地址是否合法
                if verify_area(virt_addr, addrlen).is_err() {
                    // 地址空间超出了用户空间的范围，不合法
                    Err(SystemError::EFAULT)
                } else {
                    Self::bind(args[0], addr, addrlen)
                }
            }

            SYS_SENDTO => {
                let buf = args[1] as *const u8;
                let len = args[2];
                let flags = args[3] as u32;
                let addr = args[4] as *const SockAddr;
                let addrlen = args[5];
                let virt_buf = VirtAddr::new(buf as usize);
                let virt_addr = VirtAddr::new(addr as usize);
                // 验证buf的地址是否合法
                if verify_area(virt_buf, len).is_err() || verify_area(virt_addr, addrlen).is_err() {
                    // 地址空间超出了用户空间的范围，不合法
                    Err(SystemError::EFAULT)
                } else {
                    let data: &[u8] = unsafe { core::slice::from_raw_parts(buf, len) };
                    Self::sendto(args[0], data, flags, addr, addrlen)
                }
            }

            SYS_RECVFROM => {
                let buf = args[1] as *mut u8;
                let len = args[2];
                let flags = args[3] as u32;
                let addr = args[4] as *mut SockAddr;
                let addrlen = args[5] as *mut usize;
                let virt_buf = VirtAddr::new(buf as usize);
                let virt_addrlen = VirtAddr::new(addrlen as usize);
                let virt_addr = VirtAddr::new(addr as usize);
                let security_check = || {
                    // 验证buf的地址是否合法
                    if verify_area(virt_buf, len).is_err() {
                        // 地址空间超出了用户空间的范围，不合法
                        return Err(SystemError::EFAULT);
                    }

                    // 验证addrlen的地址是否合法
                    if verify_area(virt_addrlen, core::mem::size_of::<u32>()).is_err() {
                        // 地址空间超出了用户空间的范围，不合法
                        return Err(SystemError::EFAULT);
                    }

                    if verify_area(virt_addr, core::mem::size_of::<SockAddr>()).is_err() {
                        // 地址空间超出了用户空间的范围，不合法
                        return Err(SystemError::EFAULT);
                    }
                    return Ok(());
                };
                let r = security_check();
                if let Err(e) = r {
                    Err(e)
                } else {
                    let buf = unsafe { core::slice::from_raw_parts_mut(buf, len) };
                    Self::recvfrom(args[0], buf, flags, addr, addrlen as *mut u32)
                }
            }

            SYS_RECVMSG => {
                let msg = args[1] as *mut MsgHdr;
                let flags = args[2] as u32;

                let mut user_buffer_writer = UserBufferWriter::new(
                    msg,
                    core::mem::size_of::<MsgHdr>(),
                    frame.is_from_user(),
                )?;
                let buffer = user_buffer_writer.buffer::<MsgHdr>(0)?;

                let msg = &mut buffer[0];
                Self::recvmsg(args[0], msg, flags)
            }

            SYS_LISTEN => Self::listen(args[0], args[1]),
            SYS_SHUTDOWN => Self::shutdown(args[0], args[1]),
            SYS_ACCEPT => Self::accept(args[0], args[1] as *mut SockAddr, args[2] as *mut u32),
            SYS_ACCEPT4 => Self::accept4(
                args[0],
                args[1] as *mut SockAddr,
                args[2] as *mut u32,
                args[3] as u32,
            ),
            SYS_GETSOCKNAME => {
                Self::getsockname(args[0], args[1] as *mut SockAddr, args[2] as *mut u32)
            }
            SYS_GETPEERNAME => {
                Self::getpeername(args[0], args[1] as *mut SockAddr, args[2] as *mut u32)
            }
            SYS_GETTIMEOFDAY => {
                let timeval = args[0] as *mut PosixTimeval;
                let timezone_ptr = args[1] as *mut PosixTimeZone;
                Self::gettimeofday(timeval, timezone_ptr)
            }
            SYS_MMAP => {
                let len = page_align_up(args[1]);
                let virt_addr = VirtAddr::new(args[0]);
                if verify_area(virt_addr, len).is_err() {
                    Err(SystemError::EFAULT)
                } else {
                    Self::mmap(
                        VirtAddr::new(args[0]),
                        len,
                        args[2],
                        args[3],
                        args[4] as i32,
                        args[5],
                    )
                }
            }
            SYS_MREMAP => {
                let old_vaddr = VirtAddr::new(args[0]);
                let old_len = args[1];
                let new_len = args[2];
                let mremap_flags = MremapFlags::from_bits_truncate(args[3] as u8);
                let new_vaddr = VirtAddr::new(args[4]);

                Self::mremap(old_vaddr, old_len, new_len, mremap_flags, new_vaddr)
            }
            SYS_MUNMAP => {
                let addr = args[0];
                let len = page_align_up(args[1]);
                if addr & (MMArch::PAGE_SIZE - 1) != 0 {
                    // The addr argument is not a multiple of the page size
                    Err(SystemError::EINVAL)
                } else {
                    Self::munmap(VirtAddr::new(addr), len)
                }
            }
            SYS_MPROTECT => {
                let addr = args[0];
                let len = page_align_up(args[1]);
                if addr & (MMArch::PAGE_SIZE - 1) != 0 {
                    // The addr argument is not a multiple of the page size
                    Err(SystemError::EINVAL)
                } else {
                    Self::mprotect(VirtAddr::new(addr), len, args[2])
                }
            }

            SYS_GETCWD => {
                let buf = args[0] as *mut u8;
                let size = args[1];
                let security_check = || {
                    verify_area(VirtAddr::new(buf as usize), size)?;
                    return Ok(());
                };
                let r = security_check();
                if let Err(e) = r {
                    Err(e)
                } else {
                    let buf = unsafe { core::slice::from_raw_parts_mut(buf, size) };
                    Self::getcwd(buf).map(|ptr| ptr.data())
                }
            }

            SYS_GETPGID => Self::getpgid(Pid::new(args[0])).map(|pid| pid.into()),

            SYS_GETPPID => Self::getppid().map(|pid| pid.into()),
            SYS_FSTAT => {
                let fd = args[0] as i32;
                let kstat: *mut PosixKstat = args[1] as *mut PosixKstat;
                let vaddr = VirtAddr::new(kstat as usize);
                // FIXME 由于c中的verify_area与rust中的verify_area重名，所以在引入时加了前缀区分
                // TODO 应该将用了c版本的verify_area都改为rust的verify_area
                match verify_area(vaddr, core::mem::size_of::<PosixKstat>()) {
                    Ok(_) => Self::fstat(fd, kstat),
                    Err(e) => Err(e),
                }
            }

            SYS_FCNTL => {
                let fd = args[0] as i32;
                let cmd: Option<FcntlCommand> =
                    <FcntlCommand as FromPrimitive>::from_u32(args[1] as u32);
                let arg = args[2] as i32;
                let res = if let Some(cmd) = cmd {
                    Self::fcntl(fd, cmd, arg)
                } else {
                    Err(SystemError::EINVAL)
                };

                // debug!("FCNTL: fd: {}, cmd: {:?}, arg: {}, res: {:?}", fd, cmd, arg, res);
                res
            }

            SYS_FTRUNCATE => {
                let fd = args[0] as i32;
                let len = args[1];
                let res = Self::ftruncate(fd, len);
                // debug!("FTRUNCATE: fd: {}, len: {}, res: {:?}", fd, len, res);
                res
            }

            #[cfg(target_arch = "x86_64")]
            SYS_MKNOD => {
                let path = args[0];
                let flags = args[1];
                let dev_t = args[2];
                let flags: ModeType = ModeType::from_bits_truncate(flags as u32);
                Self::mknod(
                    path as *const u8,
                    flags,
                    crate::driver::base::device::device_number::DeviceNumber::from(dev_t as u32),
                )
            }

            SYS_CLONE => {
                let parent_tid = VirtAddr::new(args[2]);
                let child_tid = VirtAddr::new(args[3]);

                // 地址校验
                verify_area(parent_tid, core::mem::size_of::<i32>())?;
                verify_area(child_tid, core::mem::size_of::<i32>())?;

                let mut clone_args = KernelCloneArgs::new();
                clone_args.flags = CloneFlags::from_bits_truncate(args[0] as u64);
                clone_args.stack = args[1];
                clone_args.parent_tid = parent_tid;
                clone_args.child_tid = child_tid;
                clone_args.tls = args[4];
                Self::clone(frame, clone_args)
            }

            SYS_FUTEX => {
                let uaddr = VirtAddr::new(args[0]);
                let operation = FutexFlag::from_bits(args[1] as u32).ok_or(SystemError::ENOSYS)?;
                let val = args[2] as u32;
                let utime = args[3];
                let uaddr2 = VirtAddr::new(args[4]);
                let val3 = args[5] as u32;

                let mut timespec = None;
                if utime != 0 && operation.contains(FutexFlag::FLAGS_HAS_TIMEOUT) {
                    let reader = UserBufferReader::new(
                        utime as *const PosixTimeSpec,
                        core::mem::size_of::<PosixTimeSpec>(),
                        true,
                    )?;

                    timespec = Some(*reader.read_one_from_user::<PosixTimeSpec>(0)?);
                }

                Self::do_futex(uaddr, operation, val, timespec, uaddr2, utime as u32, val3)
            }

            SYS_SET_ROBUST_LIST => {
                let head = args[0];
                let head_uaddr = VirtAddr::new(head);
                let len = args[1];

                let ret = Self::set_robust_list(head_uaddr, len);
                return ret;
            }

            SYS_GET_ROBUST_LIST => {
                let pid = args[0];
                let head = args[1];
                let head_uaddr = VirtAddr::new(head);
                let len_ptr = args[2];
                let len_ptr_uaddr = VirtAddr::new(len_ptr);

                let ret = Self::get_robust_list(pid, head_uaddr, len_ptr_uaddr);
                return ret;
            }

            SYS_READV => Self::readv(args[0] as i32, args[1], args[2]),
            SYS_WRITEV => Self::writev(args[0] as i32, args[1], args[2]),

            SYS_SET_TID_ADDRESS => Self::set_tid_address(args[0]),

            #[cfg(target_arch = "x86_64")]
            SYS_LSTAT => {
                let path = args[0] as *const u8;
                let kstat = args[1] as *mut PosixKstat;
                Self::lstat(path, kstat)
            }

            #[cfg(target_arch = "x86_64")]
            SYS_STAT => {
                let path = args[0] as *const u8;
                let kstat = args[1] as *mut PosixKstat;
                Self::stat(path, kstat)
            }

            SYS_STATFS => {
                let path = args[0] as *const u8;
                let statfs = args[1] as *mut PosixStatfs;
                Self::statfs(path, statfs)
            }

            SYS_FSTATFS => {
                let fd = args[0] as i32;
                let statfs = args[1] as *mut PosixStatfs;
                Self::fstatfs(fd, statfs)
            }

            SYS_STATX => {
                let fd = args[0] as i32;
                let path = args[1] as *const u8;
                let flags = args[2] as u32;
                let mask = args[3] as u32;
                let kstat = args[4] as *mut PosixStatx;

                Self::do_statx(fd, path, flags, mask, kstat)
            }

            #[cfg(target_arch = "x86_64")]
            SYS_EPOLL_CREATE => Self::epoll_create(args[0] as i32),
            SYS_EPOLL_CREATE1 => Self::epoll_create1(args[0]),

            SYS_EPOLL_CTL => Self::epoll_ctl(
                args[0] as i32,
                args[1],
                args[2] as i32,
                VirtAddr::new(args[3]),
            ),

            #[cfg(target_arch = "x86_64")]
            SYS_EPOLL_WAIT => Self::epoll_wait(
                args[0] as i32,
                VirtAddr::new(args[1]),
                args[2] as i32,
                args[3] as i32,
            ),

            SYS_EPOLL_PWAIT => {
                let epfd = args[0] as i32;
                let epoll_event = VirtAddr::new(args[1]);
                let max_events = args[2] as i32;
                let timespec = args[3] as i32;
                let sigmask_addr = args[4] as *mut SigSet;

                if sigmask_addr.is_null() {
                    return Self::epoll_wait(epfd, epoll_event, max_events, timespec);
                }
                let sigmask_reader =
                    UserBufferReader::new(sigmask_addr, core::mem::size_of::<SigSet>(), true)?;
                let mut sigmask = *sigmask_reader.read_one_from_user::<SigSet>(0)?;

                Self::epoll_pwait(
                    args[0] as i32,
                    VirtAddr::new(args[1]),
                    args[2] as i32,
                    args[3] as i32,
                    &mut sigmask,
                )
            }

            // 目前为了适配musl-libc,以下系统调用先这样写着
            SYS_GETRANDOM => {
                let flags = GRandFlags::from_bits(args[2] as u8).ok_or(SystemError::EINVAL)?;
                Self::get_random(args[0] as *mut u8, args[1], flags)
            }

            SYS_SOCKETPAIR => {
                let mut user_buffer_writer = UserBufferWriter::new(
                    args[3] as *mut c_int,
                    core::mem::size_of::<[c_int; 2]>(),
                    frame.is_from_user(),
                )?;
                let fds = user_buffer_writer.buffer::<i32>(0)?;
                Self::socketpair(args[0], args[1], args[2], fds)
            }

            #[cfg(target_arch = "x86_64")]
<<<<<<< HEAD
            SYS_POLL => Self::poll(VirtAddr::new(args[0]), args[1] as u32, args[2] as i32),
=======
            SYS_POLL => {
                warn!("SYS_POLL has not yet been implemented");
                Ok(0)
            }
>>>>>>> 9a4832f8

            SYS_SETPGID => {
                warn!("SYS_SETPGID has not yet been implemented");
                Ok(0)
            }

            SYS_RT_SIGPROCMASK => {
                warn!("SYS_RT_SIGPROCMASK has not yet been implemented");
                Ok(0)
            }

            SYS_TKILL => {
                warn!("SYS_TKILL has not yet been implemented");
                Ok(0)
            }

            SYS_SIGALTSTACK => {
                warn!("SYS_SIGALTSTACK has not yet been implemented");
                Ok(0)
            }

            SYS_EXIT_GROUP => {
                warn!("SYS_EXIT_GROUP has not yet been implemented");
                Ok(0)
            }

            SYS_MADVISE => {
                let addr = args[0];
                let len = page_align_up(args[1]);
                if addr & (MMArch::PAGE_SIZE - 1) != 0 {
                    Err(SystemError::EINVAL)
                } else {
                    Self::madvise(VirtAddr::new(addr), len, args[2])
                }
            }

            SYS_GETTID => Self::gettid().map(|tid| tid.into()),
            SYS_GETUID => Self::getuid(),

            SYS_SYSLOG => {
                let syslog_action_type = args[0];
                let buf_vaddr = args[1];
                let len = args[2];
                let from_user = frame.is_from_user();
                let mut user_buffer_writer =
                    UserBufferWriter::new(buf_vaddr as *mut u8, len, from_user)?;

                let user_buf = user_buffer_writer.buffer(0)?;
                Self::do_syslog(syslog_action_type, user_buf, len)
            }

            SYS_GETGID => Self::getgid(),
            SYS_SETUID => {
                warn!("SYS_SETUID has not yet been implemented");
                Ok(0)
            }
            SYS_SETGID => {
                warn!("SYS_SETGID has not yet been implemented");
                Ok(0)
            }
            SYS_SETSID => {
                warn!("SYS_SETSID has not yet been implemented");
                Ok(0)
            }
            SYS_GETEUID => Self::geteuid(),
            SYS_GETEGID => Self::getegid(),
            SYS_GETRUSAGE => {
                let who = args[0] as c_int;
                let rusage = args[1] as *mut RUsage;
                Self::get_rusage(who, rusage)
            }

            #[cfg(target_arch = "x86_64")]
            SYS_READLINK => {
                let path = args[0] as *const u8;
                let buf = args[1] as *mut u8;
                let bufsiz = args[2];
                Self::readlink(path, buf, bufsiz)
            }

            SYS_READLINKAT => {
                let dirfd = args[0] as i32;
                let path = args[1] as *const u8;
                let buf = args[2] as *mut u8;
                let bufsiz = args[3];
                Self::readlink_at(dirfd, path, buf, bufsiz)
            }

            SYS_PRLIMIT64 => {
                let pid = args[0];
                let pid = Pid::new(pid);
                let resource = args[1];
                let new_limit = args[2] as *const RLimit64;
                let old_limit = args[3] as *mut RLimit64;

                Self::prlimit64(pid, resource, new_limit, old_limit)
            }

            #[cfg(target_arch = "x86_64")]
            SYS_ACCESS => {
                let pathname = args[0] as *const u8;
                let mode = args[1] as u32;
                Self::access(pathname, mode)
            }

            SYS_FACCESSAT => {
                let dirfd = args[0] as i32;
                let pathname = args[1] as *const u8;
                let mode = args[2] as u32;
                Self::faccessat2(dirfd, pathname, mode, 0)
            }

            SYS_FACCESSAT2 => {
                let dirfd = args[0] as i32;
                let pathname = args[1] as *const u8;
                let mode = args[2] as u32;
                let flags = args[3] as u32;
                Self::faccessat2(dirfd, pathname, mode, flags)
            }

            SYS_CLOCK_GETTIME => {
                let clockid = args[0] as i32;
                let timespec = args[1] as *mut PosixTimeSpec;
                Self::clock_gettime(clockid, timespec)
            }

            SYS_SYSINFO => {
                let info = args[0] as *mut SysInfo;
                Self::sysinfo(info)
            }

            SYS_UMASK => {
                let mask = args[0] as u32;
                Self::umask(mask)
            }

            SYS_FCHOWN => {
                warn!("SYS_FCHOWN has not yet been implemented");
                Ok(0)
            }

            SYS_FSYNC => {
                warn!("SYS_FSYNC has not yet been implemented");
                Ok(0)
            }

            SYS_RSEQ => {
                warn!("SYS_RSEQ has not yet been implemented");
                Ok(0)
            }

            #[cfg(target_arch = "x86_64")]
            SYS_CHMOD => {
                let pathname = args[0] as *const u8;
                let mode = args[1] as u32;
                Self::chmod(pathname, mode)
            }
            SYS_FCHMOD => {
                let fd = args[0] as i32;
                let mode = args[1] as u32;
                Self::fchmod(fd, mode)
            }
            SYS_FCHMODAT => {
                let dirfd = args[0] as i32;
                let pathname = args[1] as *const u8;
                let mode = args[2] as u32;
                Self::fchmodat(dirfd, pathname, mode)
            }

            SYS_SCHED_YIELD => Self::do_sched_yield(),

            SYS_SCHED_GETAFFINITY => {
                let pid = args[0] as i32;
                let size = args[1];
                let set_vaddr = args[2];

                let mut user_buffer_writer =
                    UserBufferWriter::new(set_vaddr as *mut u8, size, frame.is_from_user())?;
                let set: &mut [u8] = user_buffer_writer.buffer(0)?;

                Self::getaffinity(pid, set)
            }

            #[cfg(target_arch = "x86_64")]
            SYS_GETRLIMIT => {
                let resource = args[0];
                let rlimit = args[1] as *mut RLimit64;

                Self::prlimit64(
                    ProcessManager::current_pcb().pid(),
                    resource,
                    core::ptr::null::<RLimit64>(),
                    rlimit,
                )
            }

            SYS_FADVISE64 => {
                // todo: 这个系统调用还没有实现

                Err(SystemError::ENOSYS)
            }

            SYS_MOUNT => {
                let source = args[0] as *const u8;
                let target = args[1] as *const u8;
                let filesystemtype = args[2] as *const u8;
                return Self::mount(source, target, filesystemtype, 0, null());
            }

            SYS_UMOUNT2 => {
                let target = args[0] as *const u8;
                let flags = args[1] as i32;
                Self::umount2(target, flags)?;
                return Ok(0);
            }

            SYS_NEWFSTATAT => {
                // todo: 这个系统调用还没有实现

                Err(SystemError::ENOSYS)
            }

            // SYS_SCHED_YIELD => Self::sched_yield(),
            SYS_UNAME => {
                let name = args[0] as *mut PosixOldUtsName;
                Self::uname(name)
            }
            SYS_PRCTL => {
                // todo: 这个系统调用还没有实现

                Err(SystemError::EINVAL)
            }

            #[cfg(target_arch = "x86_64")]
            SYS_ALARM => {
                let second = args[0] as u32;
                Self::alarm(second)
            }

            SYS_SHMGET => {
                let key = ShmKey::new(args[0]);
                let size = args[1];
                let shmflg = ShmFlags::from_bits_truncate(args[2] as u32);

                Self::shmget(key, size, shmflg)
            }
            SYS_SHMAT => {
                let id = ShmId::new(args[0]);
                let vaddr = VirtAddr::new(args[1]);
                let shmflg = ShmFlags::from_bits_truncate(args[2] as u32);

                Self::shmat(id, vaddr, shmflg)
            }
            SYS_SHMDT => {
                let vaddr = VirtAddr::new(args[0]);
                Self::shmdt(vaddr)
            }
            SYS_SHMCTL => {
                let id = ShmId::new(args[0]);
                let cmd = ShmCtlCmd::from(args[1]);
                let user_buf = args[2] as *const u8;
                let from_user = frame.is_from_user();

                Self::shmctl(id, cmd, user_buf, from_user)
            }
            SYS_UTIMENSAT => Self::sys_utimensat(
                args[0] as i32,
                args[1] as *const u8,
                args[2] as *const PosixTimeSpec,
                args[3] as u32,
            ),
            #[cfg(target_arch = "x86_64")]
            SYS_FUTIMESAT => {
                let flags = UtimensFlags::empty();
                Self::sys_utimensat(
                    args[0] as i32,
                    args[1] as *const u8,
                    args[2] as *const PosixTimeSpec,
                    flags.bits(),
                )
            }
            #[cfg(target_arch = "x86_64")]
            SYS_UTIMES => Self::sys_utimes(args[0] as *const u8, args[1] as *const PosixTimeval),
            _ => panic!("Unsupported syscall ID: {}", syscall_num),
        };

        if ProcessManager::current_pcb()
            .flags()
            .contains(ProcessFlags::NEED_SCHEDULE)
        {
            schedule(SchedMode::SM_PREEMPT);
        }

        return r;
    }

    pub fn put_string(
        s: *const u8,
        front_color: u32,
        back_color: u32,
    ) -> Result<usize, SystemError> {
        // todo: 删除这个系统调用
        let s = check_and_clone_cstr(s, Some(4096))?;
        let fr = (front_color & 0x00ff0000) >> 16;
        let fg = (front_color & 0x0000ff00) >> 8;
        let fb = front_color & 0x000000ff;
        let br = (back_color & 0x00ff0000) >> 16;
        let bg = (back_color & 0x0000ff00) >> 8;
        let bb = back_color & 0x000000ff;
        print!("\x1B[38;2;{fr};{fg};{fb};48;2;{br};{bg};{bb}m{s}\x1B[0m");
        return Ok(s.len());
    }

    pub fn reboot() -> Result<usize, SystemError> {
        unsafe { cpu_reset() };
    }
}<|MERGE_RESOLUTION|>--- conflicted
+++ resolved
@@ -834,14 +834,7 @@
             }
 
             #[cfg(target_arch = "x86_64")]
-<<<<<<< HEAD
             SYS_POLL => Self::poll(VirtAddr::new(args[0]), args[1] as u32, args[2] as i32),
-=======
-            SYS_POLL => {
-                warn!("SYS_POLL has not yet been implemented");
-                Ok(0)
-            }
->>>>>>> 9a4832f8
 
             SYS_SETPGID => {
                 warn!("SYS_SETPGID has not yet been implemented");
