--- conflicted
+++ resolved
@@ -8,19 +8,9 @@
     arch::syscall::nr::*,
     filesystem::vfs::syscall::PosixStatfs,
     libs::{futex::constant::FutexFlag, rand::GRandFlags},
-<<<<<<< HEAD
-    mm::{page::PAGE_4K_SIZE, syscall::MremapFlags},
+    mm::page::PAGE_4K_SIZE,
     net::posix::{MsgHdr, SockAddr},
-    process::{
-        fork::KernelCloneArgs,
-        resource::{RLimit64, RUsage},
-        ProcessFlags, ProcessManager,
-    },
-=======
-    mm::page::PAGE_4K_SIZE,
-    net::syscall::MsgHdr,
     process::{ProcessFlags, ProcessManager},
->>>>>>> e696ba44
     sched::{schedule, SchedMode},
     syscall::user_access::check_and_clone_cstr,
 };
@@ -36,14 +26,7 @@
         fcntl::{AtFlags, FcntlCommand},
         syscall::{ModeType, UtimensFlags},
     },
-<<<<<<< HEAD
-    libs::align::page_align_up,
-    mm::{verify_area, MemoryManagementArch, VirtAddr},
-    process::{fork::CloneFlags, syscall::PosixOldUtsName, Pid},
-=======
     mm::{verify_area, VirtAddr},
-    net::syscall::SockAddr,
->>>>>>> e696ba44
     time::{
         syscall::{PosixTimeZone, PosixTimeval},
         PosixTimeSpec,
