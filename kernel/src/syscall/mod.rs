--- conflicted
+++ resolved
@@ -645,15 +645,6 @@
 
             SYS_GETPPID => Self::getppid().map(|pid| pid.into()),
 
-<<<<<<< HEAD
-=======
-            #[cfg(any(target_arch = "x86_64", target_arch = "riscv64"))]
-            SYS_FSTAT => {
-                let fd = args[0] as i32;
-                Self::fstat(fd, args[1])
-            }
-
->>>>>>> aa394c1f
             SYS_FCNTL => {
                 let fd = args[0] as i32;
                 let cmd: Option<FcntlCommand> =
@@ -751,21 +742,6 @@
 
             SYS_SET_TID_ADDRESS => Self::set_tid_address(args[0]),
 
-<<<<<<< HEAD
-=======
-            #[cfg(target_arch = "x86_64")]
-            SYS_LSTAT => {
-                let path = args[0] as *const u8;
-                Self::lstat(path, args[1])
-            }
-
-            #[cfg(target_arch = "x86_64")]
-            SYS_STAT => {
-                let path = args[0] as *const u8;
-                Self::stat(path, args[1])
-            }
-
->>>>>>> aa394c1f
             SYS_STATFS => {
                 let path = args[0] as *const u8;
                 let statfs = args[1] as *mut PosixStatfs;
