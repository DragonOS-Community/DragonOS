--- conflicted
+++ resolved
@@ -6,11 +6,7 @@
 
 use crate::{
     arch::{ipc::signal::SigSet, syscall::nr::*},
-<<<<<<< HEAD
-=======
-    driver::base::device::device_number::DeviceNumber,
     filesystem::vfs::syscall::PosixStatx,
->>>>>>> b4eb05a1
     libs::{futex::constant::FutexFlag, rand::GRandFlags},
     mm::syscall::MremapFlags,
     net::syscall::MsgHdr,
@@ -24,7 +20,6 @@
 
 use num_traits::FromPrimitive;
 use system_error::SystemError;
-use uefi::proto::debug;
 
 use crate::{
     arch::{cpu::cpu_reset, interrupt::TrapFrame, MMArch},
@@ -712,9 +707,6 @@
                 Self::stat(path, kstat)
             }
 
-<<<<<<< HEAD
-            #[cfg(target_arch = "x86_64")]
-=======
             SYS_STATX => {
                 let fd = args[0] as i32;
                 let path = args[1] as *const u8;
@@ -725,7 +717,7 @@
                 Self::do_statx(fd, path, flags, mask, kstat)
             }
 
->>>>>>> b4eb05a1
+            #[cfg(target_arch = "x86_64")]
             SYS_EPOLL_CREATE => Self::epoll_create(args[0] as i32),
             SYS_EPOLL_CREATE1 => Self::epoll_create1(args[0]),
 
