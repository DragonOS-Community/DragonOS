--- conflicted
+++ resolved
@@ -13,12 +13,8 @@
         fork::KernelCloneArgs,
         resource::{RLimit64, RUsage},
         ProcessManager,
-<<<<<<< HEAD
-    }
-=======
     },
     syscall::user_access::check_and_clone_cstr,
->>>>>>> 4374bd1d
 };
 
 use num_traits::FromPrimitive;
