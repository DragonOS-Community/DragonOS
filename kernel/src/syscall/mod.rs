--- conflicted
+++ resolved
@@ -1042,12 +1042,12 @@
                 Self::uname(name)
             }
 
-<<<<<<< HEAD
+
             SYS_ALARM => {
                 let second = args[0] as u32;
                 Self::alarm(second)
             }
-=======
+
             SYS_SHMGET => {
                 let key = ShmKey::new(args[0]);
                 let size = args[1];
@@ -1075,7 +1075,6 @@
                 Self::shmctl(id, cmd, user_buf, from_user)
             }
 
->>>>>>> 6fc066ac
             _ => panic!("Unsupported syscall ID: {}", syscall_num),
         };
 
