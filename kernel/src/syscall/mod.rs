<<<<<<< HEAD
use num_traits::{FromPrimitive, ToPrimitive};

=======
use core::{
    ffi::{c_char, c_int, c_void, CStr},
    sync::atomic::{AtomicBool, Ordering},
};

use num_traits::{FromPrimitive, ToPrimitive};

use crate::{
    arch::cpu::cpu_reset,
    filesystem::vfs::{
        file::FileMode,
        syscall::{SEEK_CUR, SEEK_END, SEEK_MAX, SEEK_SET},
        MAX_PATHLEN,
    },
    include::bindings::bindings::{mm_stat_t, pid_t, verify_area, PAGE_2M_SIZE, PAGE_4K_SIZE},
    io::SeekFrom, kinfo,
    net::syscall::SockAddr,
    time::TimeSpec,
};

>>>>>>> ab5c8ca4
#[repr(i32)]
#[derive(Debug, FromPrimitive, ToPrimitive, PartialEq, Eq, Clone)]
#[allow(dead_code, non_camel_case_types)]
pub enum SystemError {
    /// 操作不被允许 Operation not permitted.
    EPERM = 1,
    /// 没有指定的文件或目录 No such file or directory.
    ENOENT = 2,
    /// 没有这样的进程 No such process.
    ESRCH = 3,
    /// 被中断的函数 Interrupted function.
    EINTR = 4,
    /// I/O错误 I/O error.
    EIO = 5,
    /// 没有这样的设备或地址 No such device or address.
    ENXIO = 6,
    /// 参数列表过长，或者在输出buffer中缺少空间 或者参数比系统内建的最大值要大 Argument list too long.
    E2BIG = 7,
    /// 可执行文件格式错误 Executable file format error
    ENOEXEC = 8,
    /// 错误的文件描述符 Bad file descriptor.
    EBADF = 9,
    /// 没有子进程 No child processes.
    ECHILD = 10,
    /// 资源不可用，请重试。 Resource unavailable, try again.(may be the same value as [EWOULDBLOCK])
    ///
    /// 操作将被禁止 Operation would block.(may be the same value as [EAGAIN]).
    EAGAIN_OR_EWOULDBLOCK = 11,
    /// 没有足够的空间 Not enough space.
    ENOMEM = 12,
    /// 访问被拒绝 Permission denied
    EACCES = 13,
    /// 错误的地址 Bad address
    EFAULT = 14,
    /// 需要块设备 Block device required
    ENOTBLK = 15,
    /// 设备或资源忙 Device or resource busy.
    EBUSY = 16,
    /// 文件已存在 File exists.
    EEXIST = 17,
    /// 跨设备连接 Cross-device link.
    EXDEV = 18,
    /// 没有指定的设备 No such device.
    ENODEV = 19,
    /// 不是目录 Not a directory.
    ENOTDIR = 20,
    /// 是一个目录 Is a directory
    EISDIR = 21,
    /// 不可用的参数 Invalid argument.
    EINVAL = 22,
    /// 系统中打开的文件过多 Too many files open in system.
    ENFILE = 23,
    /// 文件描述符的值过大 File descriptor value too large.
    EMFILE = 24,
    /// 不正确的I/O控制操作 Inappropriate I/O control operation.
    ENOTTY = 25,
    /// 文本文件忙 Text file busy.
    ETXTBSY = 26,
    /// 文件太大 File too large.
    EFBIG = 27,
    /// 设备上没有空间 No space left on device.
    ENOSPC = 28,
    /// 错误的寻道.当前文件是pipe，不允许seek请求  Invalid seek.
    ESPIPE = 29,
    /// 只读的文件系统 Read-only file system.
    EROFS = 30,
    /// 链接数过多 Too many links.
    EMLINK = 31,
    /// 断开的管道 Broken pipe.
    EPIPE = 32,
    /// 数学参数超出作用域 Mathematics argument out of domain of function.
    EDOM = 33,
    /// 结果过大 Result too large.
    ERANGE = 34,
    /// 资源死锁将要发生 Resource deadlock would occur.
    EDEADLK = 35,
    /// 文件名过长 Filename too long.
    ENAMETOOLONG = 36,
    /// 没有可用的锁 No locks available.
    ENOLCK = 37,
    /// 功能不支持 Function not supported.
    ENOSYS = 38,
    /// 目录非空 Directory not empty.
    ENOTEMPTY = 39,
    /// 符号链接级别过多 Too many levels of symbolic links.
    ELOOP = 40,
    /// 没有期待类型的消息 No message of the desired type.
    ENOMSG = 41,
    /// 标志符被移除 Identifier removed.
    EIDRM = 42,
    /// 通道号超出范围 Channel number out of range
    ECHRNG = 43,
    /// 二级不同步 Level 2 not synchronized
    EL2NSYNC = 44,
    /// 三级暂停 Level 3 halted
    EL3HLT = 45,
    /// 三级重置 Level 3 reset
    EL3RST = 46,
    /// 链接号超出范围 Link number out of range
    ELNRNG = 47,
    /// 未连接协议驱动程序 Protocol driver not attached
    EUNATCH = 48,
    /// 没有可用的CSI结构 No CSI structure available
    ENOCSI = 49,
    /// 二级暂停 Level 2 halted
    EL2HLT = 50,
    /// 无效交换 Invalid exchange
    EBADE = 51,
    /// 无效的请求描述符 Invalid request descriptor
    EBADR = 52,
    /// 交换满 Exchange full
    EXFULL = 53,
    /// 无阳极 No anode
    ENOANO = 54,
    /// 请求码无效 Invalid request code
    EBADRQC = 55,
    /// 无效插槽 Invalid slot
    EBADSLT = 56,
    /// 资源死锁 Resource deadlock would occur
    EDEADLOCK = 57,
    /// 错误的字体文件格式 Bad font file format
    EBFONT = 58,
    /// 不是STREAM Not a STREAM
    ENOSTR = 59,
    /// 队列头没有可读取的消息 No message is available on the STREAM head read queue.
    ENODATA = 60,
    /// 流式ioctl()超时 Stream ioctl() timeout
    ETIME = 61,
    /// 没有STREAM资源  No STREAM resources.
    ENOSR = 62,
    /// 机器不在网络上 Machine is not on the network
    ENONET = 63,
    /// 未安装软件包 Package not installed
    ENOPKG = 64,
    /// 远程对象 Object is remote
    EREMOTE = 65,
    /// 保留 Reserved.
    ENOLINK = 66,
    /// 外设错误 Advertise error.
    EADV = 67,
    /// 安装错误 Srmount error
    ESRMNT = 68,
    /// 发送时发生通信错误 Communication error on send
    ECOMM = 69,
    /// 协议错误 Protocol error.
    EPROTO = 70,
    /// 保留使用 Reserved.
    EMULTIHOP = 71,
    /// RFS特定错误 RFS specific error
    EDOTDOT = 72,
    /// 错误的消息 Bad message.
    EBADMSG = 73,
    /// 数值过大，产生溢出 Value too large to be stored in data type.
    EOVERFLOW = 74,
    /// 名称在网络上不是唯一的 Name not unique on network
    ENOTUNIQ = 75,
    /// 处于不良状态的文件描述符 File descriptor in bad state
    EBADFD = 76,
    /// 远程地址已更改 Remote address changed
    EREMCHG = 77,
    /// 无法访问所需的共享库 Can not access a needed shared library
    ELIBACC = 78,
    /// 访问损坏的共享库 Accessing a corrupted shared library
    ELIBBAD = 79,
    /// a. out中的.lib部分已损坏 .lib section in a.out corrupted
    ELIBSCN = 80,
    /// 尝试链接太多共享库 Attempting to link in too many shared libraries
    ELIBMAX = 81,
    /// 无法直接执行共享库 Cannot exec a shared library directly    
    ELIBEXEC = 82,
    /// 不合法的字符序列 Illegal byte sequence.
    EILSEQ = 83,
    /// 中断的系统调用应该重新启动 Interrupted system call should be restarted
    ERESTART = 84,
    /// 流管道错误 Streams pipe error
    ESTRPIPE = 85,
    /// 用户太多 Too many users
    EUSERS = 86,
    /// 不是一个套接字 Not a socket.
    ENOTSOCK = 87,
    /// 需要目标地址 Destination address required.
    EDESTADDRREQ = 88,
    /// 消息过大 Message too large.
    EMSGSIZE = 89,
    /// 对于套接字而言，错误的协议 Protocol wrong type for socket.
    EPROTOTYPE = 90,
    /// 协议不可用 Protocol not available.
    ENOPROTOOPT = 91,
    /// 协议不被支持 Protocol not supported.
    EPROTONOSUPPORT = 92,
    /// 不支持套接字类型 Socket type not supported
    ESOCKTNOSUPPORT = 93,
    /// 套接字不支持该操作 Operation not supported on socket (may be the same value as [ENOTSUP]).
    ///
    /// 不被支持 Not supported (may be the same value as [EOPNOTSUPP]).
    EOPNOTSUPP_OR_ENOTSUP = 94,
    /// 不支持协议系列 Protocol family not supported
    EPFNOSUPPORT = 95,
    /// 地址family不支持 Address family not supported.
    EAFNOSUPPORT = 96,
    /// 地址正在被使用 Address in use.
    EADDRINUSE = 97,
    /// 地址不可用 Address  not available.
    EADDRNOTAVAIL = 98,
    /// 网络已关闭 Network is down.
    ENETDOWN = 99,
    /// 网络不可达 Network unreachable.
    ENETUNREACH = 100,
    /// 网络连接已断开 Connection aborted by network.
    ENETRESET = 101,
    /// 连接已断开 Connection aborted.
    ECONNABORTED = 102,
    /// 连接被重置 Connection reset.
    ECONNRESET = 103,
    /// 缓冲区空间不足 No buffer space available.
    ENOBUFS = 104,
    /// 套接字已连接 Socket is connected.
    EISCONN = 105,
    /// 套接字未连接 The socket is not connected.
    ENOTCONN = 106,
    /// 传输端点关闭后无法发送 Cannot send after transport endpoint shutdown
    ESHUTDOWN = 107,
    /// 引用太多：无法拼接 Too many references: cannot splice
    ETOOMANYREFS = 108,
    /// 连接超时 Connection timed out.
    ETIMEDOUT = 109,
    /// 连接被拒绝 Connection refused.
    ECONNREFUSED = 110,
    /// 主机已关闭 Host is down
    EHOSTDOWN = 111,
    /// 主机不可达 Host is unreachable.
    EHOSTUNREACH = 112,
    /// 连接已经在处理 Connection already in progress.
    EALREADY = 113,
    /// 操作正在处理 Operation in progress.
    EINPROGRESS = 114,
    /// 保留 Reserved.
    ESTALE = 115,
    /// 结构需要清理 Structure needs cleaning
    EUCLEAN = 116,
    /// 不是XENIX命名类型文件 Not a XENIX named type file
    ENOTNAM = 117,
    /// 没有可用的XENIX信号量 No XENIX semaphores available
    ENAVAIL = 118,
    /// 是命名类型文件 Is a named type file    
    EISNAM = 119,
    /// 远程I/O错误 Remote I/O error
    EREMOTEIO = 120,
    /// 保留使用 Reserved
    EDQUOT = 121,
    /// 没有找到媒介 No medium found
    ENOMEDIUM = 122,
    /// 介质类型错误 Wrong medium type
    EMEDIUMTYPE = 123,
    /// 操作被取消 Operation canceled.
    ECANCELED = 124,
    /// 所需的密钥不可用 Required key not available
    ENOKEY = 125,
    /// 密钥已过期 Key has expired
    EKEYEXPIRED = 126,
    /// 密钥已被撤销 Key has been revoked
    EKEYREVOKED = 127,
    /// 密钥被服务拒绝 Key has been revoked
    EKEYREJECTED = 128,
    /// 之前的拥有者挂了 Previous owner died.
    EOWNERDEAD = 129,
    /// 状态不可恢复 State not recoverable.
    ENOTRECOVERABLE = 130,
}

impl SystemError {
    /// @brief 把posix错误码转换为系统错误枚举类型。
    pub fn from_posix_errno(errno: i32) -> Option<SystemError> {
        // posix 错误码是小于0的
        if errno >= 0 {
            return None;
        }
        return <Self as FromPrimitive>::from_i32(-errno);
    }

    /// @brief 把系统错误枚举类型转换为负数posix错误码。
    pub fn to_posix_errno(&self) -> i32 {
        return -<Self as ToPrimitive>::to_i32(self).unwrap();
    }
<<<<<<< HEAD
=======
}

// 定义系统调用号
pub const SYS_PUT_STRING: usize = 1;
pub const SYS_OPEN: usize = 2;
pub const SYS_CLOSE: usize = 3;
pub const SYS_READ: usize = 4;
pub const SYS_WRITE: usize = 5;
pub const SYS_LSEEK: usize = 6;
pub const SYS_FORK: usize = 7;
pub const SYS_VFORK: usize = 8;
pub const SYS_BRK: usize = 9;
pub const SYS_SBRK: usize = 10;

pub const SYS_REBOOT: usize = 11;
pub const SYS_CHDIR: usize = 12;
pub const SYS_GET_DENTS: usize = 13;
pub const SYS_EXECVE: usize = 14;
pub const SYS_WAIT4: usize = 15;
pub const SYS_EXIT: usize = 16;
pub const SYS_MKDIR: usize = 17;
pub const SYS_NANOSLEEP: usize = 18;
/// todo: 该系统调用与Linux不一致，将来需要删除该系统调用！！！ 删的时候记得改C版本的libc
pub const SYS_CLOCK: usize = 19;
pub const SYS_PIPE: usize = 20;

/// todo: 该系统调用不是符合POSIX标准的，在将来需要删除！！！
pub const SYS_MSTAT: usize = 21;
pub const SYS_UNLINK_AT: usize = 22;
pub const SYS_KILL: usize = 23;
pub const SYS_SIGACTION: usize = 24;
pub const SYS_RT_SIGRETURN: usize = 25;
pub const SYS_GETPID: usize = 26;
pub const SYS_SCHED: usize = 27;
pub const SYS_DUP: usize = 28;
pub const SYS_DUP2: usize = 29;
pub const SYS_SOCKET: usize = 30;

pub const SYS_SETSOCKOPT: usize = 31;
pub const SYS_GETSOCKOPT: usize = 32;
pub const SYS_CONNECT: usize = 33;
pub const SYS_BIND: usize = 34;
pub const SYS_SENDTO: usize = 35;
pub const SYS_RECVFROM: usize = 36;
pub const SYS_RECVMSG: usize = 37;
pub const SYS_LISTEN: usize = 38;
pub const SYS_SHUTDOWN: usize = 39;
pub const SYS_ACCEPT: usize = 40;

pub const SYS_GETSOCKNAME: usize = 41;
pub const SYS_GETPEERNAME: usize = 42;

#[derive(Debug)]
pub struct Syscall;

extern "C" {
    fn do_put_string(s: *const u8, front_color: u32, back_color: u32) -> usize;
}

#[no_mangle]
pub extern "C" fn syscall_init() -> i32 {
    kinfo!("Initializing syscall...");
    Syscall::init().expect("syscall init failed");
    kinfo!("Syscall init successfully!");
    return 0;
}

impl Syscall {
    /// 初始化系统调用
    pub fn init() -> Result<(), SystemError> {
        static INIT_FLAG: AtomicBool = AtomicBool::new(false);
        let prev = INIT_FLAG.swap(true, Ordering::SeqCst);
        if prev {
            panic!("Cannot initialize syscall more than once!");
        }
        return crate::arch::syscall::arch_syscall_init();
    }
    /// @brief 系统调用分发器，用于分发系统调用。
    /// 
    /// 这个函数内，需要根据系统调用号，调用对应的系统调用处理函数。
    /// 并且，对于用户态传入的指针参数，需要在本函数内进行越界检查，防止访问到内核空间。
    pub fn handle(syscall_num: usize, args: &[usize], from_user: bool) -> usize {
        let r = match syscall_num {
            SYS_PUT_STRING => {
                Self::put_string(args[0] as *const u8, args[1] as u32, args[2] as u32)
            }
            SYS_OPEN => {
                let path: &CStr = unsafe { CStr::from_ptr(args[0] as *const c_char) };
                let path: Result<&str, core::str::Utf8Error> = path.to_str();
                let res = if path.is_err() {
                    Err(SystemError::EINVAL)
                } else {
                    let path: &str = path.unwrap();
                    let flags = args[1];
                    let open_flags: FileMode = FileMode::from_bits_truncate(flags as u32);

                    Self::open(path, open_flags)
                };
                // kdebug!("open: {:?}, res: {:?}", path, res);
                res
            }
            SYS_CLOSE => {
                let fd = args[0];
                Self::close(fd)
            }
            SYS_READ => {
                let fd = args[0] as i32;
                let buf_vaddr = args[1];
                let len = args[2];

                // 判断缓冲区是否来自用户态，进行权限校验
                let res = if from_user && unsafe { !verify_area(buf_vaddr as u64, len as u64) } {
                    // 来自用户态，而buffer在内核态，这样的操作不被允许
                    Err(SystemError::EPERM)
                } else {
                    let buf: &mut [u8] = unsafe {
                        core::slice::from_raw_parts_mut::<'static, u8>(buf_vaddr as *mut u8, len)
                    };
                    Self::read(fd, buf)
                };

                res
            }
            SYS_WRITE => {
                let fd = args[0] as i32;
                let buf_vaddr = args[1];
                let len = args[2];

                // 判断缓冲区是否来自用户态，进行权限校验
                let res = if from_user && unsafe { !verify_area(buf_vaddr as u64, len as u64) } {
                    // 来自用户态，而buffer在内核态，这样的操作不被允许
                    Err(SystemError::EPERM)
                } else {
                    let buf: &[u8] = unsafe {
                        core::slice::from_raw_parts::<'static, u8>(buf_vaddr as *const u8, len)
                    };
                    Self::write(fd, buf)
                };

                res
            }

            SYS_LSEEK => {
                let fd = args[0] as i32;
                let offset = args[1] as i64;
                let whence = args[2] as u32;

                let w = match whence {
                    SEEK_SET => Ok(SeekFrom::SeekSet(offset)),
                    SEEK_CUR => Ok(SeekFrom::SeekCurrent(offset)),
                    SEEK_END => Ok(SeekFrom::SeekEnd(offset)),
                    SEEK_MAX => Ok(SeekFrom::SeekEnd(0)),
                    _ => Err(SystemError::EINVAL),
                };

                let res = if w.is_err() {
                    Err(w.unwrap_err())
                } else {
                    let w = w.unwrap();
                    Self::lseek(fd, w)
                };

                res
            }

            SYS_BRK => {
                let new_brk = args[0];
                Self::brk(new_brk)
            }

            SYS_SBRK => {
                let increment = args[0] as isize;
                Self::sbrk(increment)
            }

            SYS_REBOOT => Self::reboot(),

            SYS_CHDIR => {
                // Closure for checking arguments
                let chdir_check = |arg0: usize| {
                    if arg0 == 0 {
                        return Err(SystemError::EFAULT);
                    }
                    let path_ptr = arg0 as *const c_char;
                    // 权限校验
                    if path_ptr.is_null()
                        || (from_user
                            && unsafe { !verify_area(path_ptr as u64, PAGE_2M_SIZE as u64) })
                    {
                        return Err(SystemError::EINVAL);
                    }
                    let dest_path: &CStr = unsafe { CStr::from_ptr(path_ptr) };
                    let dest_path: &str = dest_path.to_str().map_err(|_| SystemError::EINVAL)?;
                    if dest_path.len() == 0 {
                        return Err(SystemError::EINVAL);
                    } else if dest_path.len() > PAGE_4K_SIZE as usize {
                        return Err(SystemError::ENAMETOOLONG);
                    }

                    return Ok(dest_path);
                };

                let r: Result<&str, SystemError> = chdir_check(args[0]);
                if r.is_err() {
                    Err(r.unwrap_err())
                } else {
                    Self::chdir(r.unwrap())
                }
            }

            SYS_GET_DENTS => {
                let fd = args[0] as i32;
                let buf_vaddr = args[1];
                let len = args[2];

                // 判断缓冲区是否来自用户态，进行权限校验
                let res = if from_user && unsafe { !verify_area(buf_vaddr as u64, len as u64) } {
                    // 来自用户态，而buffer在内核态，这样的操作不被允许
                    Err(SystemError::EPERM)
                } else if buf_vaddr == 0 {
                    Err(SystemError::EFAULT)
                } else {
                    let buf: &mut [u8] = unsafe {
                        core::slice::from_raw_parts_mut::<'static, u8>(buf_vaddr as *mut u8, len)
                    };
                    Self::getdents(fd, buf)
                };

                res
            }

            SYS_EXECVE => {
                let path_ptr = args[0];
                let argv_ptr = args[1];
                let env_ptr = args[2];

                // 权限校验
                if from_user
                    && (unsafe { !verify_area(path_ptr as u64, PAGE_4K_SIZE as u64) }
                        || unsafe { !verify_area(argv_ptr as u64, PAGE_4K_SIZE as u64) })
                    || unsafe { !verify_area(env_ptr as u64, PAGE_4K_SIZE as u64) }
                {
                    Err(SystemError::EFAULT)
                } else {
                    Self::execve(
                        path_ptr as *const c_void,
                        argv_ptr as *const *const c_void,
                        env_ptr as *const *const c_void,
                    )
                }
            }
            SYS_WAIT4 => {
                let pid = args[0] as pid_t;
                let wstatus = args[1] as *mut c_int;
                let options = args[2] as c_int;
                let rusage = args[3] as *mut c_void;

                // 权限校验
                // todo: 引入rusage之后，更正以下权限校验代码中，rusage的大小
                if from_user
                    && (unsafe {
                        !verify_area(wstatus as u64, core::mem::size_of::<c_int>() as u64)
                    } || unsafe { !verify_area(rusage as u64, PAGE_4K_SIZE as u64) })
                {
                    Err(SystemError::EFAULT)
                } else {
                    Self::wait4(pid, wstatus, options, rusage)
                }
            }

            SYS_EXIT => {
                let exit_code = args[0];
                Self::exit(exit_code)
            }
            SYS_MKDIR => {
                let path_ptr = args[0] as *const c_char;
                let mode = args[1];

                let security_check = || {
                    if path_ptr.is_null()
                        || (from_user
                            && unsafe { !verify_area(path_ptr as u64, PAGE_2M_SIZE as u64) })
                    {
                        return Err(SystemError::EINVAL);
                    }
                    let path: &CStr = unsafe { CStr::from_ptr(path_ptr) };
                    let path: &str = path.to_str().map_err(|_| SystemError::EINVAL)?.trim();

                    if path == "" {
                        return Err(SystemError::EINVAL);
                    }
                    return Ok(path);
                };

                let path = security_check();
                if path.is_err() {
                    Err(path.unwrap_err())
                } else {
                    Self::mkdir(path.unwrap(), mode)
                }
            }

            SYS_NANOSLEEP => {
                let req = args[0] as *const TimeSpec;
                let rem = args[1] as *mut TimeSpec;
                if from_user
                    && (unsafe {
                        !verify_area(req as u64, core::mem::size_of::<TimeSpec>() as u64)
                    } || unsafe {
                        !verify_area(rem as u64, core::mem::size_of::<TimeSpec>() as u64)
                    })
                {
                    Err(SystemError::EFAULT)
                } else {
                    Self::nanosleep(req, rem)
                }
            }

            SYS_CLOCK => Self::clock(),
            SYS_PIPE => {
                let pipefd = args[0] as *mut c_int;
                if from_user
                    && unsafe {
                        !verify_area(pipefd as u64, core::mem::size_of::<[c_int; 2]>() as u64)
                    }
                {
                    Err(SystemError::EFAULT)
                } else if pipefd.is_null() {
                    Err(SystemError::EFAULT)
                } else {
                    let pipefd = unsafe { core::slice::from_raw_parts_mut(pipefd, 2) };
                    Self::pipe(pipefd)
                }
            }

            SYS_MSTAT => {
                let dst = args[0] as *mut mm_stat_t;
                if from_user
                    && unsafe { !verify_area(dst as u64, core::mem::size_of::<mm_stat_t>() as u64) }
                {
                    Err(SystemError::EFAULT)
                } else if dst.is_null() {
                    Err(SystemError::EFAULT)
                } else {
                    Self::mstat(dst, from_user)
                }
            }
            SYS_UNLINK_AT => {
                let dirfd = args[0] as i32;
                let pathname = args[1] as *const c_char;
                let flags = args[2] as u32;
                if from_user && unsafe { !verify_area(pathname as u64, PAGE_4K_SIZE as u64) } {
                    Err(SystemError::EFAULT)
                } else if pathname.is_null() {
                    Err(SystemError::EFAULT)
                } else {
                    let get_path = || {
                        let pathname: &CStr = unsafe { CStr::from_ptr(pathname) };

                        let pathname: &str = pathname.to_str().map_err(|_| SystemError::EINVAL)?;
                        if pathname.len() >= MAX_PATHLEN {
                            return Err(SystemError::ENAMETOOLONG);
                        }
                        return Ok(pathname.trim());
                    };
                    let pathname = get_path();
                    if pathname.is_err() {
                        Err(pathname.unwrap_err())
                    } else {
                        Self::unlinkat(dirfd, pathname.unwrap(), flags)
                    }
                }
            }
            SYS_KILL => {
                let pid = args[0] as pid_t;
                let sig = args[1] as c_int;

                Self::kill(pid, sig)
            }

            SYS_SIGACTION => {
                let sig = args[0] as c_int;
                let act = args[1];
                let old_act = args[2];
                Self::sigaction(sig, act, old_act, from_user)
            }

            SYS_RT_SIGRETURN => {
                // 由于目前signal机制的实现，与x86_64强关联，因此暂时在arch/x86_64/syscall.rs中调用
                // todo: 未来需要将signal机制与平台解耦
                todo!()
            }

            SYS_GETPID => Self::getpid(),

            SYS_SCHED => Self::sched(from_user),
            SYS_DUP => {
                let oldfd: i32 = args[0] as c_int;
                Self::dup(oldfd)
            }
            SYS_DUP2 => {
                let oldfd: i32 = args[0] as c_int;
                let newfd: i32 = args[1] as c_int;
                Self::dup2(oldfd, newfd)
            }

            SYS_SOCKET => Self::socket(args[0], args[1], args[2]),
            SYS_SETSOCKOPT => {
                let optval = args[3] as *const u8;
                let optlen = args[4] as usize;
                // 验证optval的地址是否合法
                if unsafe { verify_area(optval as u64, optlen as u64) } == false {
                    // 地址空间超出了用户空间的范围，不合法
                    Err(SystemError::EFAULT)
                } else {
                    let data: &[u8] = unsafe { core::slice::from_raw_parts(optval, optlen) };
                    Self::setsockopt(args[0], args[1], args[2], data)
                }
            }
            SYS_GETSOCKOPT => {
                let optval = args[3] as *mut u8;
                let optlen = args[4] as *mut usize;

                let security_check = || {
                    // 验证optval的地址是否合法
                    if unsafe { verify_area(optval as u64, PAGE_4K_SIZE as u64) } == false {
                        // 地址空间超出了用户空间的范围，不合法
                        return Err(SystemError::EFAULT);
                    }

                    // 验证optlen的地址是否合法
                    if unsafe { verify_area(optlen as u64, core::mem::size_of::<u32>() as u64) }
                        == false
                    {
                        // 地址空间超出了用户空间的范围，不合法
                        return Err(SystemError::EFAULT);
                    }
                    return Ok(());
                };
                let r = security_check();
                if r.is_err() {
                    Err(r.unwrap_err())
                } else {
                    Self::getsockopt(args[0], args[1], args[2], optval, optlen as *mut u32)
                }
            }

            SYS_CONNECT => {
                let addr = args[1] as *const SockAddr;
                let addrlen = args[2] as usize;
                // 验证addr的地址是否合法
                if unsafe { verify_area(addr as u64, addrlen as u64) } == false {
                    // 地址空间超出了用户空间的范围，不合法
                    Err(SystemError::EFAULT)
                } else {
                    Self::connect(args[0], addr, addrlen)
                }
            }
            SYS_BIND => {
                let addr = args[1] as *const SockAddr;
                let addrlen = args[2] as usize;
                // 验证addr的地址是否合法
                if unsafe { verify_area(addr as u64, addrlen as u64) } == false {
                    // 地址空间超出了用户空间的范围，不合法
                    Err(SystemError::EFAULT)
                } else {
                    Self::bind(args[0], addr, addrlen)
                }
            }

            SYS_SENDTO => {
                let buf = args[1] as *const u8;
                let len = args[2] as usize;
                let flags = args[3] as u32;
                let addr = args[4] as *const SockAddr;
                let addrlen = args[5] as usize;
                // 验证buf的地址是否合法
                if unsafe { verify_area(buf as u64, len as u64) } == false {
                    // 地址空间超出了用户空间的范围，不合法
                    Err(SystemError::EFAULT)
                } else if unsafe { verify_area(addr as u64, addrlen as u64) } == false {
                    // 地址空间超出了用户空间的范围，不合法
                    Err(SystemError::EFAULT)
                } else {
                    let data: &[u8] = unsafe { core::slice::from_raw_parts(buf, len) };
                    Self::sendto(args[0], data, flags, addr, addrlen)
                }
            }

            SYS_RECVFROM => {
                let buf = args[1] as *mut u8;
                let len = args[2] as usize;
                let flags = args[3] as u32;
                let addr = args[4] as *mut SockAddr;
                let addrlen = args[5] as *mut usize;

                let security_check = || {
                    // 验证buf的地址是否合法
                    if unsafe { verify_area(buf as u64, len as u64) } == false {
                        // 地址空间超出了用户空间的范围，不合法
                        return Err(SystemError::EFAULT);
                    }

                    // 验证addrlen的地址是否合法
                    if unsafe { verify_area(addrlen as u64, core::mem::size_of::<u32>() as u64) }
                        == false
                    {
                        // 地址空间超出了用户空间的范围，不合法
                        return Err(SystemError::EFAULT);
                    }

                    if unsafe { verify_area(addr as u64, core::mem::size_of::<SockAddr>() as u64) }
                        == false
                    {
                        // 地址空间超出了用户空间的范围，不合法
                        return Err(SystemError::EFAULT);
                    }
                    return Ok(());
                };
                let r = security_check();
                if r.is_err() {
                    Err(r.unwrap_err())
                } else {
                    let buf = unsafe { core::slice::from_raw_parts_mut(buf, len) };
                    Self::recvfrom(args[0], buf, flags, addr, addrlen as *mut u32)
                }
            }

            SYS_RECVMSG => {
                let msg = args[1] as *mut crate::net::syscall::MsgHdr;
                let flags = args[2] as u32;
                let security_check = || {
                    // 验证msg的地址是否合法
                    if unsafe {
                        verify_area(
                            msg as u64,
                            core::mem::size_of::<crate::net::syscall::MsgHdr>() as u64,
                        )
                    } == false
                    {
                        // 地址空间超出了用户空间的范围，不合法
                        return Err(SystemError::EFAULT);
                    }
                    let msg = unsafe { msg.as_mut() }.ok_or(SystemError::EFAULT)?;
                    return Ok(msg);
                };
                let r = security_check();
                if r.is_err() {
                    Err(r.unwrap_err())
                } else {
                    let msg = r.unwrap();
                    Self::recvmsg(args[0], msg, flags)
                }
            }

            SYS_LISTEN => Self::listen(args[0], args[1]),
            SYS_SHUTDOWN => Self::shutdown(args[0], args[1]),
            SYS_ACCEPT => Self::accept(args[0], args[1] as *mut SockAddr, args[2] as *mut u32),
            SYS_GETSOCKNAME => {
                Self::getsockname(args[0], args[1] as *mut SockAddr, args[2] as *mut u32)
            }
            SYS_GETPEERNAME => {
                Self::getpeername(args[0], args[1] as *mut SockAddr, args[2] as *mut u32)
            }
            _ => panic!("Unsupported syscall ID: {}", syscall_num),
        };

        let r = r.unwrap_or_else(|e| e.to_posix_errno() as usize);
        return r;
    }

    pub fn put_string(
        s: *const u8,
        front_color: u32,
        back_color: u32,
    ) -> Result<usize, SystemError> {
        return Ok(unsafe { do_put_string(s, front_color, back_color) });
    }

    pub fn reboot() -> Result<usize, SystemError> {
        cpu_reset();
    }
>>>>>>> ab5c8ca4
}<|MERGE_RESOLUTION|>--- conflicted
+++ resolved
@@ -1,7 +1,3 @@
-<<<<<<< HEAD
-use num_traits::{FromPrimitive, ToPrimitive};
-
-=======
 use core::{
     ffi::{c_char, c_int, c_void, CStr},
     sync::atomic::{AtomicBool, Ordering},
@@ -22,7 +18,6 @@
     time::TimeSpec,
 };
 
->>>>>>> ab5c8ca4
 #[repr(i32)]
 #[derive(Debug, FromPrimitive, ToPrimitive, PartialEq, Eq, Clone)]
 #[allow(dead_code, non_camel_case_types)]
@@ -307,8 +302,6 @@
     pub fn to_posix_errno(&self) -> i32 {
         return -<Self as ToPrimitive>::to_i32(self).unwrap();
     }
-<<<<<<< HEAD
-=======
 }
 
 // 定义系统调用号
@@ -891,5 +884,4 @@
     pub fn reboot() -> Result<usize, SystemError> {
         cpu_reset();
     }
->>>>>>> ab5c8ca4
 }