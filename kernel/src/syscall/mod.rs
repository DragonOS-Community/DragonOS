--- conflicted
+++ resolved
@@ -458,18 +458,15 @@
 
 pub const SYS_UNLINK_AT: usize = 263;
 
-<<<<<<< HEAD
+pub const SYS_READLINK_AT: usize = 267;
+
 pub const SYS_EPOLL_PWAIT: usize = 281;
+
 pub const SYS_ACCEPT4: usize = 288;
+
 pub const SYS_EPOLL_CREATE1: usize = 291;
-pub const SYS_PIPE: usize = 293;
-=======
-pub const SYS_READLINK_AT: usize = 267;
-
-pub const SYS_ACCEPT4: usize = 288;
 
 pub const SYS_PIPE2: usize = 293;
->>>>>>> c89d0c12
 
 #[allow(dead_code)]
 pub const SYS_GET_RANDOM: usize = 318;
