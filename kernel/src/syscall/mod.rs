use core::{
    ffi::{c_int, c_void},
    ptr::null,
    sync::atomic::{AtomicBool, Ordering},
};

use crate::{
    arch::{ipc::signal::SigSet, syscall::nr::*},
<<<<<<< HEAD
    driver::base::device::device_number::DeviceNumber,
    filesystem::vfs::syscall::{PosixStatfs, PosixStatx},
=======
    filesystem::vfs::syscall::PosixStatx,
>>>>>>> 70f159a3
    libs::{futex::constant::FutexFlag, rand::GRandFlags},
    mm::syscall::MremapFlags,
    net::syscall::MsgHdr,
    process::{
        fork::KernelCloneArgs,
        resource::{RLimit64, RUsage},
        ProcessManager,
    },
    syscall::user_access::check_and_clone_cstr,
};

use num_traits::FromPrimitive;
use system_error::SystemError;
<<<<<<< HEAD

=======
>>>>>>> 70f159a3

use crate::{
    arch::{cpu::cpu_reset, interrupt::TrapFrame, MMArch},
    filesystem::vfs::{
        fcntl::{AtFlags, FcntlCommand},
        file::FileMode,
        syscall::{ModeType, PosixKstat},
        MAX_PATHLEN,
    },
    include::bindings::bindings::PAGE_4K_SIZE,
    kinfo,
    libs::align::page_align_up,
    mm::{verify_area, MemoryManagementArch, VirtAddr},
    net::syscall::SockAddr,
    process::{fork::CloneFlags, syscall::PosixOldUtsName, Pid},
    time::{
        syscall::{PosixTimeZone, PosixTimeval},
        TimeSpec,
    },
};

use self::{
    misc::SysInfo,
    user_access::{UserBufferReader, UserBufferWriter},
};

pub mod misc;
pub mod user_access;

// 与linux不一致的调用，在linux基础上累加
pub const SYS_PUT_STRING: usize = 100000;
pub const SYS_SBRK: usize = 100001;
/// todo: 该系统调用与Linux不一致，将来需要删除该系统调用！！！ 删的时候记得改C版本的libc
pub const SYS_CLOCK: usize = 100002;
pub const SYS_SCHED: usize = 100003;

#[derive(Debug)]
pub struct Syscall;

impl Syscall {
    /// 初始化系统调用
    #[inline(never)]
    pub fn init() -> Result<(), SystemError> {
        static INIT_FLAG: AtomicBool = AtomicBool::new(false);
        let prev = INIT_FLAG.swap(true, Ordering::SeqCst);
        if prev {
            panic!("Cannot initialize syscall more than once!");
        }
        kinfo!("Initializing syscall...");
        let r = crate::arch::syscall::arch_syscall_init();
        kinfo!("Syscall init successfully!");

        return r;
    }
    /// @brief 系统调用分发器，用于分发系统调用。
    ///
    /// 这个函数内，需要根据系统调用号，调用对应的系统调用处理函数。
    /// 并且，对于用户态传入的指针参数，需要在本函数内进行越界检查，防止访问到内核空间。
    #[inline(never)]
    pub fn handle(
        syscall_num: usize,
        args: &[usize],
        frame: &mut TrapFrame,
    ) -> Result<usize, SystemError> {
        let r = match syscall_num {
            SYS_PUT_STRING => {
                Self::put_string(args[0] as *const u8, args[1] as u32, args[2] as u32)
            }
            #[cfg(target_arch = "x86_64")]
            SYS_OPEN => {
                let path = args[0] as *const u8;
                let flags = args[1] as u32;
                let mode = args[2] as u32;

                Self::open(path, flags, mode, true)
            }

            #[cfg(target_arch = "x86_64")]
            SYS_RENAME => {
                let oldname: *const u8 = args[0] as *const u8;
                let newname: *const u8 = args[1] as *const u8;
                Self::do_renameat2(
                    AtFlags::AT_FDCWD.bits(),
                    oldname,
                    AtFlags::AT_FDCWD.bits(),
                    newname,
                    0,
                )
            }

            #[cfg(target_arch = "x86_64")]
            SYS_RENAMEAT => {
                let oldfd = args[0] as i32;
                let oldname: *const u8 = args[1] as *const u8;
                let newfd = args[2] as i32;
                let newname: *const u8 = args[3] as *const u8;
                Self::do_renameat2(oldfd, oldname, newfd, newname, 0)
            }

            SYS_RENAMEAT2 => {
                let oldfd = args[0] as i32;
                let oldname: *const u8 = args[1] as *const u8;
                let newfd = args[2] as i32;
                let newname: *const u8 = args[3] as *const u8;
                let flags = args[4] as u32;
                Self::do_renameat2(oldfd, oldname, newfd, newname, flags)
            }

            SYS_OPENAT => {
                let dirfd = args[0] as i32;
                let path = args[1] as *const u8;
                let flags = args[2] as u32;
                let mode = args[3] as u32;

                Self::openat(dirfd, path, flags, mode, true)
            }
            SYS_CLOSE => {
                let fd = args[0];
                Self::close(fd)
            }
            SYS_READ => {
                let fd = args[0] as i32;
                let buf_vaddr = args[1];
                let len = args[2];
                let from_user = frame.from_user();
                let mut user_buffer_writer =
                    UserBufferWriter::new(buf_vaddr as *mut u8, len, from_user)?;

                let user_buf = user_buffer_writer.buffer(0)?;
                Self::read(fd, user_buf)
            }
            SYS_WRITE => {
                let fd = args[0] as i32;
                let buf_vaddr = args[1];
                let len = args[2];
                let from_user = frame.from_user();
                let user_buffer_reader =
                    UserBufferReader::new(buf_vaddr as *const u8, len, from_user)?;

                let user_buf = user_buffer_reader.read_from_user(0)?;
                Self::write(fd, user_buf)
            }

            SYS_LSEEK => {
                let fd = args[0] as i32;
                let offset = args[1] as i64;
                let whence = args[2] as u32;

                Self::lseek(fd, offset, whence)
            }

            SYS_PREAD64 => {
                let fd = args[0] as i32;
                let buf_vaddr = args[1];
                let len = args[2];
                let offset = args[3];

                let mut user_buffer_writer =
                    UserBufferWriter::new(buf_vaddr as *mut u8, len, frame.from_user())?;
                let buf = user_buffer_writer.buffer(0)?;
                Self::pread(fd, buf, len, offset)
            }

            SYS_PWRITE64 => {
                let fd = args[0] as i32;
                let buf_vaddr = args[1];
                let len = args[2];
                let offset = args[3];

                let user_buffer_reader =
                    UserBufferReader::new(buf_vaddr as *const u8, len, frame.from_user())?;

                let buf = user_buffer_reader.read_from_user(0)?;
                Self::pwrite(fd, buf, len, offset)
            }

            SYS_IOCTL => {
                let fd = args[0];
                let cmd = args[1];
                let data = args[2];
                Self::ioctl(fd, cmd as u32, data)
            }

            #[cfg(target_arch = "x86_64")]
            SYS_FORK => Self::fork(frame),
            #[cfg(target_arch = "x86_64")]
            SYS_VFORK => Self::vfork(frame),

            SYS_BRK => {
                let new_brk = VirtAddr::new(args[0]);
                Self::brk(new_brk).map(|vaddr| vaddr.data())
            }

            SYS_SBRK => {
                let increment = args[0] as isize;
                Self::sbrk(increment).map(|vaddr: VirtAddr| vaddr.data())
            }

            SYS_REBOOT => Self::reboot(),

            SYS_CHDIR => {
                let r = args[0] as *const u8;
                Self::chdir(r)
            }

            #[allow(unreachable_patterns)]
            SYS_GETDENTS64 | SYS_GETDENTS => {
                let fd = args[0] as i32;

                let buf_vaddr = args[1];
                let len = args[2];
                let virt_addr: VirtAddr = VirtAddr::new(buf_vaddr);
                // 判断缓冲区是否来自用户态，进行权限校验
                let res = if frame.from_user() && verify_area(virt_addr, len as usize).is_err() {
                    // 来自用户态，而buffer在内核态，这样的操作不被允许
                    Err(SystemError::EPERM)
                } else if buf_vaddr == 0 {
                    Err(SystemError::EFAULT)
                } else {
                    let buf: &mut [u8] = unsafe {
                        core::slice::from_raw_parts_mut::<'static, u8>(buf_vaddr as *mut u8, len)
                    };
                    Self::getdents(fd, buf)
                };

                res
            }

            SYS_EXECVE => {
                let path_ptr = args[0];
                let argv_ptr = args[1];
                let env_ptr = args[2];
                let virt_path_ptr = VirtAddr::new(path_ptr);
                let virt_argv_ptr = VirtAddr::new(argv_ptr);
                let virt_env_ptr = VirtAddr::new(env_ptr);
                // 权限校验
                if frame.from_user()
                    && (verify_area(virt_path_ptr, MAX_PATHLEN as usize).is_err()
                        || verify_area(virt_argv_ptr, PAGE_4K_SIZE as usize).is_err())
                    || verify_area(virt_env_ptr, PAGE_4K_SIZE as usize).is_err()
                {
                    Err(SystemError::EFAULT)
                } else {
                    Self::execve(
                        path_ptr as *const u8,
                        argv_ptr as *const *const u8,
                        env_ptr as *const *const u8,
                        frame,
                    )
                    .map(|_| 0)
                }
            }
            SYS_WAIT4 => {
                let pid = args[0] as i32;
                let wstatus = args[1] as *mut i32;
                let options = args[2] as c_int;
                let rusage = args[3] as *mut c_void;
                // 权限校验
                // todo: 引入rusage之后，更正以下权限校验代码中，rusage的大小
                Self::wait4(pid.into(), wstatus, options, rusage)
            }

            SYS_EXIT => {
                let exit_code = args[0];
                Self::exit(exit_code)
            }
            #[cfg(target_arch = "x86_64")]
            SYS_MKDIR => {
                let path = args[0] as *const u8;
                let mode = args[1];

                Self::mkdir(path, mode)
            }

            SYS_NANOSLEEP => {
                let req = args[0] as *const TimeSpec;
                let rem = args[1] as *mut TimeSpec;
                let virt_req = VirtAddr::new(req as usize);
                let virt_rem = VirtAddr::new(rem as usize);
                if frame.from_user()
                    && (verify_area(virt_req, core::mem::size_of::<TimeSpec>() as usize).is_err()
                        || verify_area(virt_rem, core::mem::size_of::<TimeSpec>() as usize)
                            .is_err())
                {
                    Err(SystemError::EFAULT)
                } else {
                    Self::nanosleep(req, rem)
                }
            }

            SYS_CLOCK => Self::clock(),
            #[cfg(target_arch = "x86_64")]
            SYS_PIPE => {
                let pipefd: *mut i32 = args[0] as *mut c_int;
                if pipefd.is_null() {
                    Err(SystemError::EFAULT)
                } else {
                    Self::pipe2(pipefd, FileMode::empty())
                }
            }

            SYS_PIPE2 => {
                let pipefd: *mut i32 = args[0] as *mut c_int;
                let arg1 = args[1];
                if pipefd.is_null() {
                    Err(SystemError::EFAULT)
                } else {
                    let flags = FileMode::from_bits_truncate(arg1 as u32);
                    Self::pipe2(pipefd, flags)
                }
            }

            SYS_UNLINKAT => {
                let dirfd = args[0] as i32;
                let path = args[1] as *const u8;
                let flags = args[2] as u32;
                Self::unlinkat(dirfd, path, flags)
            }

            #[cfg(target_arch = "x86_64")]
            SYS_RMDIR => {
                let path = args[0] as *const u8;
                Self::rmdir(path)
            }

            #[cfg(target_arch = "x86_64")]
            SYS_UNLINK => {
                let path = args[0] as *const u8;
                Self::unlink(path)
            }
            SYS_KILL => {
                let pid = Pid::new(args[0]);
                let sig = args[1] as c_int;
                // kdebug!("KILL SYSCALL RECEIVED");
                Self::kill(pid, sig)
            }

            SYS_RT_SIGACTION => {
                let sig = args[0] as c_int;
                let act = args[1];
                let old_act = args[2];
                Self::sigaction(sig, act, old_act, frame.from_user())
            }

            SYS_GETPID => Self::getpid().map(|pid| pid.into()),

            SYS_SCHED => Self::sched(frame.from_user()),
            SYS_DUP => {
                let oldfd: i32 = args[0] as c_int;
                Self::dup(oldfd)
            }

            #[cfg(target_arch = "x86_64")]
            SYS_DUP2 => {
                let oldfd: i32 = args[0] as c_int;
                let newfd: i32 = args[1] as c_int;
                Self::dup2(oldfd, newfd)
            }

            SYS_SOCKET => Self::socket(args[0], args[1], args[2]),
            SYS_SETSOCKOPT => {
                let optval = args[3] as *const u8;
                let optlen = args[4] as usize;
                let virt_optval = VirtAddr::new(optval as usize);
                // 验证optval的地址是否合法
                if verify_area(virt_optval, optlen as usize).is_err() {
                    // 地址空间超出了用户空间的范围，不合法
                    Err(SystemError::EFAULT)
                } else {
                    let data: &[u8] = unsafe { core::slice::from_raw_parts(optval, optlen) };
                    Self::setsockopt(args[0], args[1], args[2], data)
                }
            }
            SYS_GETSOCKOPT => {
                let optval = args[3] as *mut u8;
                let optlen = args[4] as *mut usize;
                let virt_optval = VirtAddr::new(optval as usize);
                let virt_optlen = VirtAddr::new(optlen as usize);
                let security_check = || {
                    // 验证optval的地址是否合法
                    if verify_area(virt_optval, PAGE_4K_SIZE as usize).is_err() {
                        // 地址空间超出了用户空间的范围，不合法
                        return Err(SystemError::EFAULT);
                    }

                    // 验证optlen的地址是否合法
                    if verify_area(virt_optlen, core::mem::size_of::<u32>() as usize).is_err() {
                        // 地址空间超出了用户空间的范围，不合法
                        return Err(SystemError::EFAULT);
                    }
                    return Ok(());
                };
                let r = security_check();
                if r.is_err() {
                    Err(r.unwrap_err())
                } else {
                    Self::getsockopt(args[0], args[1], args[2], optval, optlen as *mut u32)
                }
            }

            SYS_CONNECT => {
                let addr = args[1] as *const SockAddr;
                let addrlen = args[2] as usize;
                let virt_addr = VirtAddr::new(addr as usize);
                // 验证addr的地址是否合法
                if verify_area(virt_addr, addrlen as usize).is_err() {
                    // 地址空间超出了用户空间的范围，不合法
                    Err(SystemError::EFAULT)
                } else {
                    Self::connect(args[0], addr, addrlen)
                }
            }
            SYS_BIND => {
                let addr = args[1] as *const SockAddr;
                let addrlen = args[2] as usize;
                let virt_addr = VirtAddr::new(addr as usize);
                // 验证addr的地址是否合法
                if verify_area(virt_addr, addrlen as usize).is_err() {
                    // 地址空间超出了用户空间的范围，不合法
                    Err(SystemError::EFAULT)
                } else {
                    Self::bind(args[0], addr, addrlen)
                }
            }

            SYS_SENDTO => {
                let buf = args[1] as *const u8;
                let len = args[2] as usize;
                let flags = args[3] as u32;
                let addr = args[4] as *const SockAddr;
                let addrlen = args[5] as usize;
                let virt_buf = VirtAddr::new(buf as usize);
                let virt_addr = VirtAddr::new(addr as usize);
                // 验证buf的地址是否合法
                if verify_area(virt_buf, len as usize).is_err() {
                    // 地址空间超出了用户空间的范围，不合法
                    Err(SystemError::EFAULT)
                } else if verify_area(virt_addr, addrlen as usize).is_err() {
                    // 地址空间超出了用户空间的范围，不合法
                    Err(SystemError::EFAULT)
                } else {
                    let data: &[u8] = unsafe { core::slice::from_raw_parts(buf, len) };
                    Self::sendto(args[0], data, flags, addr, addrlen)
                }
            }

            SYS_RECVFROM => {
                let buf = args[1] as *mut u8;
                let len = args[2] as usize;
                let flags = args[3] as u32;
                let addr = args[4] as *mut SockAddr;
                let addrlen = args[5] as *mut usize;
                let virt_buf = VirtAddr::new(buf as usize);
                let virt_addrlen = VirtAddr::new(addrlen as usize);
                let virt_addr = VirtAddr::new(addr as usize);
                let security_check = || {
                    // 验证buf的地址是否合法
                    if verify_area(virt_buf, len).is_err() {
                        // 地址空间超出了用户空间的范围，不合法
                        return Err(SystemError::EFAULT);
                    }

                    // 验证addrlen的地址是否合法
                    if verify_area(virt_addrlen, core::mem::size_of::<u32>()).is_err() {
                        // 地址空间超出了用户空间的范围，不合法
                        return Err(SystemError::EFAULT);
                    }

                    if verify_area(virt_addr, core::mem::size_of::<SockAddr>()).is_err() {
                        // 地址空间超出了用户空间的范围，不合法
                        return Err(SystemError::EFAULT);
                    }
                    return Ok(());
                };
                let r = security_check();
                if r.is_err() {
                    Err(r.unwrap_err())
                } else {
                    let buf = unsafe { core::slice::from_raw_parts_mut(buf, len) };
                    Self::recvfrom(args[0], buf, flags, addr, addrlen as *mut u32)
                }
            }

            SYS_RECVMSG => {
                let msg = args[1] as *mut MsgHdr;
                let flags = args[2] as u32;

                let mut user_buffer_writer =
                    UserBufferWriter::new(msg, core::mem::size_of::<MsgHdr>(), frame.from_user())?;
                let buffer = user_buffer_writer.buffer::<MsgHdr>(0)?;

                let msg = &mut buffer[0];
                Self::recvmsg(args[0], msg, flags)
            }

            SYS_LISTEN => Self::listen(args[0], args[1]),
            SYS_SHUTDOWN => Self::shutdown(args[0], args[1]),
            SYS_ACCEPT => Self::accept(args[0], args[1] as *mut SockAddr, args[2] as *mut u32),
            SYS_ACCEPT4 => Self::accept4(
                args[0],
                args[1] as *mut SockAddr,
                args[2] as *mut u32,
                args[3] as u32,
            ),
            SYS_GETSOCKNAME => {
                Self::getsockname(args[0], args[1] as *mut SockAddr, args[2] as *mut u32)
            }
            SYS_GETPEERNAME => {
                Self::getpeername(args[0], args[1] as *mut SockAddr, args[2] as *mut u32)
            }
            SYS_GETTIMEOFDAY => {
                let timeval = args[0] as *mut PosixTimeval;
                let timezone_ptr = args[1] as *mut PosixTimeZone;
                Self::gettimeofday(timeval, timezone_ptr)
            }
            SYS_MMAP => {
                let len = page_align_up(args[1]);
                let virt_addr = VirtAddr::new(args[0]);
                if verify_area(virt_addr, len).is_err() {
                    Err(SystemError::EFAULT)
                } else {
                    Self::mmap(
                        VirtAddr::new(args[0]),
                        len,
                        args[2],
                        args[3],
                        args[4] as i32,
                        args[5],
                    )
                }
            }
            SYS_MREMAP => {
                let old_vaddr = VirtAddr::new(args[0]);
                let old_len = args[1];
                let new_len = args[2];
                let mremap_flags = MremapFlags::from_bits_truncate(args[3] as u8);
                let new_vaddr = VirtAddr::new(args[4]);

                Self::mremap(old_vaddr, old_len, new_len, mremap_flags, new_vaddr)
            }
            SYS_MUNMAP => {
                let addr = args[0];
                let len = page_align_up(args[1]);
                if addr & (MMArch::PAGE_SIZE - 1) != 0 {
                    // The addr argument is not a multiple of the page size
                    Err(SystemError::EINVAL)
                } else {
                    Self::munmap(VirtAddr::new(addr), len)
                }
            }
            SYS_MPROTECT => {
                let addr = args[0];
                let len = page_align_up(args[1]);
                if addr & (MMArch::PAGE_SIZE - 1) != 0 {
                    // The addr argument is not a multiple of the page size
                    Err(SystemError::EINVAL)
                } else {
                    Self::mprotect(VirtAddr::new(addr), len, args[2])
                }
            }

            SYS_GETCWD => {
                let buf = args[0] as *mut u8;
                let size = args[1];
                let security_check = || {
                    verify_area(VirtAddr::new(buf as usize), size)?;
                    return Ok(());
                };
                let r = security_check();
                if r.is_err() {
                    Err(r.unwrap_err())
                } else {
                    let buf = unsafe { core::slice::from_raw_parts_mut(buf, size) };
                    Self::getcwd(buf).map(|ptr| ptr.data())
                }
            }

            SYS_GETPGID => Self::getpgid(Pid::new(args[0])).map(|pid| pid.into()),

            SYS_GETPPID => Self::getppid().map(|pid| pid.into()),
            SYS_FSTAT => {
                let fd = args[0] as i32;
                let kstat = args[1] as *mut PosixKstat;
                let vaddr = VirtAddr::new(kstat as usize);
                // FIXME 由于c中的verify_area与rust中的verify_area重名，所以在引入时加了前缀区分
                // TODO 应该将用了c版本的verify_area都改为rust的verify_area
                match verify_area(vaddr, core::mem::size_of::<PosixKstat>()) {
                    Ok(_) => Self::fstat(fd, kstat),
                    Err(e) => Err(e),
                }
            }

            SYS_FCNTL => {
                let fd = args[0] as i32;
                let cmd: Option<FcntlCommand> =
                    <FcntlCommand as FromPrimitive>::from_u32(args[1] as u32);
                let arg = args[2] as i32;
                let res = if let Some(cmd) = cmd {
                    Self::fcntl(fd, cmd, arg)
                } else {
                    Err(SystemError::EINVAL)
                };

                // kdebug!("FCNTL: fd: {}, cmd: {:?}, arg: {}, res: {:?}", fd, cmd, arg, res);
                res
            }

            SYS_FTRUNCATE => {
                let fd = args[0] as i32;
                let len = args[1];
                let res = Self::ftruncate(fd, len);
                // kdebug!("FTRUNCATE: fd: {}, len: {}, res: {:?}", fd, len, res);
                res
            }

            #[cfg(target_arch = "x86_64")]
            SYS_MKNOD => {
                use crate::driver::base::device::device_number::DeviceNumber;

                let path = args[0];
                let flags = args[1];
                let dev_t = args[2];
                let flags: ModeType = ModeType::from_bits_truncate(flags as u32);
                Self::mknod(path as *const u8, flags, DeviceNumber::from(dev_t as u32))
            }

            SYS_CLONE => {
                let parent_tid = VirtAddr::new(args[2]);
                let child_tid = VirtAddr::new(args[3]);

                // 地址校验
                verify_area(parent_tid, core::mem::size_of::<i32>())?;
                verify_area(child_tid, core::mem::size_of::<i32>())?;

                let mut clone_args = KernelCloneArgs::new();
                clone_args.flags = CloneFlags::from_bits_truncate(args[0] as u64);
                clone_args.stack = args[1];
                clone_args.parent_tid = parent_tid;
                clone_args.child_tid = child_tid;
                clone_args.tls = args[4];
                Self::clone(frame, clone_args)
            }

            SYS_FUTEX => {
                let uaddr = VirtAddr::new(args[0]);
                let operation = FutexFlag::from_bits(args[1] as u32).ok_or(SystemError::ENOSYS)?;
                let val = args[2] as u32;
                let utime = args[3];
                let uaddr2 = VirtAddr::new(args[4]);
                let val3 = args[5] as u32;

                verify_area(uaddr, core::mem::size_of::<u32>())?;
                verify_area(uaddr2, core::mem::size_of::<u32>())?;

                let mut timespec = None;
                if utime != 0 && operation.contains(FutexFlag::FLAGS_HAS_TIMEOUT) {
                    let reader = UserBufferReader::new(
                        utime as *const TimeSpec,
                        core::mem::size_of::<TimeSpec>(),
                        true,
                    )?;

                    timespec = Some(*reader.read_one_from_user::<TimeSpec>(0)?);
                }

                Self::do_futex(uaddr, operation, val, timespec, uaddr2, utime as u32, val3)
            }

            SYS_READV => Self::readv(args[0] as i32, args[1], args[2]),
            SYS_WRITEV => Self::writev(args[0] as i32, args[1], args[2]),

            SYS_SET_TID_ADDRESS => Self::set_tid_address(args[0]),

            #[cfg(target_arch = "x86_64")]
            SYS_LSTAT => {
                let path = args[0] as *const u8;
                let kstat = args[1] as *mut PosixKstat;
                Self::lstat(path, kstat)
            }

            #[cfg(target_arch = "x86_64")]
            SYS_STAT => {
                let path = args[0] as *const u8;
                let kstat = args[1] as *mut PosixKstat;
                Self::stat(path, kstat)
            }

            SYS_STATFS => {
                let path = args[0] as *const u8;
                let statfs = args[1] as * mut PosixStatfs;
                Self::statfs(path, statfs)

            }

            SYS_STATX => {
                let fd = args[0] as i32;
                let path = args[1] as *const u8;
                let flags = args[2] as u32;
                let mask = args[3] as u32;
                let kstat = args[4] as *mut PosixStatx;

                Self::do_statx(fd, path, flags, mask, kstat)
            }

            #[cfg(target_arch = "x86_64")]
            SYS_EPOLL_CREATE => Self::epoll_create(args[0] as i32),
            SYS_EPOLL_CREATE1 => Self::epoll_create1(args[0]),

            SYS_EPOLL_CTL => Self::epoll_ctl(
                args[0] as i32,
                args[1],
                args[2] as i32,
                VirtAddr::new(args[3]),
            ),

            #[cfg(target_arch = "x86_64")]
            SYS_EPOLL_WAIT => Self::epoll_wait(
                args[0] as i32,
                VirtAddr::new(args[1]),
                args[2] as i32,
                args[3] as i32,
            ),

            SYS_EPOLL_PWAIT => {
                let epfd = args[0] as i32;
                let epoll_event = VirtAddr::new(args[1]);
                let max_events = args[2] as i32;
                let timespec = args[3] as i32;
                let sigmask_addr = args[4] as *mut SigSet;

                if sigmask_addr.is_null() {
                    return Self::epoll_wait(epfd, epoll_event, max_events, timespec);
                }
                let sigmask_reader =
                    UserBufferReader::new(sigmask_addr, core::mem::size_of::<SigSet>(), true)?;
                let mut sigmask = *sigmask_reader.read_one_from_user::<SigSet>(0)?;

                Self::epoll_pwait(
                    args[0] as i32,
                    VirtAddr::new(args[1]),
                    args[2] as i32,
                    args[3] as i32,
                    &mut sigmask,
                )
            }

            // 目前为了适配musl-libc,以下系统调用先这样写着
            SYS_GETRANDOM => {
                let flags = GRandFlags::from_bits(args[2] as u8).ok_or(SystemError::EINVAL)?;
                Self::get_random(args[0] as *mut u8, args[1], flags)
            }

            SYS_SOCKETPAIR => {
                let mut user_buffer_writer = UserBufferWriter::new(
                    args[3] as *mut c_int,
                    core::mem::size_of::<[c_int; 2]>(),
                    frame.from_user(),
                )?;
                let fds = user_buffer_writer.buffer::<i32>(0)?;
                Self::socketpair(args[0], args[1], args[2], fds)
            }

            #[cfg(target_arch = "x86_64")]
            SYS_POLL => {
                kwarn!("SYS_POLL has not yet been implemented");
                Ok(0)
            }

            SYS_SETPGID => {
                kwarn!("SYS_SETPGID has not yet been implemented");
                Ok(0)
            }

            SYS_RT_SIGPROCMASK => {
                kwarn!("SYS_RT_SIGPROCMASK has not yet been implemented");
                Ok(0)
            }

            SYS_TKILL => {
                kwarn!("SYS_TKILL has not yet been implemented");
                Ok(0)
            }

            SYS_SIGALTSTACK => {
                kwarn!("SYS_SIGALTSTACK has not yet been implemented");
                Ok(0)
            }

            SYS_EXIT_GROUP => {
                kwarn!("SYS_EXIT_GROUP has not yet been implemented");
                Ok(0)
            }

            SYS_MADVISE => {
                // 这个太吵了，总是打印，先注释掉
                // kwarn!("SYS_MADVISE has not yet been implemented");
                Ok(0)
            }
            SYS_GETTID => Self::gettid().map(|tid| tid.into()),
            SYS_GETUID => Self::getuid(),

            SYS_SYSLOG => {
                let syslog_action_type = args[0];
                let buf_vaddr = args[1];
                let len = args[2];
                let from_user = frame.from_user();
                let mut user_buffer_writer =
                    UserBufferWriter::new(buf_vaddr as *mut u8, len, from_user)?;

                let user_buf = user_buffer_writer.buffer(0)?;
                Self::do_syslog(syslog_action_type, user_buf, len)
            }

            SYS_GETGID => Self::getgid(),
            SYS_SETUID => {
                kwarn!("SYS_SETUID has not yet been implemented");
                Ok(0)
            }
            SYS_SETGID => {
                kwarn!("SYS_SETGID has not yet been implemented");
                Ok(0)
            }
            SYS_GETEUID => Self::geteuid(),
            SYS_GETEGID => Self::getegid(),
            SYS_GETRUSAGE => {
                let who = args[0] as c_int;
                let rusage = args[1] as *mut RUsage;
                Self::get_rusage(who, rusage)
            }

            #[cfg(target_arch = "x86_64")]
            SYS_READLINK => {
                let path = args[0] as *const u8;
                let buf = args[1] as *mut u8;
                let bufsiz = args[2];
                Self::readlink(path, buf, bufsiz)
            }

            SYS_READLINKAT => {
                let dirfd = args[0] as i32;
                let path = args[1] as *const u8;
                let buf = args[2] as *mut u8;
                let bufsiz = args[3];
                Self::readlink_at(dirfd, path, buf, bufsiz)
            }

            SYS_PRLIMIT64 => {
                let pid = args[0];
                let pid = Pid::new(pid);
                let resource = args[1];
                let new_limit = args[2] as *const RLimit64;
                let old_limit = args[3] as *mut RLimit64;

                Self::prlimit64(pid, resource, new_limit, old_limit)
            }

            #[cfg(target_arch = "x86_64")]
            SYS_ACCESS => {
                let pathname = args[0] as *const u8;
                let mode = args[1] as u32;
                Self::access(pathname, mode)
            }

            SYS_FACCESSAT => {
                let dirfd = args[0] as i32;
                let pathname = args[1] as *const u8;
                let mode = args[2] as u32;
                Self::faccessat2(dirfd, pathname, mode, 0)
            }

            SYS_FACCESSAT2 => {
                let dirfd = args[0] as i32;
                let pathname = args[1] as *const u8;
                let mode = args[2] as u32;
                let flags = args[3] as u32;
                Self::faccessat2(dirfd, pathname, mode, flags)
            }

            SYS_CLOCK_GETTIME => {
                let clockid = args[0] as i32;
                let timespec = args[1] as *mut TimeSpec;
                Self::clock_gettime(clockid, timespec)
            }

            SYS_SYSINFO => {
                let info = args[0] as *mut SysInfo;
                Self::sysinfo(info)
            }

            SYS_UMASK => {
                let mask = args[0] as u32;
                Self::umask(mask)
            }

            SYS_FCHOWN => {
                kwarn!("SYS_FCHOWN has not yet been implemented");
                Ok(0)
            }

            SYS_FSYNC => {
                kwarn!("SYS_FSYNC has not yet been implemented");
                Ok(0)
            }

            #[cfg(target_arch = "x86_64")]
            SYS_CHMOD => {
                let pathname = args[0] as *const u8;
                let mode = args[1] as u32;
                Self::chmod(pathname, mode)
            }
            SYS_FCHMOD => {
                let fd = args[0] as i32;
                let mode = args[1] as u32;
                Self::fchmod(fd, mode)
            }
            SYS_FCHMODAT => {
                let dirfd = args[0] as i32;
                let pathname = args[1] as *const u8;
                let mode = args[2] as u32;
                Self::fchmodat(dirfd, pathname, mode)
            }

            SYS_SCHED_GETAFFINITY => {
                // todo: 这个系统调用还没有实现

                Err(SystemError::ENOSYS)
            }

            #[cfg(target_arch = "x86_64")]
            SYS_GETRLIMIT => {
                let resource = args[0];
                let rlimit = args[1] as *mut RLimit64;

                Self::prlimit64(
                    ProcessManager::current_pcb().pid(),
                    resource,
                    core::ptr::null::<RLimit64>(),
                    rlimit,
                )
            }

            SYS_FADVISE64 => {
                // todo: 这个系统调用还没有实现

                Err(SystemError::ENOSYS)
            }

            SYS_MOUNT => {
                let source = args[0] as *const u8;
                let target = args[1] as *const u8;
                let filesystemtype = args[2] as *const u8;
                return Self::mount(source, target, filesystemtype, 0, null());
            }
            SYS_NEWFSTATAT => {
                // todo: 这个系统调用还没有实现

                Err(SystemError::ENOSYS)
            }

            SYS_SCHED_YIELD => Self::sched_yield(),
            SYS_UNAME => {
                let name = args[0] as *mut PosixOldUtsName;
                Self::uname(name)
            }

            _ => panic!("Unsupported syscall ID: {}", syscall_num),
        };

        return r;
    }

    pub fn put_string(
        s: *const u8,
        front_color: u32,
        back_color: u32,
    ) -> Result<usize, SystemError> {
        // todo: 删除这个系统调用
        let s = check_and_clone_cstr(s, Some(4096))?;
        let fr = (front_color & 0x00ff0000) >> 16;
        let fg = (front_color & 0x0000ff00) >> 8;
        let fb = front_color & 0x000000ff;
        let br = (back_color & 0x00ff0000) >> 16;
        let bg = (back_color & 0x0000ff00) >> 8;
        let bb = back_color & 0x000000ff;
        print!("\x1B[38;2;{fr};{fg};{fb};48;2;{br};{bg};{bb}m{s}\x1B[0m");
        return Ok(s.len());
    }

    pub fn reboot() -> Result<usize, SystemError> {
        unsafe { cpu_reset() };
    }
}<|MERGE_RESOLUTION|>--- conflicted
+++ resolved
@@ -6,12 +6,7 @@
 
 use crate::{
     arch::{ipc::signal::SigSet, syscall::nr::*},
-<<<<<<< HEAD
-    driver::base::device::device_number::DeviceNumber,
-    filesystem::vfs::syscall::{PosixStatfs, PosixStatx},
-=======
     filesystem::vfs::syscall::PosixStatx,
->>>>>>> 70f159a3
     libs::{futex::constant::FutexFlag, rand::GRandFlags},
     mm::syscall::MremapFlags,
     net::syscall::MsgHdr,
@@ -25,10 +20,6 @@
 
 use num_traits::FromPrimitive;
 use system_error::SystemError;
-<<<<<<< HEAD
-
-=======
->>>>>>> 70f159a3
 
 use crate::{
     arch::{cpu::cpu_reset, interrupt::TrapFrame, MMArch},
