use core::{
    ffi::c_int,
    sync::atomic::{AtomicBool, Ordering},
};

use crate::{
    arch::syscall::nr::*,
    libs::{futex::constant::FutexFlag, rand::GRandFlags},
    mm::page::PAGE_4K_SIZE,
    net::posix::{MsgHdr, SockAddr},
    process::{ProcessFlags, ProcessManager},
    sched::{schedule, SchedMode},
    syscall::user_access::check_and_clone_cstr,
};

use log::{info, warn};
use system_error::SystemError;
use table::{syscall_table, syscall_table_init};

use crate::{
    arch::interrupt::TrapFrame,
    mm::{verify_area, VirtAddr},
    time::{
        syscall::{PosixTimeZone, PosixTimeval},
        PosixTimeSpec,
    },
};

use self::{
    misc::SysInfo,
    user_access::{UserBufferReader, UserBufferWriter},
};

pub mod misc;
pub mod table;
pub mod user_access;

// 与linux不一致的调用，在linux基础上累加
pub const SYS_PUT_STRING: usize = 100000;
pub const SYS_SBRK: usize = 100001;
/// todo: 该系统调用与Linux不一致，将来需要删除该系统调用！！！ 删的时候记得改C版本的libc
pub const SYS_CLOCK: usize = 100002;
pub const SYS_SCHED: usize = 100003;

#[derive(Debug)]
pub struct Syscall;

impl Syscall {
    /// 初始化系统调用
    #[inline(never)]
    pub fn init() -> Result<(), SystemError> {
        static INIT_FLAG: AtomicBool = AtomicBool::new(false);
        let prev = INIT_FLAG.swap(true, Ordering::SeqCst);
        if prev {
            panic!("Cannot initialize syscall more than once!");
        }
        info!("Initializing syscall...");
        let r = crate::arch::syscall::arch_syscall_init();
        info!("Syscall init successfully!");

        return r;
    }
    /// 系统调用分发器，用于分发系统调用。
    ///
    /// 与[handle]不同，这个函数会捕获系统调用处理函数的panic，返回错误码。
    #[cfg(any(target_arch = "x86_64", target_arch = "riscv64"))]
    pub fn catch_handle(
        syscall_num: usize,
        args: &[usize],
        frame: &mut TrapFrame,
    ) -> Result<usize, SystemError> {
        use crate::debug::panic::kernel_catch_unwind;
        let res = kernel_catch_unwind(|| Self::handle(syscall_num, args, frame))?;
        res
    }
    /// @brief 系统调用分发器，用于分发系统调用。
    ///
    /// 这个函数内，需要根据系统调用号，调用对应的系统调用处理函数。
    /// 并且，对于用户态传入的指针参数，需要在本函数内进行越界检查，防止访问到内核空间。
    #[inline(never)]
    pub fn handle(
        syscall_num: usize,
        args: &[usize],
        frame: &mut TrapFrame,
    ) -> Result<usize, SystemError> {
        defer::defer!({
            if ProcessManager::current_pcb()
                .flags()
                .contains(ProcessFlags::NEED_SCHEDULE)
            {
                schedule(SchedMode::SM_PREEMPT);
            }
        });

        // 首先尝试从syscall_table获取处理函数
        if let Some(handler) = syscall_table().get(syscall_num) {
            // 使用以下代码可以打印系统调用号和参数，方便调试

            // let show = ProcessManager::current_pid().data() >= 8;
            let show = false;
            if show {
                log::debug!(
                    "pid: {} Syscall {} called with args {}",
                    ProcessManager::current_pid().data(),
                    handler.name,
                    handler.args_string(args)
                );
            }

            let r = handler.inner_handle.handle(args, frame);
            if show {
                log::debug!(
                    "pid: {} Syscall {} returned {:?}",
                    ProcessManager::current_pid().data(),
                    handler.name,
                    r
                );
            }
            return r;
        }

        // 如果找不到，fallback到原有逻辑
        let r = match syscall_num {
            SYS_PUT_STRING => {
                Self::put_string(args[0] as *const u8, args[1] as u32, args[2] as u32)
            }

            SYS_SBRK => {
                let incr = args[0] as isize;
                crate::mm::syscall::sys_sbrk::sys_sbrk(incr)
            }

<<<<<<< HEAD
            SYS_CHDIR => {
                let r = args[0] as *const u8;
                Self::chdir(r)
            }
            SYS_FCHDIR => {
                let fd = args[0] as i32;
                Self::fchdir(fd)
            }

            #[allow(unreachable_patterns)]
            SYS_GETDENTS64 | SYS_GETDENTS => {
                let fd = args[0] as i32;

                let buf_vaddr = args[1];
                let len = args[2];
                let virt_addr: VirtAddr = VirtAddr::new(buf_vaddr);
                // 判断缓冲区是否来自用户态，进行权限校验
                let res = if frame.is_from_user() && verify_area(virt_addr, len).is_err() {
                    // 来自用户态，而buffer在内核态，这样的操作不被允许
                    Err(SystemError::EPERM)
                } else if buf_vaddr == 0 {
                    Err(SystemError::EFAULT)
                } else {
                    let buf: &mut [u8] = unsafe {
                        core::slice::from_raw_parts_mut::<'static, u8>(buf_vaddr as *mut u8, len)
                    };
                    Self::getdents(fd, buf)
                };

                res
            }

            #[cfg(target_arch = "x86_64")]
            SYS_MKDIR => {
                let path = args[0] as *const u8;
                let mode = args[1];

                Self::mkdir(path, mode)
            }

            SYS_MKDIRAT => {
                let dirfd = args[0] as i32;
                let path = args[1] as *const u8;
                let mode = args[2];
                Self::mkdir_at(dirfd, path, mode)
            }

            SYS_NANOSLEEP => {
                let req = args[0] as *const PosixTimeSpec;
                let rem = args[1] as *mut PosixTimeSpec;
                let virt_req = VirtAddr::new(req as usize);
                let virt_rem = VirtAddr::new(rem as usize);
                if frame.is_from_user()
                    && (verify_area(virt_req, core::mem::size_of::<PosixTimeSpec>()).is_err()
                        || verify_area(virt_rem, core::mem::size_of::<PosixTimeSpec>()).is_err())
                {
                    Err(SystemError::EFAULT)
                } else {
                    Self::nanosleep(req, rem)
                }
=======
            SYS_REBOOT => {
                let magic1 = args[0] as u32;
                let magic2 = args[1] as u32;
                let cmd = args[2] as u32;
                let arg = args[3];
                Self::reboot(magic1, magic2, cmd, arg)
>>>>>>> 84a58691
            }

            SYS_CLOCK => Self::clock(),

            SYS_SCHED => {
                warn!("syscall sched");
                schedule(SchedMode::SM_NONE);
                Ok(0)
            }

            SYS_SOCKET => Self::socket(args[0], args[1], args[2]),
            SYS_SETSOCKOPT => {
                let optval = args[3] as *const u8;
                let optlen = args[4];
                let virt_optval = VirtAddr::new(optval as usize);
                // 验证optval的地址是否合法
                if verify_area(virt_optval, optlen).is_err() {
                    // 地址空间超出了用户空间的范围，不合法
                    Err(SystemError::EFAULT)
                } else {
                    let data: &[u8] = unsafe { core::slice::from_raw_parts(optval, optlen) };
                    Self::setsockopt(args[0], args[1], args[2], data)
                }
            }
            SYS_GETSOCKOPT => {
                let optval = args[3] as *mut u8;
                let optlen = args[4] as *mut usize;
                let virt_optval = VirtAddr::new(optval as usize);
                let virt_optlen = VirtAddr::new(optlen as usize);
                let security_check = || {
                    // 验证optval的地址是否合法
                    if verify_area(virt_optval, PAGE_4K_SIZE).is_err() {
                        // 地址空间超出了用户空间的范围，不合法
                        return Err(SystemError::EFAULT);
                    }

                    // 验证optlen的地址是否合法
                    if verify_area(virt_optlen, core::mem::size_of::<u32>()).is_err() {
                        // 地址空间超出了用户空间的范围，不合法
                        return Err(SystemError::EFAULT);
                    }
                    return Ok(());
                };
                let r = security_check();
                if let Err(e) = r {
                    Err(e)
                } else {
                    Self::getsockopt(args[0], args[1], args[2], optval, optlen as *mut u32)
                }
            }

            SYS_CONNECT => {
                let addr = args[1] as *const SockAddr;
                let addrlen = args[2];
                let virt_addr = VirtAddr::new(addr as usize);
                // 验证addr的地址是否合法
                if verify_area(virt_addr, addrlen).is_err() {
                    // 地址空间超出了用户空间的范围，不合法
                    Err(SystemError::EFAULT)
                } else {
                    Self::connect(args[0], addr, addrlen as u32)
                }
            }

            SYS_BIND => {
                let addr = args[1] as *const SockAddr;
                let addrlen = args[2];
                let virt_addr = VirtAddr::new(addr as usize);
                // 验证addr的地址是否合法
                if verify_area(virt_addr, addrlen).is_err() {
                    // 地址空间超出了用户空间的范围，不合法
                    Err(SystemError::EFAULT)
                } else {
                    Self::bind(args[0], addr, addrlen as u32)
                }
            }

            SYS_SENDTO => {
                let buf = args[1] as *const u8;
                let len = args[2];
                let flags = args[3] as u32;
                let addr = args[4] as *const SockAddr;
                let addrlen = args[5];
                let virt_buf = VirtAddr::new(buf as usize);
                let virt_addr = VirtAddr::new(addr as usize);
                // 验证buf的地址是否合法
                if verify_area(virt_buf, len).is_err() || verify_area(virt_addr, addrlen).is_err() {
                    // 地址空间超出了用户空间的范围，不合法
                    Err(SystemError::EFAULT)
                } else {
                    let data: &[u8] = unsafe { core::slice::from_raw_parts(buf, len) };
                    Self::sendto(args[0], data, flags, addr, addrlen as u32)
                }
            }

            SYS_RECVFROM => {
                let buf = args[1] as *mut u8;
                let len = args[2];
                let flags = args[3] as u32;
                let addr = args[4] as *mut SockAddr;
                let addrlen = args[5] as *mut u32;
                let virt_buf = VirtAddr::new(buf as usize);
                let virt_addrlen = VirtAddr::new(addrlen as usize);
                let virt_addr = VirtAddr::new(addr as usize);
                let security_check = || {
                    // 验证buf的地址是否合法
                    if verify_area(virt_buf, len).is_err() {
                        // 地址空间超出了用户空间的范围，不合法
                        return Err(SystemError::EFAULT);
                    }

                    // 验证addrlen的地址是否合法
                    if verify_area(virt_addrlen, core::mem::size_of::<usize>()).is_err() {
                        // 地址空间超出了用户空间的范围，不合法
                        return Err(SystemError::EFAULT);
                    }

                    if verify_area(virt_addr, core::mem::size_of::<SockAddr>()).is_err() {
                        // 地址空间超出了用户空间的范围，不合法
                        return Err(SystemError::EFAULT);
                    }
                    return Ok(());
                };
                if let Err(e) = security_check() {
                    Err(e)
                } else {
                    let buf = unsafe { core::slice::from_raw_parts_mut(buf, len) };
                    Self::recvfrom(args[0], buf, flags, addr, addrlen)
                }
            }

            SYS_RECVMSG => {
                let msg = args[1] as *mut MsgHdr;
                let flags = args[2] as u32;

                let mut user_buffer_writer = UserBufferWriter::new(
                    msg,
                    core::mem::size_of::<MsgHdr>(),
                    frame.is_from_user(),
                )?;
                let buffer = user_buffer_writer.buffer::<MsgHdr>(0)?;

                let msg = &mut buffer[0];
                Self::recvmsg(args[0], msg, flags)
            }

            SYS_LISTEN => Self::listen(args[0], args[1]),
            SYS_SHUTDOWN => Self::shutdown(args[0], args[1]),
            SYS_ACCEPT => Self::accept(args[0], args[1] as *mut SockAddr, args[2] as *mut u32),
            SYS_ACCEPT4 => Self::accept4(
                args[0],
                args[1] as *mut SockAddr,
                args[2] as *mut u32,
                args[3] as u32,
            ),
            SYS_GETSOCKNAME => {
                Self::getsockname(args[0], args[1] as *mut SockAddr, args[2] as *mut u32)
            }
            SYS_GETPEERNAME => {
                Self::getpeername(args[0], args[1] as *mut SockAddr, args[2] as *mut u32)
            }
            SYS_GETTIMEOFDAY => {
                let timeval = args[0] as *mut PosixTimeval;
                let timezone_ptr = args[1] as *mut PosixTimeZone;
                Self::gettimeofday(timeval, timezone_ptr)
            }

            SYS_FUTEX => {
                let uaddr = VirtAddr::new(args[0]);
                let operation = FutexFlag::from_bits(args[1] as u32).ok_or(SystemError::ENOSYS)?;
                let val = args[2] as u32;
                let utime = args[3];
                let uaddr2 = VirtAddr::new(args[4]);
                let val3 = args[5] as u32;

                let mut timespec = None;
                if utime != 0 && operation.contains(FutexFlag::FLAGS_HAS_TIMEOUT) {
                    let reader = UserBufferReader::new(
                        utime as *const PosixTimeSpec,
                        core::mem::size_of::<PosixTimeSpec>(),
                        true,
                    )?;

                    timespec = Some(*reader.read_one_from_user::<PosixTimeSpec>(0)?);
                }

                Self::do_futex(uaddr, operation, val, timespec, uaddr2, utime as u32, val3)
            }

            SYS_SET_ROBUST_LIST => {
                let head = args[0];
                let head_uaddr = VirtAddr::new(head);
                let len = args[1];

                let ret = Self::set_robust_list(head_uaddr, len);
                return ret;
            }

            SYS_GET_ROBUST_LIST => {
                let pid = args[0];
                let head = args[1];
                let head_uaddr = VirtAddr::new(head);
                let len_ptr = args[2];
                let len_ptr_uaddr = VirtAddr::new(len_ptr);

                let ret = Self::get_robust_list(pid, head_uaddr, len_ptr_uaddr);
                return ret;
            }

            // 目前为了适配musl-libc,以下系统调用先这样写着
            SYS_GETRANDOM => {
                let flags = GRandFlags::from_bits(args[2] as u8).ok_or(SystemError::EINVAL)?;
                Self::get_random(args[0] as *mut u8, args[1], flags)
            }

            SYS_SOCKETPAIR => {
                let mut user_buffer_writer = UserBufferWriter::new(
                    args[3] as *mut c_int,
                    core::mem::size_of::<[c_int; 2]>(),
                    frame.is_from_user(),
                )?;
                let fds = user_buffer_writer.buffer::<i32>(0)?;
                Self::socketpair(args[0], args[1], args[2], fds)
            }

            #[cfg(target_arch = "x86_64")]
            SYS_POLL => {
                let fds = args[0];
                let nfds = args[1] as u32;
                let timeout = args[2] as i32;
                Self::poll(fds, nfds, timeout)
            }

            SYS_PPOLL => Self::ppoll(args[0], args[1] as u32, args[2], args[3]),

            SYS_SIGALTSTACK => {
                warn!("SYS_SIGALTSTACK has not yet been implemented");
                Ok(0)
            }

            SYS_SYSLOG => {
                let syslog_action_type = args[0];
                let buf_vaddr = args[1];
                let len = args[2];
                let from_user = frame.is_from_user();
                let mut user_buffer_writer =
                    UserBufferWriter::new(buf_vaddr as *mut u8, len, from_user)?;

                let user_buf = user_buffer_writer.buffer(0)?;
                Self::do_syslog(syslog_action_type, user_buf, len)
            }

            SYS_CLOCK_GETTIME => {
                let clockid = args[0] as i32;
                let timespec = args[1] as *mut PosixTimeSpec;
                Self::clock_gettime(clockid, timespec)
            }

            SYS_SYSINFO => {
                let info = args[0] as *mut SysInfo;
                Self::sysinfo(info)
            }

            SYS_UMASK => {
                let mask = args[0] as u32;
                Self::umask(mask)
            }

            SYS_FSYNC => {
                warn!("SYS_FSYNC has not yet been implemented");
                Ok(0)
            }

            SYS_RSEQ => {
                warn!("SYS_RSEQ has not yet been implemented");
                Err(SystemError::ENOSYS)
            }

            SYS_SCHED_YIELD => Self::do_sched_yield(),

            SYS_SCHED_GETAFFINITY => {
                let pid = args[0] as i32;
                let size = args[1];
                let set_vaddr = args[2];

                let mut user_buffer_writer =
                    UserBufferWriter::new(set_vaddr as *mut u8, size, frame.is_from_user())?;
                let set: &mut [u8] = user_buffer_writer.buffer(0)?;

                Self::getaffinity(pid, set)
            }

            SYS_FADVISE64 => {
                // todo: 这个系统调用还没有实现

                Err(SystemError::ENOSYS)
            }

            // SYS_SCHED_YIELD => Self::sched_yield(),
            SYS_PRCTL => {
                // todo: 这个系统调用还没有实现

                Err(SystemError::EINVAL)
            }

            #[cfg(target_arch = "x86_64")]
            SYS_ALARM => {
                let second = args[0] as u32;
                Self::alarm(second)
            }

            #[cfg(target_arch = "x86_64")]
            SYS_EVENTFD => {
                let initval = args[0] as u32;
                Self::sys_eventfd(initval, 0)
            }
            SYS_EVENTFD2 => {
                let initval = args[0] as u32;
                let flags = args[1] as u32;
                Self::sys_eventfd(initval, flags)
            }

            SYS_BPF => {
                let cmd = args[0] as u32;
                let attr = args[1] as *mut u8;
                let size = args[2] as u32;
                Self::sys_bpf(cmd, attr, size)
            }
            SYS_PERF_EVENT_OPEN => {
                let attr = args[0] as *const u8;
                let pid = args[1] as i32;
                let cpu = args[2] as i32;
                let group_fd = args[3] as i32;
                let flags = args[4] as u32;
                Self::sys_perf_event_open(attr, pid, cpu, group_fd, flags)
            }

            SYS_RT_SIGTIMEDWAIT => {
                log::warn!("SYS_RT_SIGTIMEDWAIT has not yet been implemented");
                Ok(0)
            }
            _ => {
                log::error!(
                    "Unsupported syscall ID: {} -> {}, args: {:?}",
                    syscall_num,
                    syscall_number_to_str(syscall_num),
                    args
                );
                Err(SystemError::ENOSYS)
            }
        };

        return r;
    }

    pub fn put_string(
        s: *const u8,
        front_color: u32,
        back_color: u32,
    ) -> Result<usize, SystemError> {
        // todo: 删除这个系统调用
        let s = check_and_clone_cstr(s, Some(4096))?
            .into_string()
            .map_err(|_| SystemError::EINVAL)?;
        let fr = (front_color & 0x00ff0000) >> 16;
        let fg = (front_color & 0x0000ff00) >> 8;
        let fb = front_color & 0x000000ff;
        let br = (back_color & 0x00ff0000) >> 16;
        let bg = (back_color & 0x0000ff00) >> 8;
        let bb = back_color & 0x000000ff;
        print!("\x1B[38;2;{fr};{fg};{fb};48;2;{br};{bg};{bb}m{s}\x1B[0m");
        return Ok(s.len());
    }
}

#[inline(never)]
pub fn syscall_init() -> Result<(), SystemError> {
    syscall_table_init()?;
    Ok(())
}<|MERGE_RESOLUTION|>--- conflicted
+++ resolved
@@ -130,77 +130,6 @@
                 crate::mm::syscall::sys_sbrk::sys_sbrk(incr)
             }
 
-<<<<<<< HEAD
-            SYS_CHDIR => {
-                let r = args[0] as *const u8;
-                Self::chdir(r)
-            }
-            SYS_FCHDIR => {
-                let fd = args[0] as i32;
-                Self::fchdir(fd)
-            }
-
-            #[allow(unreachable_patterns)]
-            SYS_GETDENTS64 | SYS_GETDENTS => {
-                let fd = args[0] as i32;
-
-                let buf_vaddr = args[1];
-                let len = args[2];
-                let virt_addr: VirtAddr = VirtAddr::new(buf_vaddr);
-                // 判断缓冲区是否来自用户态，进行权限校验
-                let res = if frame.is_from_user() && verify_area(virt_addr, len).is_err() {
-                    // 来自用户态，而buffer在内核态，这样的操作不被允许
-                    Err(SystemError::EPERM)
-                } else if buf_vaddr == 0 {
-                    Err(SystemError::EFAULT)
-                } else {
-                    let buf: &mut [u8] = unsafe {
-                        core::slice::from_raw_parts_mut::<'static, u8>(buf_vaddr as *mut u8, len)
-                    };
-                    Self::getdents(fd, buf)
-                };
-
-                res
-            }
-
-            #[cfg(target_arch = "x86_64")]
-            SYS_MKDIR => {
-                let path = args[0] as *const u8;
-                let mode = args[1];
-
-                Self::mkdir(path, mode)
-            }
-
-            SYS_MKDIRAT => {
-                let dirfd = args[0] as i32;
-                let path = args[1] as *const u8;
-                let mode = args[2];
-                Self::mkdir_at(dirfd, path, mode)
-            }
-
-            SYS_NANOSLEEP => {
-                let req = args[0] as *const PosixTimeSpec;
-                let rem = args[1] as *mut PosixTimeSpec;
-                let virt_req = VirtAddr::new(req as usize);
-                let virt_rem = VirtAddr::new(rem as usize);
-                if frame.is_from_user()
-                    && (verify_area(virt_req, core::mem::size_of::<PosixTimeSpec>()).is_err()
-                        || verify_area(virt_rem, core::mem::size_of::<PosixTimeSpec>()).is_err())
-                {
-                    Err(SystemError::EFAULT)
-                } else {
-                    Self::nanosleep(req, rem)
-                }
-=======
-            SYS_REBOOT => {
-                let magic1 = args[0] as u32;
-                let magic2 = args[1] as u32;
-                let cmd = args[2] as u32;
-                let arg = args[3];
-                Self::reboot(magic1, magic2, cmd, arg)
->>>>>>> 84a58691
-            }
-
             SYS_CLOCK => Self::clock(),
 
             SYS_SCHED => {
