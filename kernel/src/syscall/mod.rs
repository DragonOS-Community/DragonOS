use core::{
    ffi::{c_char, c_int, c_void, CStr},
    sync::atomic::{AtomicBool, Ordering},
};

use num_traits::{FromPrimitive, ToPrimitive};

use crate::{
    arch::{cpu::cpu_reset, interrupt::TrapFrame, MMArch},
    driver::base::{block::SeekFrom, device::DeviceNumber},
    filesystem::vfs::{
        fcntl::FcntlCommand,
        file::FileMode,
        syscall::{ModeType, PosixKstat, SEEK_CUR, SEEK_END, SEEK_MAX, SEEK_SET},
        MAX_PATHLEN,
    },
    include::bindings::bindings::{PAGE_2M_SIZE, PAGE_4K_SIZE},
    kinfo,
    libs::align::page_align_up,
    mm::{verify_area, MemoryManagementArch, VirtAddr},
    net::syscall::SockAddr,
    process::Pid,
    time::{
        syscall::{PosixTimeZone, PosixTimeval},
        TimeSpec,
    },
};

use self::user_access::UserBufferWriter;

pub mod user_access;

#[repr(i32)]
#[derive(Debug, FromPrimitive, ToPrimitive, PartialEq, Eq, Clone)]
#[allow(dead_code, non_camel_case_types)]
pub enum SystemError {
    EPERM = 1,
    /// 没有指定的文件或目录 No such file or directory.
    ENOENT = 2,
    /// 没有这样的进程 No such process.
    ESRCH = 3,
    /// 被中断的函数 Interrupted function.
    EINTR = 4,
    /// I/O错误 I/O error.
    EIO = 5,
    /// 没有这样的设备或地址 No such device or address.
    ENXIO = 6,
    /// 参数列表过长，或者在输出buffer中缺少空间 或者参数比系统内建的最大值要大 Argument list too long.
    E2BIG = 7,
    /// 可执行文件格式错误 Executable file format error
    ENOEXEC = 8,
    /// 错误的文件描述符 Bad file descriptor.
    EBADF = 9,
    /// 没有子进程 No child processes.
    ECHILD = 10,
    /// 资源不可用，请重试。 Resource unavailable, try again.(may be the same value as [EWOULDBLOCK])
    ///
    /// 操作将被禁止 Operation would block.(may be the same value as [EAGAIN]).
    EAGAIN_OR_EWOULDBLOCK = 11,
    /// 没有足够的空间 Not enough space.
    ENOMEM = 12,
    /// 访问被拒绝 Permission denied
    EACCES = 13,
    /// 错误的地址 Bad address
    EFAULT = 14,
    /// 需要块设备 Block device required
    ENOTBLK = 15,
    /// 设备或资源忙 Device or resource busy.
    EBUSY = 16,
    /// 文件已存在 File exists.
    EEXIST = 17,
    /// 跨设备连接 Cross-device link.
    EXDEV = 18,
    /// 没有指定的设备 No such device.
    ENODEV = 19,
    /// 不是目录 Not a directory.
    ENOTDIR = 20,
    /// 是一个目录 Is a directory
    EISDIR = 21,
    /// 不可用的参数 Invalid argument.
    EINVAL = 22,
    /// 系统中打开的文件过多 Too many files open in system.
    ENFILE = 23,
    /// 文件描述符的值过大 File descriptor value too large.
    EMFILE = 24,
    /// 不正确的I/O控制操作 Inappropriate I/O control operation.
    ENOTTY = 25,
    /// 文本文件忙 Text file busy.
    ETXTBSY = 26,
    /// 文件太大 File too large.
    EFBIG = 27,
    /// 设备上没有空间 No space left on device.
    ENOSPC = 28,
    /// 错误的寻道.当前文件是pipe，不允许seek请求  Invalid seek.
    ESPIPE = 29,
    /// 只读的文件系统 Read-only file system.
    EROFS = 30,
    /// 链接数过多 Too many links.
    EMLINK = 31,
    /// 断开的管道 Broken pipe.
    EPIPE = 32,
    /// 数学参数超出作用域 Mathematics argument out of domain of function.
    EDOM = 33,
    /// 结果过大 Result too large.
    ERANGE = 34,
    /// 资源死锁将要发生 Resource deadlock would occur.
    EDEADLK = 35,
    /// 文件名过长 Filename too long.
    ENAMETOOLONG = 36,
    /// 没有可用的锁 No locks available.
    ENOLCK = 37,
    /// 功能不支持 Function not supported.
    ENOSYS = 38,
    /// 目录非空 Directory not empty.
    ENOTEMPTY = 39,
    /// 符号链接级别过多 Too many levels of symbolic links.
    ELOOP = 40,
    /// 没有期待类型的消息 No message of the desired type.
    ENOMSG = 41,
    /// 标志符被移除 Identifier removed.
    EIDRM = 42,
    /// 通道号超出范围 Channel number out of range
    ECHRNG = 43,
    /// 二级不同步 Level 2 not synchronized
    EL2NSYNC = 44,
    /// 三级暂停 Level 3 halted
    EL3HLT = 45,
    /// 三级重置 Level 3 reset
    EL3RST = 46,
    /// 链接号超出范围 Link number out of range
    ELNRNG = 47,
    /// 未连接协议驱动程序 Protocol driver not attached
    EUNATCH = 48,
    /// 没有可用的CSI结构 No CSI structure available
    ENOCSI = 49,
    /// 二级暂停 Level 2 halted
    EL2HLT = 50,
    /// 无效交换 Invalid exchange
    EBADE = 51,
    /// 无效的请求描述符 Invalid request descriptor
    EBADR = 52,
    /// 交换满 Exchange full
    EXFULL = 53,
    /// 无阳极 No anode
    ENOANO = 54,
    /// 请求码无效 Invalid request code
    EBADRQC = 55,
    /// 无效插槽 Invalid slot
    EBADSLT = 56,
    /// 资源死锁 Resource deadlock would occur
    EDEADLOCK = 57,
    /// 错误的字体文件格式 Bad font file format
    EBFONT = 58,
    /// 不是STREAM Not a STREAM
    ENOSTR = 59,
    /// 队列头没有可读取的消息 No message is available on the STREAM head read queue.
    ENODATA = 60,
    /// 流式ioctl()超时 Stream ioctl() timeout
    ETIME = 61,
    /// 没有STREAM资源  No STREAM resources.
    ENOSR = 62,
    /// 机器不在网络上 Machine is not on the network
    ENONET = 63,
    /// 未安装软件包 Package not installed
    ENOPKG = 64,
    /// 远程对象 Object is remote
    EREMOTE = 65,
    /// 保留 Reserved.
    ENOLINK = 66,
    /// 外设错误 Advertise error.
    EADV = 67,
    /// 安装错误 Srmount error
    ESRMNT = 68,
    /// 发送时发生通信错误 Communication error on send
    ECOMM = 69,
    /// 协议错误 Protocol error.
    EPROTO = 70,
    /// 保留使用 Reserved.
    EMULTIHOP = 71,
    /// RFS特定错误 RFS specific error
    EDOTDOT = 72,
    /// 错误的消息 Bad message.
    EBADMSG = 73,
    /// 数值过大，产生溢出 Value too large to be stored in data type.
    EOVERFLOW = 74,
    /// 名称在网络上不是唯一的 Name not unique on network
    ENOTUNIQ = 75,
    /// 处于不良状态的文件描述符 File descriptor in bad state
    EBADFD = 76,
    /// 远程地址已更改 Remote address changed
    EREMCHG = 77,
    /// 无法访问所需的共享库 Can not access a needed shared library
    ELIBACC = 78,
    /// 访问损坏的共享库 Accessing a corrupted shared library
    ELIBBAD = 79,
    /// a. out中的.lib部分已损坏 .lib section in a.out corrupted
    ELIBSCN = 80,
    /// 尝试链接太多共享库 Attempting to link in too many shared libraries
    ELIBMAX = 81,
    /// 无法直接执行共享库 Cannot exec a shared library directly    
    ELIBEXEC = 82,
    /// 不合法的字符序列 Illegal byte sequence.
    EILSEQ = 83,
    /// 中断的系统调用应该重新启动 Interrupted system call should be restarted
    ERESTART = 84,
    /// 流管道错误 Streams pipe error
    ESTRPIPE = 85,
    /// 用户太多 Too many users
    EUSERS = 86,
    /// 不是一个套接字 Not a socket.
    ENOTSOCK = 87,
    /// 需要目标地址 Destination address required.
    EDESTADDRREQ = 88,
    /// 消息过大 Message too large.
    EMSGSIZE = 89,
    /// 对于套接字而言，错误的协议 Protocol wrong type for socket.
    EPROTOTYPE = 90,
    /// 协议不可用 Protocol not available.
    ENOPROTOOPT = 91,
    /// 协议不被支持 Protocol not supported.
    EPROTONOSUPPORT = 92,
    /// 不支持套接字类型 Socket type not supported
    ESOCKTNOSUPPORT = 93,
    /// 套接字不支持该操作 Operation not supported on socket (may be the same value as [ENOTSUP]).
    ///
    /// 不被支持 Not supported (may be the same value as [EOPNOTSUPP]).
    EOPNOTSUPP_OR_ENOTSUP = 94,
    /// 不支持协议系列 Protocol family not supported
    EPFNOSUPPORT = 95,
    /// 地址family不支持 Address family not supported.
    EAFNOSUPPORT = 96,
    /// 地址正在被使用 Address in use.
    EADDRINUSE = 97,
    /// 地址不可用 Address  not available.
    EADDRNOTAVAIL = 98,
    /// 网络已关闭 Network is down.
    ENETDOWN = 99,
    /// 网络不可达 Network unreachable.
    ENETUNREACH = 100,
    /// 网络连接已断开 Connection aborted by network.
    ENETRESET = 101,
    /// 连接已断开 Connection aborted.
    ECONNABORTED = 102,
    /// 连接被重置 Connection reset.
    ECONNRESET = 103,
    /// 缓冲区空间不足 No buffer space available.
    ENOBUFS = 104,
    /// 套接字已连接 Socket is connected.
    EISCONN = 105,
    /// 套接字未连接 The socket is not connected.
    ENOTCONN = 106,
    /// 传输端点关闭后无法发送 Cannot send after transport endpoint shutdown
    ESHUTDOWN = 107,
    /// 引用太多：无法拼接 Too many references: cannot splice
    ETOOMANYREFS = 108,
    /// 连接超时 Connection timed out.
    ETIMEDOUT = 109,
    /// 连接被拒绝 Connection refused.
    ECONNREFUSED = 110,
    /// 主机已关闭 Host is down
    EHOSTDOWN = 111,
    /// 主机不可达 Host is unreachable.
    EHOSTUNREACH = 112,
    /// 连接已经在处理 Connection already in progress.
    EALREADY = 113,
    /// 操作正在处理 Operation in progress.
    EINPROGRESS = 114,
    /// 保留 Reserved.
    ESTALE = 115,
    /// 结构需要清理 Structure needs cleaning
    EUCLEAN = 116,
    /// 不是XENIX命名类型文件 Not a XENIX named type file
    ENOTNAM = 117,
    /// 没有可用的XENIX信号量 No XENIX semaphores available
    ENAVAIL = 118,
    /// 是命名类型文件 Is a named type file    
    EISNAM = 119,
    /// 远程I/O错误 Remote I/O error
    EREMOTEIO = 120,
    /// 保留使用 Reserved
    EDQUOT = 121,
    /// 没有找到媒介 No medium found
    ENOMEDIUM = 122,
    /// 介质类型错误 Wrong medium type
    EMEDIUMTYPE = 123,
    /// 操作被取消 Operation canceled.
    ECANCELED = 124,
    /// 所需的密钥不可用 Required key not available
    ENOKEY = 125,
    /// 密钥已过期 Key has expired
    EKEYEXPIRED = 126,
    /// 密钥已被撤销 Key has been revoked
    EKEYREVOKED = 127,
    /// 密钥被服务拒绝 Key has been revoked
    EKEYREJECTED = 128,
    /// 之前的拥有者挂了 Previous owner died.
    EOWNERDEAD = 129,
    /// 状态不可恢复 State not recoverable.
    ENOTRECOVERABLE = 130,
}

impl SystemError {
    /// @brief 把posix错误码转换为系统错误枚举类型。
    pub fn from_posix_errno(errno: i32) -> Option<SystemError> {
        // posix 错误码是小于0的
        if errno >= 0 {
            return None;
        }
        return <Self as FromPrimitive>::from_i32(-errno);
    }

    /// @brief 把系统错误枚举类型转换为负数posix错误码。
    pub fn to_posix_errno(&self) -> i32 {
        return -<Self as ToPrimitive>::to_i32(self).unwrap();
    }
}

// 定义系统调用号
pub const SYS_PUT_STRING: usize = 1;
pub const SYS_OPEN: usize = 2;
pub const SYS_CLOSE: usize = 3;
pub const SYS_READ: usize = 4;
pub const SYS_WRITE: usize = 5;
pub const SYS_LSEEK: usize = 6;
pub const SYS_FORK: usize = 7;
pub const SYS_VFORK: usize = 8;
pub const SYS_BRK: usize = 9;
pub const SYS_SBRK: usize = 10;

pub const SYS_REBOOT: usize = 11;
pub const SYS_CHDIR: usize = 12;
pub const SYS_GET_DENTS: usize = 13;
pub const SYS_EXECVE: usize = 14;
pub const SYS_WAIT4: usize = 15;
pub const SYS_EXIT: usize = 16;
pub const SYS_MKDIR: usize = 17;
pub const SYS_NANOSLEEP: usize = 18;
/// todo: 该系统调用与Linux不一致，将来需要删除该系统调用！！！ 删的时候记得改C版本的libc
pub const SYS_CLOCK: usize = 19;
pub const SYS_PIPE: usize = 20;
/// 系统调用21曾经是SYS_MSTAT，但是现在已经废弃
pub const __NOT_USED: usize = 21;
pub const SYS_UNLINK_AT: usize = 22;
pub const SYS_KILL: usize = 23;
pub const SYS_SIGACTION: usize = 24;
pub const SYS_RT_SIGRETURN: usize = 25;
pub const SYS_GETPID: usize = 26;
pub const SYS_SCHED: usize = 27;
pub const SYS_DUP: usize = 28;
pub const SYS_DUP2: usize = 29;
pub const SYS_SOCKET: usize = 30;

pub const SYS_SETSOCKOPT: usize = 31;
pub const SYS_GETSOCKOPT: usize = 32;
pub const SYS_CONNECT: usize = 33;
pub const SYS_BIND: usize = 34;
pub const SYS_SENDTO: usize = 35;
pub const SYS_RECVFROM: usize = 36;
pub const SYS_RECVMSG: usize = 37;
pub const SYS_LISTEN: usize = 38;
pub const SYS_SHUTDOWN: usize = 39;
pub const SYS_ACCEPT: usize = 40;

pub const SYS_GETSOCKNAME: usize = 41;
pub const SYS_GETPEERNAME: usize = 42;
pub const SYS_GETTIMEOFDAY: usize = 43;
pub const SYS_MMAP: usize = 44;
pub const SYS_MUNMAP: usize = 45;

pub const SYS_MPROTECT: usize = 46;
pub const SYS_FSTAT: usize = 47;
pub const SYS_GETCWD: usize = 48;
pub const SYS_GETPPID: usize = 49;
pub const SYS_GETPGID: usize = 50;

pub const SYS_FCNTL: usize = 51;
pub const SYS_FTRUNCATE: usize = 52;
<<<<<<< HEAD
pub const SYS_MKFIFO: usize = 53;
=======
pub const SYS_MKNOD: usize = 53;
>>>>>>> 2dbef785

#[derive(Debug)]
pub struct Syscall;

extern "C" {
    fn do_put_string(s: *const u8, front_color: u32, back_color: u32) -> usize;
}

#[no_mangle]
pub extern "C" fn syscall_init() -> i32 {
    kinfo!("Initializing syscall...");
    Syscall::init().expect("syscall init failed");
    kinfo!("Syscall init successfully!");
    return 0;
}

impl Syscall {
    /// 初始化系统调用
    pub fn init() -> Result<(), SystemError> {
        static INIT_FLAG: AtomicBool = AtomicBool::new(false);
        let prev = INIT_FLAG.swap(true, Ordering::SeqCst);
        if prev {
            panic!("Cannot initialize syscall more than once!");
        }
        return crate::arch::syscall::arch_syscall_init();
    }
    /// @brief 系统调用分发器，用于分发系统调用。
    ///
    /// 这个函数内，需要根据系统调用号，调用对应的系统调用处理函数。
    /// 并且，对于用户态传入的指针参数，需要在本函数内进行越界检查，防止访问到内核空间。
    pub fn handle(syscall_num: usize, args: &[usize], frame: &mut TrapFrame) -> usize {
        let r = match syscall_num {
            SYS_PUT_STRING => {
                Self::put_string(args[0] as *const u8, args[1] as u32, args[2] as u32)
            }
            SYS_OPEN => {
                let path: &CStr = unsafe { CStr::from_ptr(args[0] as *const c_char) };
                let path: Result<&str, core::str::Utf8Error> = path.to_str();
                let res = if path.is_err() {
                    Err(SystemError::EINVAL)
                } else {
                    let path: &str = path.unwrap();

                    let flags = args[1];
                    let open_flags: FileMode = FileMode::from_bits_truncate(flags as u32);
                    Self::open(path, open_flags)
                };

                res
            }
            SYS_CLOSE => {
                let fd = args[0];

                let res = Self::close(fd);

                res
            }
            SYS_READ => {
                let fd = args[0] as i32;
                let buf_vaddr = args[1];
                let len = args[2];
                let virt_addr: VirtAddr = VirtAddr::new(buf_vaddr);
                // 判断缓冲区是否来自用户态，进行权限校验
                let res = if frame.from_user() && verify_area(virt_addr, len as usize).is_err() {
                    // 来自用户态，而buffer在内核态，这样的操作不被允许
                    Err(SystemError::EPERM)
                } else {
                    let buf: &mut [u8] = unsafe {
                        core::slice::from_raw_parts_mut::<'static, u8>(buf_vaddr as *mut u8, len)
                    };

                    Self::read(fd, buf)
                };
                // kdebug!("sys read, fd: {}, len: {}, res: {:?}", fd, len, res);
                res
            }
            SYS_WRITE => {
                let fd = args[0] as i32;
                let buf_vaddr = args[1];
                let len = args[2];
                let virt_addr = VirtAddr::new(buf_vaddr);
                // 判断缓冲区是否来自用户态，进行权限校验
                let res = if frame.from_user() && verify_area(virt_addr, len as usize).is_err() {
                    // 来自用户态，而buffer在内核态，这样的操作不被允许
                    Err(SystemError::EPERM)
                } else {
                    let buf: &[u8] = unsafe {
                        core::slice::from_raw_parts::<'static, u8>(buf_vaddr as *const u8, len)
                    };

                    Self::write(fd, buf)
                };

                // kdebug!("sys write, fd: {}, len: {}, res: {:?}", fd, len, res);

                res
            }

            SYS_LSEEK => {
                let fd = args[0] as i32;
                let offset = args[1] as i64;
                let whence = args[2] as u32;

                let w = match whence {
                    SEEK_SET => Ok(SeekFrom::SeekSet(offset)),
                    SEEK_CUR => Ok(SeekFrom::SeekCurrent(offset)),
                    SEEK_END => Ok(SeekFrom::SeekEnd(offset)),
                    SEEK_MAX => Ok(SeekFrom::SeekEnd(0)),
                    _ => Err(SystemError::EINVAL),
                };

                let res = if w.is_err() {
                    Err(w.unwrap_err())
                } else {
                    let w = w.unwrap();
                    Self::lseek(fd, w)
                };
                // kdebug!("sys lseek, fd: {}, offset: {}, whence: {}, res: {:?}", fd, offset, whence, res);

                res
            }

            SYS_FORK => Self::fork(frame),
            SYS_VFORK => Self::vfork(frame),

            SYS_BRK => {
                let new_brk = VirtAddr::new(args[0]);
                Self::brk(new_brk).map(|vaddr| vaddr.data())
            }

            SYS_SBRK => {
                let increment = args[0] as isize;
                Self::sbrk(increment).map(|vaddr: VirtAddr| vaddr.data())
            }

            SYS_REBOOT => Self::reboot(),

            SYS_CHDIR => {
                // Closure for checking arguments
                let chdir_check = |arg0: usize| {
                    if arg0 == 0 {
                        return Err(SystemError::EFAULT);
                    }
                    let path_ptr = arg0 as *const c_char;
                    let virt_addr = VirtAddr::new(path_ptr as usize);
                    // 权限校验
                    if path_ptr.is_null()
                        || (frame.from_user()
                            && verify_area(virt_addr, PAGE_2M_SIZE as usize).is_err())
                    {
                        return Err(SystemError::EINVAL);
                    }
                    let dest_path: &CStr = unsafe { CStr::from_ptr(path_ptr) };
                    let dest_path: &str = dest_path.to_str().map_err(|_| SystemError::EINVAL)?;
                    if dest_path.len() == 0 {
                        return Err(SystemError::EINVAL);
                    } else if dest_path.len() > MAX_PATHLEN as usize {
                        return Err(SystemError::ENAMETOOLONG);
                    }

                    return Ok(dest_path);
                };

                let r: Result<&str, SystemError> = chdir_check(args[0]);
                if r.is_err() {
                    Err(r.unwrap_err())
                } else {
                    Self::chdir(r.unwrap())
                }
            }

            SYS_GET_DENTS => {
                let fd = args[0] as i32;

                let buf_vaddr = args[1];
                let len = args[2];
                let virt_addr: VirtAddr = VirtAddr::new(buf_vaddr);
                // 判断缓冲区是否来自用户态，进行权限校验
                let res = if frame.from_user() && verify_area(virt_addr, len as usize).is_err() {
                    // 来自用户态，而buffer在内核态，这样的操作不被允许
                    Err(SystemError::EPERM)
                } else if buf_vaddr == 0 {
                    Err(SystemError::EFAULT)
                } else {
                    let buf: &mut [u8] = unsafe {
                        core::slice::from_raw_parts_mut::<'static, u8>(buf_vaddr as *mut u8, len)
                    };
                    Self::getdents(fd, buf)
                };

                res
            }

            SYS_EXECVE => {
                let path_ptr = args[0];
                let argv_ptr = args[1];
                let env_ptr = args[2];
                let virt_path_ptr = VirtAddr::new(path_ptr);
                let virt_argv_ptr = VirtAddr::new(argv_ptr);
                let virt_env_ptr = VirtAddr::new(env_ptr);
                // 权限校验
                if frame.from_user()
                    && (verify_area(virt_path_ptr, MAX_PATHLEN as usize).is_err()
                        || verify_area(virt_argv_ptr, PAGE_4K_SIZE as usize).is_err())
                    || verify_area(virt_env_ptr, PAGE_4K_SIZE as usize).is_err()
                {
                    Err(SystemError::EFAULT)
                } else {
                    Self::execve(
                        path_ptr as *const u8,
                        argv_ptr as *const *const u8,
                        env_ptr as *const *const u8,
                        frame,
                    )
                    .map(|_| 0)
                }
            }
            SYS_WAIT4 => {
                let pid = args[0] as i64;
                let wstatus = args[1] as *mut i32;
                let options = args[2] as c_int;
                let rusage = args[3] as *mut c_void;
                // 权限校验
                // todo: 引入rusage之后，更正以下权限校验代码中，rusage的大小
                Self::wait4(pid, wstatus, options, rusage)
            }

            SYS_EXIT => {
                let exit_code = args[0];
                Self::exit(exit_code)
            }
            SYS_MKDIR => {
                let path_ptr = args[0] as *const c_char;
                let mode = args[1];
                let virt_path_ptr = VirtAddr::new(path_ptr as usize);
                let security_check = || {
                    if path_ptr.is_null()
                        || (frame.from_user()
                            && verify_area(virt_path_ptr, PAGE_2M_SIZE as usize).is_err())
                    {
                        return Err(SystemError::EINVAL);
                    }
                    let path: &CStr = unsafe { CStr::from_ptr(path_ptr) };
                    let path: &str = path.to_str().map_err(|_| SystemError::EINVAL)?.trim();

                    if path == "" {
                        return Err(SystemError::EINVAL);
                    }
                    return Ok(path);
                };

                let path = security_check();
                if path.is_err() {
                    Err(path.unwrap_err())
                } else {
                    Self::mkdir(path.unwrap(), mode)
                }
            }

            SYS_NANOSLEEP => {
                let req = args[0] as *const TimeSpec;
                let rem = args[1] as *mut TimeSpec;
                let virt_req = VirtAddr::new(req as usize);
                let virt_rem = VirtAddr::new(rem as usize);
                if frame.from_user()
                    && (verify_area(virt_req, core::mem::size_of::<TimeSpec>() as usize).is_err()
                        || verify_area(virt_rem, core::mem::size_of::<TimeSpec>() as usize)
                            .is_err())
                {
                    Err(SystemError::EFAULT)
                } else {
                    Self::nanosleep(req, rem)
                }
            }

            SYS_CLOCK => Self::clock(),
            SYS_PIPE => {
                let pipefd: *mut i32 = args[0] as *mut c_int;
                let arg1 = args[1];
                if pipefd.is_null() {
                    Err(SystemError::EFAULT)
                } else {
                    let flags = FileMode::from_bits_truncate(arg1 as u32);
                    Self::pipe2(pipefd, flags)
                }
            }

            SYS_UNLINK_AT => {
                let dirfd = args[0] as i32;
                let pathname = args[1] as *const c_char;
                let flags = args[2] as u32;
                let virt_pathname = VirtAddr::new(pathname as usize);
                if frame.from_user() && verify_area(virt_pathname, PAGE_4K_SIZE as usize).is_err() {
                    Err(SystemError::EFAULT)
                } else if pathname.is_null() {
                    Err(SystemError::EFAULT)
                } else {
                    let get_path = || {
                        let pathname: &CStr = unsafe { CStr::from_ptr(pathname) };

                        let pathname: &str = pathname.to_str().map_err(|_| SystemError::EINVAL)?;
                        if pathname.len() >= MAX_PATHLEN {
                            return Err(SystemError::ENAMETOOLONG);
                        }
                        return Ok(pathname.trim());
                    };
                    let pathname = get_path();
                    if pathname.is_err() {
                        Err(pathname.unwrap_err())
                    } else {
                        // kdebug!("sys unlinkat: dirfd: {}, pathname: {}", dirfd, pathname.as_ref().unwrap());
                        Self::unlinkat(dirfd, pathname.unwrap(), flags)
                    }
                }
            }
            SYS_KILL => {
                let pid = Pid::new(args[0]);
                let sig = args[1] as c_int;

                Self::kill(pid, sig)
            }

            SYS_SIGACTION => {
                let sig = args[0] as c_int;
                let act = args[1];
                let old_act = args[2];
                Self::sigaction(sig, act, old_act, frame.from_user())
            }

            SYS_RT_SIGRETURN => {
                // 由于目前signal机制的实现，与x86_64强关联，因此暂时在arch/x86_64/syscall.rs中调用
                // todo: 未来需要将signal机制与平台解耦
                todo!()
            }

            SYS_GETPID => Self::getpid().map(|pid| pid.into()),

            SYS_SCHED => Self::sched(frame.from_user()),
            SYS_DUP => {
                let oldfd: i32 = args[0] as c_int;
                Self::dup(oldfd)
            }
            SYS_DUP2 => {
                let oldfd: i32 = args[0] as c_int;
                let newfd: i32 = args[1] as c_int;
                Self::dup2(oldfd, newfd)
            }

            SYS_SOCKET => Self::socket(args[0], args[1], args[2]),
            SYS_SETSOCKOPT => {
                let optval = args[3] as *const u8;
                let optlen = args[4] as usize;
                let virt_optval = VirtAddr::new(optval as usize);
                // 验证optval的地址是否合法
                if verify_area(virt_optval, optlen as usize).is_err() {
                    // 地址空间超出了用户空间的范围，不合法
                    Err(SystemError::EFAULT)
                } else {
                    let data: &[u8] = unsafe { core::slice::from_raw_parts(optval, optlen) };
                    Self::setsockopt(args[0], args[1], args[2], data)
                }
            }
            SYS_GETSOCKOPT => {
                let optval = args[3] as *mut u8;
                let optlen = args[4] as *mut usize;
                let virt_optval = VirtAddr::new(optval as usize);
                let virt_optlen = VirtAddr::new(optlen as usize);
                let security_check = || {
                    // 验证optval的地址是否合法
                    if verify_area(virt_optval, PAGE_4K_SIZE as usize).is_err() {
                        // 地址空间超出了用户空间的范围，不合法
                        return Err(SystemError::EFAULT);
                    }

                    // 验证optlen的地址是否合法
                    if verify_area(virt_optlen, core::mem::size_of::<u32>() as usize).is_err() {
                        // 地址空间超出了用户空间的范围，不合法
                        return Err(SystemError::EFAULT);
                    }
                    return Ok(());
                };
                let r = security_check();
                if r.is_err() {
                    Err(r.unwrap_err())
                } else {
                    Self::getsockopt(args[0], args[1], args[2], optval, optlen as *mut u32)
                }
            }

            SYS_CONNECT => {
                let addr = args[1] as *const SockAddr;
                let addrlen = args[2] as usize;
                let virt_addr = VirtAddr::new(addr as usize);
                // 验证addr的地址是否合法
                if verify_area(virt_addr, addrlen as usize).is_err() {
                    // 地址空间超出了用户空间的范围，不合法
                    Err(SystemError::EFAULT)
                } else {
                    Self::connect(args[0], addr, addrlen)
                }
            }
            SYS_BIND => {
                let addr = args[1] as *const SockAddr;
                let addrlen = args[2] as usize;
                let virt_addr = VirtAddr::new(addr as usize);
                // 验证addr的地址是否合法
                if verify_area(virt_addr, addrlen as usize).is_err() {
                    // 地址空间超出了用户空间的范围，不合法
                    Err(SystemError::EFAULT)
                } else {
                    Self::bind(args[0], addr, addrlen)
                }
            }

            SYS_SENDTO => {
                let buf = args[1] as *const u8;
                let len = args[2] as usize;
                let flags = args[3] as u32;
                let addr = args[4] as *const SockAddr;
                let addrlen = args[5] as usize;
                let virt_buf = VirtAddr::new(buf as usize);
                let virt_addr = VirtAddr::new(addr as usize);
                // 验证buf的地址是否合法
                if verify_area(virt_buf, len as usize).is_err() {
                    // 地址空间超出了用户空间的范围，不合法
                    Err(SystemError::EFAULT)
                } else if verify_area(virt_addr, addrlen as usize).is_err() {
                    // 地址空间超出了用户空间的范围，不合法
                    Err(SystemError::EFAULT)
                } else {
                    let data: &[u8] = unsafe { core::slice::from_raw_parts(buf, len) };
                    Self::sendto(args[0], data, flags, addr, addrlen)
                }
            }

            SYS_RECVFROM => {
                let buf = args[1] as *mut u8;
                let len = args[2] as usize;
                let flags = args[3] as u32;
                let addr = args[4] as *mut SockAddr;
                let addrlen = args[5] as *mut usize;
                let virt_buf = VirtAddr::new(buf as usize);
                let virt_addrlen = VirtAddr::new(addrlen as usize);
                let virt_addr = VirtAddr::new(addr as usize);
                let security_check = || {
                    // 验证buf的地址是否合法
                    if verify_area(virt_buf, len as usize).is_err() {
                        // 地址空间超出了用户空间的范围，不合法
                        return Err(SystemError::EFAULT);
                    }

                    // 验证addrlen的地址是否合法
                    if verify_area(virt_addrlen, core::mem::size_of::<u32>() as usize).is_err() {
                        // 地址空间超出了用户空间的范围，不合法
                        return Err(SystemError::EFAULT);
                    }

                    if verify_area(virt_addr, core::mem::size_of::<SockAddr>() as usize).is_err() {
                        // 地址空间超出了用户空间的范围，不合法
                        return Err(SystemError::EFAULT);
                    }
                    return Ok(());
                };
                let r = security_check();
                if r.is_err() {
                    Err(r.unwrap_err())
                } else {
                    let buf = unsafe { core::slice::from_raw_parts_mut(buf, len) };
                    Self::recvfrom(args[0], buf, flags, addr, addrlen as *mut u32)
                }
            }

            SYS_RECVMSG => {
                let msg = args[1] as *mut crate::net::syscall::MsgHdr;
                let flags = args[2] as u32;
                match UserBufferWriter::new(
                    msg,
                    core::mem::size_of::<crate::net::syscall::MsgHdr>(),
                    true,
                ) {
                    Err(e) => Err(e),
                    Ok(mut user_buffer_writer) => {
                        match user_buffer_writer.buffer::<crate::net::syscall::MsgHdr>(0) {
                            Err(e) => Err(e),
                            Ok(buffer) => {
                                let msg = &mut buffer[0];
                                Self::recvmsg(args[0], msg, flags)
                            }
                        }
                    }
                }
            }

            SYS_LISTEN => Self::listen(args[0], args[1]),
            SYS_SHUTDOWN => Self::shutdown(args[0], args[1]),
            SYS_ACCEPT => Self::accept(args[0], args[1] as *mut SockAddr, args[2] as *mut u32),
            SYS_GETSOCKNAME => {
                Self::getsockname(args[0], args[1] as *mut SockAddr, args[2] as *mut u32)
            }
            SYS_GETPEERNAME => {
                Self::getpeername(args[0], args[1] as *mut SockAddr, args[2] as *mut u32)
            }
            SYS_GETTIMEOFDAY => {
                let timeval = args[0] as *mut PosixTimeval;
                let timezone_ptr = args[1] as *mut PosixTimeZone;
                Self::gettimeofday(timeval, timezone_ptr)
            }
            SYS_MMAP => {
                let len = page_align_up(args[1]);
                let virt_addr = VirtAddr::new(args[0] as usize);
                if verify_area(virt_addr, len as usize).is_err() {
                    Err(SystemError::EFAULT)
                } else {
                    Self::mmap(
                        VirtAddr::new(args[0]),
                        len,
                        args[2],
                        args[3],
                        args[4] as i32,
                        args[5],
                    )
                }
            }
            SYS_MUNMAP => {
                let addr = args[0];
                let len = page_align_up(args[1]);
                if addr & MMArch::PAGE_SIZE != 0 {
                    // The addr argument is not a multiple of the page size
                    Err(SystemError::EINVAL)
                } else {
                    Self::munmap(VirtAddr::new(addr), len)
                }
            }
            SYS_MPROTECT => {
                let addr = args[0];
                let len = page_align_up(args[1]);
                if addr & MMArch::PAGE_SIZE != 0 {
                    // The addr argument is not a multiple of the page size
                    Err(SystemError::EINVAL)
                } else {
                    Self::mprotect(VirtAddr::new(addr), len, args[2])
                }
            }

            SYS_GETCWD => {
                let buf = args[0] as *mut u8;
                let size = args[1] as usize;
                let security_check = || {
                    verify_area(VirtAddr::new(buf as usize), size)?;
                    return Ok(());
                };
                let r = security_check();
                if r.is_err() {
                    Err(r.unwrap_err())
                } else {
                    let buf = unsafe { core::slice::from_raw_parts_mut(buf, size) };
                    Self::getcwd(buf).map(|ptr| ptr.data())
                }
            }

            SYS_GETPGID => Self::getpgid(Pid::new(args[0])).map(|pid| pid.into()),

            SYS_GETPPID => Self::getppid().map(|pid| pid.into()),
            SYS_FSTAT => {
                let fd = args[0] as i32;
                let kstat = args[1] as *mut PosixKstat;
                let vaddr = VirtAddr::new(kstat as usize);
                // FIXME 由于c中的verify_area与rust中的verify_area重名，所以在引入时加了前缀区分
                // TODO 应该将用了c版本的verify_area都改为rust的verify_area
                match verify_area(vaddr, core::mem::size_of::<PosixKstat>()) {
                    Ok(_) => Self::fstat(fd, kstat),
                    Err(e) => Err(e),
                }
            }

            SYS_FCNTL => {
                let fd = args[0] as i32;
                let cmd: Option<FcntlCommand> =
                    <FcntlCommand as FromPrimitive>::from_u32(args[1] as u32);
                let arg = args[2] as i32;
                let res = if let Some(cmd) = cmd {
                    Self::fcntl(fd, cmd, arg)
                } else {
                    Err(SystemError::EINVAL)
                };

                // kdebug!("FCNTL: fd: {}, cmd: {:?}, arg: {}, res: {:?}", fd, cmd, arg, res);
                res
            }

            SYS_FTRUNCATE => {
                let fd = args[0] as i32;
                let len = args[1] as usize;
                let res = Self::ftruncate(fd, len);
                // kdebug!("FTRUNCATE: fd: {}, len: {}, res: {:?}", fd, len, res);
                res
            }

<<<<<<< HEAD
            SYS_MKFIFO => {
                let path: &CStr = unsafe { CStr::from_ptr(args[0] as *const c_char) };
                let path: Result<&str, core::str::Utf8Error> = path.to_str();
                let res = if path.is_err() {
                    Err(SystemError::EINVAL)
                } else {
                    let path: &str = path.unwrap();
                    let flags = args[1];
                    let flags: ModeType = ModeType::from_bits_truncate(flags as u32);

                    Self::mkfifo(path, flags | ModeType::S_IFIFO)
                };

                res
=======
            SYS_MKNOD => {
                let path = args[0];
                let flags = args[1];
                let dev_t = args[2];
                let flags: ModeType = ModeType::from_bits_truncate(flags as u32);
                Self::mknod(path as *const i8, flags, DeviceNumber::from(dev_t))
>>>>>>> 2dbef785
            }

            _ => panic!("Unsupported syscall ID: {}", syscall_num),
        };

        let r = r.unwrap_or_else(|e| e.to_posix_errno() as usize);
        return r;
    }

    pub fn put_string(
        s: *const u8,
        front_color: u32,
        back_color: u32,
    ) -> Result<usize, SystemError> {
        return Ok(unsafe { do_put_string(s, front_color, back_color) });
    }

    pub fn reboot() -> Result<usize, SystemError> {
        cpu_reset();
    }
}<|MERGE_RESOLUTION|>--- conflicted
+++ resolved
@@ -375,11 +375,7 @@
 
 pub const SYS_FCNTL: usize = 51;
 pub const SYS_FTRUNCATE: usize = 52;
-<<<<<<< HEAD
-pub const SYS_MKFIFO: usize = 53;
-=======
 pub const SYS_MKNOD: usize = 53;
->>>>>>> 2dbef785
 
 #[derive(Debug)]
 pub struct Syscall;
@@ -978,29 +974,12 @@
                 res
             }
 
-<<<<<<< HEAD
-            SYS_MKFIFO => {
-                let path: &CStr = unsafe { CStr::from_ptr(args[0] as *const c_char) };
-                let path: Result<&str, core::str::Utf8Error> = path.to_str();
-                let res = if path.is_err() {
-                    Err(SystemError::EINVAL)
-                } else {
-                    let path: &str = path.unwrap();
-                    let flags = args[1];
-                    let flags: ModeType = ModeType::from_bits_truncate(flags as u32);
-
-                    Self::mkfifo(path, flags | ModeType::S_IFIFO)
-                };
-
-                res
-=======
             SYS_MKNOD => {
                 let path = args[0];
                 let flags = args[1];
                 let dev_t = args[2];
                 let flags: ModeType = ModeType::from_bits_truncate(flags as u32);
                 Self::mknod(path as *const i8, flags, DeviceNumber::from(dev_t))
->>>>>>> 2dbef785
             }
 
             _ => panic!("Unsupported syscall ID: {}", syscall_num),
