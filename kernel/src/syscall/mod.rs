--- conflicted
+++ resolved
@@ -342,134 +342,6 @@
     }
 }
 
-<<<<<<< HEAD
-// 定义系统调用号
-pub const SYS_READ: usize = 0;
-pub const SYS_WRITE: usize = 1;
-pub const SYS_OPEN: usize = 2;
-pub const SYS_CLOSE: usize = 3;
-pub const SYS_STAT: usize = 4;
-pub const SYS_FSTAT: usize = 5;
-
-pub const SYS_POLL: usize = 7;
-pub const SYS_LSEEK: usize = 8;
-pub const SYS_MMAP: usize = 9;
-pub const SYS_MPROTECT: usize = 10;
-
-pub const SYS_MUNMAP: usize = 11;
-pub const SYS_BRK: usize = 12;
-pub const SYS_SIGACTION: usize = 13;
-pub const SYS_RT_SIGPROCMASK: usize = 14;
-pub const SYS_RT_SIGRETURN: usize = 15;
-
-pub const SYS_IOCTL: usize = 16;
-
-pub const SYS_WRITEV: usize = 20;
-pub const SYS_PIPE: usize = 22;
-
-pub const SYS_MADVISE: usize = 28;
-
-pub const SYS_DUP: usize = 32;
-pub const SYS_DUP2: usize = 33;
-
-pub const SYS_NANOSLEEP: usize = 35;
-
-pub const SYS_GETPID: usize = 39;
-
-pub const SYS_SOCKET: usize = 41;
-pub const SYS_CONNECT: usize = 42;
-pub const SYS_ACCEPT: usize = 43;
-pub const SYS_SENDTO: usize = 44;
-pub const SYS_RECVFROM: usize = 45;
-
-pub const SYS_RECVMSG: usize = 47;
-pub const SYS_SHUTDOWN: usize = 48;
-pub const SYS_BIND: usize = 49;
-pub const SYS_LISTEN: usize = 50;
-pub const SYS_GETSOCKNAME: usize = 51;
-pub const SYS_GETPEERNAME: usize = 52;
-pub const SYS_SOCKET_PAIR: usize = 53;
-pub const SYS_SETSOCKOPT: usize = 54;
-pub const SYS_GETSOCKOPT: usize = 55;
-
-pub const SYS_CLONE: usize = 56;
-pub const SYS_FORK: usize = 57;
-pub const SYS_VFORK: usize = 58;
-pub const SYS_EXECVE: usize = 59;
-pub const SYS_EXIT: usize = 60;
-pub const SYS_WAIT4: usize = 61;
-pub const SYS_KILL: usize = 62;
-
-pub const SYS_FCNTL: usize = 72;
-
-pub const SYS_FTRUNCATE: usize = 77;
-pub const SYS_GET_DENTS: usize = 78;
-
-pub const SYS_GETCWD: usize = 79;
-
-pub const SYS_CHDIR: usize = 80;
-
-pub const SYS_MKDIR: usize = 83;
-
-pub const SYS_READLINK: usize = 89;
-
-pub const SYS_GETTIMEOFDAY: usize = 96;
-pub const SYS_GETRUSAGE: usize = 98;
-
-pub const SYS_GETUID: usize = 102;
-pub const SYS_SYSLOG: usize = 103;
-pub const SYS_GETGID: usize = 104;
-pub const SYS_SETUID: usize = 105;
-
-pub const SYS_SETGID: usize = 106;
-pub const SYS_GETEUID: usize = 107;
-pub const SYS_GETEGID: usize = 108;
-
-pub const SYS_GETPPID: usize = 110;
-pub const SYS_GETPGID: usize = 121;
-
-pub const SYS_SIGALTSTACK: usize = 131;
-pub const SYS_MKNOD: usize = 133;
-
-pub const SYS_ARCH_PRCTL: usize = 158;
-
-pub const SYS_REBOOT: usize = 169;
-
-pub const SYS_GETTID: usize = 186;
-
-#[allow(dead_code)]
-pub const SYS_TKILL: usize = 200;
-
-#[allow(dead_code)]
-pub const SYS_FUTEX: usize = 202;
-
-pub const SYS_EPOLL_CREATE: usize = 213;
-
-pub const SYS_GET_DENTS_64: usize = 217;
-#[allow(dead_code)]
-pub const SYS_SET_TID_ADDR: usize = 218;
-
-pub const SYS_EXIT_GROUP: usize = 231;
-pub const SYS_EPOLL_WAIT: usize = 232;
-pub const SYS_EPOLL_CTL: usize = 233;
-
-pub const SYS_UNLINK_AT: usize = 263;
-
-pub const SYS_READLINK_AT: usize = 267;
-
-pub const SYS_EPOLL_PWAIT: usize = 281;
-
-pub const SYS_ACCEPT4: usize = 288;
-
-pub const SYS_EPOLL_CREATE1: usize = 291;
-
-pub const SYS_PIPE2: usize = 293;
-
-#[allow(dead_code)]
-pub const SYS_GET_RANDOM: usize = 318;
-
-=======
->>>>>>> 070e9910
 // 与linux不一致的调用，在linux基础上累加
 pub const SYS_PUT_STRING: usize = 100000;
 pub const SYS_SBRK: usize = 100001;
