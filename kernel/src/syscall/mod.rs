--- conflicted
+++ resolved
@@ -368,19 +368,12 @@
 
 pub const SYS_MPROTECT: usize = 46;
 pub const SYS_FSTAT: usize = 47;
-#[allow(dead_code)]
-pub const SYS_GETCWD: usize = 48;
-#[allow(dead_code)]
-pub const SYS_GETPPID: usize = 49;
-#[allow(dead_code)]
-pub const SYS_GETPGID: usize = 50;
-
-pub const SYS_FCNTL: usize = 51;
-pub const SYS_FTRUNCATE: usize = 52;
-
 pub const SYS_GETCWD: usize = 48;
 pub const SYS_GETPPID: usize = 49;
 pub const SYS_GETPGID: usize = 50;
+
+pub const SYS_FCNTL: usize = 51;
+pub const SYS_FTRUNCATE: usize = 52;
 
 #[derive(Debug)]
 pub struct Syscall;
@@ -961,14 +954,11 @@
                 }
             }
 
-<<<<<<< HEAD
             SYS_GETCWD => {
                 let buf = args[0] as *mut u8;
                 let size = args[1] as usize;
                 let security_check = || {
-                    if unsafe { verify_area(buf as u64, size as u64) } == false {
-                        return Err(SystemError::EFAULT);
-                    }
+                    verify_area(VirtAddr::new(buf as usize), size)?;
                     return Ok(());
                 };
                 let r = security_check();
@@ -983,7 +973,6 @@
             SYS_GETPGID => Self::getpgid(Pid::new(args[0])).map(|pid| pid.into()),
 
             SYS_GETPPID => Self::getppid().map(|pid| pid.into()),
-=======
             SYS_FSTAT => {
                 let fd = args[0] as i32;
                 let kstat = args[1] as *mut PosixKstat;
@@ -1018,7 +1007,6 @@
                 // kdebug!("FTRUNCATE: fd: {}, len: {}, res: {:?}", fd, len, res);
                 res
             }
->>>>>>> 42c97fa7
 
             _ => panic!("Unsupported syscall ID: {}", syscall_num),
         };
