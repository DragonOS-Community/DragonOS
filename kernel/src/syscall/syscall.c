--- conflicted
+++ resolved
@@ -73,105 +73,6 @@
     return 0;
 }
 
-<<<<<<< HEAD
-/**
- * @brief 将堆内存调整为arg0
- *
- * @param arg0 新的堆区域的结束地址
- * @return uint64_t 错误码
- *
- */
-uint64_t sys_do_brk(uint64_t newaddr)
-{
-    uint64_t new_brk = PAGE_2M_ALIGN(newaddr);
-    // kdebug("sys_brk input= %#010lx ,  new_brk= %#010lx bytes current_pcb->mm->brk_start=%#018lx
-    // current->end_brk=%#018lx", regs->r8, new_brk, current_pcb->mm->brk_start, current_pcb->mm->brk_end);
-    struct mm_struct *mm = current_pcb->mm;
-    if (new_brk < mm->brk_start || new_brk > new_brk >= current_pcb->addr_limit)
-        return mm->brk_end;
-
-    if (mm->brk_end == new_brk)
-        return new_brk;
-
-    int64_t offset;
-    if (new_brk >= current_pcb->mm->brk_end)
-        offset = (int64_t)(new_brk - current_pcb->mm->brk_end);
-    else
-        offset = -(int64_t)(current_pcb->mm->brk_end - new_brk);
-
-    new_brk = mm_do_brk(current_pcb->mm->brk_end, offset); // 扩展堆内存空间
-
-    current_pcb->mm->brk_end = new_brk;
-    return mm->brk_end;
-}
-
-/**
- * @brief 将堆内存空间加上offset（注意，该系统调用只应在普通进程中调用，而不能是内核线程）
- *
- * @param incr offset偏移量
- * @return uint64_t the previous program break
- */
-uint64_t sys_do_sbrk(int64_t incr)
-{
-    uint64_t retval = current_pcb->mm->brk_end;
-    if ((int64_t)incr > 0)
-    {
-
-        uint64_t new_brk = PAGE_2M_ALIGN(retval + incr);
-        if (new_brk > current_pcb->addr_limit) // 堆地址空间超过限制
-        {
-            kdebug("exceed mem limit, new_brk = %#018lx", new_brk);
-            return -ENOMEM;
-        }
-    }
-    else
-    {
-        if ((__int128_t)current_pcb->mm->brk_end + (__int128_t)incr < current_pcb->mm->brk_start)
-            return retval;
-    }
-    // kdebug("do brk");
-    uint64_t new_brk = mm_do_brk(current_pcb->mm->brk_end, (int64_t)incr); // 调整堆内存空间
-    // kdebug("do brk done, new_brk = %#018lx", new_brk);
-    current_pcb->mm->brk_end = new_brk;
-    return retval;
-}
-
-/**
- * @brief 执行新的程序
- *
- * @param user_path(r8寄存器) 文件路径
- * @param argv(r9寄存器) 参数列表
- * @return uint64_t
- */
-uint64_t c_sys_execve(char *user_path, char **argv, char **envp, struct pt_regs *regs)
-{
-
-    int path_len = strnlen_user(user_path, PAGE_4K_SIZE);
-
-    if (path_len >= PAGE_4K_SIZE)
-        return -ENAMETOOLONG;
-    else if (path_len <= 0)
-        return -EFAULT;
-
-    char *path = (char *)kmalloc(path_len + 1, 0);
-    if (path == NULL)
-        return -ENOMEM;
-
-    memset(path, 0, path_len + 1);
-
-    // 拷贝文件路径
-    strncpy_from_user(path, user_path, path_len);
-    path[path_len] = '\0';
-
-    // 执行新的程序
-    uint64_t retval = do_execve(regs, path, argv, NULL);
-
-    kfree(path);
-    return retval;
-}
-
-=======
->>>>>>> 9a367aa7
 /**
  * @brief 等待进程退出
  *
