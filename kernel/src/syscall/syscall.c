--- conflicted
+++ resolved
@@ -13,94 +13,6 @@
 // 导出系统调用入口函数，定义在entry.S中
 extern void syscall_int(void);
 
-<<<<<<< HEAD
-extern uint64_t sys_clock(struct pt_regs *regs);
-extern uint64_t sys_mstat(struct pt_regs *regs);
-extern uint64_t sys_open(struct pt_regs *regs);
-extern uint64_t sys_unlink_at(struct pt_regs *regs);
-extern uint64_t sys_kill(struct pt_regs *regs);
-extern uint64_t sys_sigaction(struct pt_regs *regs);
-extern uint64_t sys_rt_sigreturn(struct pt_regs *regs);
-extern uint64_t sys_getpid(struct pt_regs *regs);
-extern uint64_t sys_sched(struct pt_regs *regs);
-extern int sys_dup(int oldfd);
-extern int sys_dup2(int oldfd, int newfd);
-extern uint64_t sys_socket(struct pt_regs *regs);
-extern uint64_t sys_setsockopt(struct pt_regs *regs);
-extern uint64_t sys_getsockopt(struct pt_regs *regs);
-extern uint64_t sys_connect(struct pt_regs *regs);
-extern uint64_t sys_bind(struct pt_regs *regs);
-extern uint64_t sys_sendto(struct pt_regs *regs);
-extern uint64_t sys_recvfrom(struct pt_regs *regs);
-extern uint64_t sys_recvmsg(struct pt_regs *regs);
-extern uint64_t sys_listen(struct pt_regs *regs);
-extern uint64_t sys_shutdown(struct pt_regs *regs);
-extern uint64_t sys_accept(struct pt_regs *regs);
-extern uint64_t sys_getsockname(struct pt_regs *regs);
-extern uint64_t sys_getpeername(struct pt_regs *regs);
-extern uint64_t sys_pipe(struct pt_regs *regs);
-extern uint64_t sys_mkdir(struct pt_regs *regs);
-/**
- * @brief 关闭文件系统调用
- *
- * @param fd_num 文件描述符号
- *
- * @param regs
- * @return uint64_t
- */
-extern uint64_t sys_close(struct pt_regs *regs);
-
-/**
- * @brief 从文件中读取数据
- *
- * @param fd_num regs->r8 文件描述符号
- * @param buf regs->r9 输出缓冲区
- * @param count regs->r10 要读取的字节数
- *
- * @return uint64_t
- */
-extern uint64_t sys_read(struct pt_regs *regs);
-
-/**
- * @brief 向文件写入数据
- *
- * @param fd_num regs->r8 文件描述符号
- * @param buf regs->r9 输入缓冲区
- * @param count regs->r10 要写入的字节数
- *
- * @return uint64_t
- */
-extern uint64_t sys_write(struct pt_regs *regs);
-
-/**
- * @brief 调整文件的访问位置
- *
- * @param fd_num 文件描述符号
- * @param offset 偏移量
- * @param whence 调整模式
- * @return uint64_t 调整结束后的文件访问位置
- */
-extern uint64_t sys_lseek(struct pt_regs *regs);
-
-/**
- * @brief 导出系统调用处理函数的符号
- *
- */
-
-/**
- * @brief 系统调用不存在时的处理函数
- *
- * @param regs 进程3特权级下的寄存器
- * @return ul
- */
-ul system_call_not_exists(struct pt_regs *regs)
-{
-    kerror("System call [ ID #%d ] not exists.", regs->rax);
-    return ESYSCALL_NOT_EXISTS;
-} // 取消前述宏定义
-
-=======
->>>>>>> ab5c8ca4
 /**
  * @brief 重新定义为：把系统调用函数加入系统调用表
  * @param syscall_num 系统调用号
@@ -109,20 +21,6 @@
 #define SYSCALL_COMMON(syscall_num, symbol) [syscall_num] = symbol,
 
 /**
-<<<<<<< HEAD
- * @brief 初始化系统调用模块
- *
- */
-void syscall_init()
-{
-    kinfo("Initializing syscall...");
-
-    set_system_trap_gate(0x80, 0, syscall_int); // 系统调用门
-}
-
-/**
-=======
->>>>>>> ab5c8ca4
  * @brief 通过中断进入系统调用
  *
  * @param syscall_id
@@ -184,11 +82,7 @@
  */
 uint64_t sys_do_brk(uint64_t newaddr)
 {
-<<<<<<< HEAD
-    uint64_t new_brk = PAGE_2M_ALIGN(regs->r8);
-=======
     uint64_t new_brk = PAGE_2M_ALIGN(newaddr);
->>>>>>> ab5c8ca4
     // kdebug("sys_brk input= %#010lx ,  new_brk= %#010lx bytes current_pcb->mm->brk_start=%#018lx
     // current->end_brk=%#018lx", regs->r8, new_brk, current_pcb->mm->brk_start, current_pcb->mm->brk_end);
     struct mm_struct *mm = current_pcb->mm;
@@ -250,12 +144,6 @@
  */
 uint64_t c_sys_execve(char *user_path, char **argv, char **envp, struct pt_regs *regs)
 {
-<<<<<<< HEAD
-
-    char *user_path = (char *)regs->r8;
-    char **argv = (char **)regs->r9;
-=======
->>>>>>> ab5c8ca4
 
     int path_len = strnlen_user(user_path, PAGE_4K_SIZE);
 
@@ -322,90 +210,4 @@
 
     process_release_pcb(child_proc);
     return 0;
-<<<<<<< HEAD
-}
-
-/**
- * @brief 进程退出
- *
- * @param exit_code 退出返回码
- * @return uint64_t
- */
-uint64_t sys_exit(struct pt_regs *regs)
-{
-    return process_do_exit(regs->r8);
-}
-
-uint64_t sys_nanosleep(struct pt_regs *regs)
-{
-    const struct timespec *rqtp = (const struct timespec *)regs->r8;
-    struct timespec *rmtp = (struct timespec *)regs->r9;
-
-    return rs_nanosleep(rqtp, rmtp);
-}
-
-ul sys_ahci_end_req(struct pt_regs *regs)
-{
-    // ahci_end_request();
-    return 0;
-}
-
-// 系统调用的内核入口程序
-void do_syscall_int(struct pt_regs *regs, unsigned long error_code)
-{
-    ul ret = system_call_table[regs->rax](regs);
-    regs->rax = ret; // 返回码
-}
-
-extern int sys_dup(int oldfd);
-extern int sys_dup2(int oldfd, int newfd);
-
-system_call_t system_call_table[MAX_SYSTEM_CALL_NUM] = {
-    [0] = system_call_not_exists,
-    [1] = sys_put_string,
-    [2] = sys_open,
-    [3] = sys_close,
-    [4] = sys_read,
-    [5] = sys_write,
-    [6] = sys_lseek,
-    [7] = sys_fork,
-    [8] = sys_vfork,
-    [9] = sys_brk,
-    [10] = sys_sbrk,
-    [11] = sys_reboot,
-    [12] = sys_chdir,
-    [13] = sys_getdents,
-    [14] = sys_execve,
-    [15] = sys_wait4,
-    [16] = sys_exit,
-    [17] = sys_mkdir,
-    [18] = sys_nanosleep,
-    [19] = sys_clock,
-    [20] = sys_pipe,
-    [21] = sys_mstat,
-    [22] = sys_unlink_at,
-    [23] = sys_kill,
-    [24] = sys_sigaction,
-    [25] = sys_rt_sigreturn,
-    [26] = sys_getpid,
-    [27] = sys_sched,
-    [28] = sys_dup,
-    [29] = sys_dup2,
-    [30] = sys_socket,
-    [31] = sys_setsockopt,
-    [32] = sys_getsockopt,
-    [33] = sys_connect,
-    [34] = sys_bind,
-    [35] = sys_sendto,
-    [36] = sys_recvfrom,
-    [37] = sys_recvmsg,
-    [38] = sys_listen,
-    [39] = sys_shutdown,
-    [40] = sys_accept,
-    [41] = sys_getsockname,
-    [42] = sys_getpeername,
-    [43 ... 255] = system_call_not_exists,
-};
-=======
-}
->>>>>>> ab5c8ca4
+}