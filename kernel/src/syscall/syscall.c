#include "syscall.h"
#include <common/errno.h>
#include <common/fcntl.h>
#include <common/kthread.h>
#include <common/string.h>
#include <driver/disk/ahci/ahci.h>
#include <exception/gate.h>
#include <exception/irq.h>
#include <filesystem/vfs/VFS.h>
#include <mm/slab.h>
#include <process/process.h>
#include <time/sleep.h>
// 导出系统调用入口函数，定义在entry.S中
extern void syscall_int(void);

extern uint64_t sys_clock(struct pt_regs *regs);
extern uint64_t sys_mstat(struct pt_regs *regs);
extern uint64_t sys_open(struct pt_regs *regs);
extern uint64_t sys_unlink_at(struct pt_regs *regs);
extern uint64_t sys_kill(struct pt_regs *regs);
extern uint64_t sys_sigaction(struct pt_regs *regs);
extern uint64_t sys_rt_sigreturn(struct pt_regs *regs);
extern uint64_t sys_getpid(struct pt_regs *regs);
extern uint64_t sys_sched(struct pt_regs *regs);
extern int sys_dup(int oldfd);
extern int sys_dup2(int oldfd, int newfd);
extern uint64_t sys_socket(struct pt_regs *regs);
extern uint64_t sys_setsockopt(struct pt_regs *regs);
extern uint64_t sys_getsockopt(struct pt_regs *regs);
extern uint64_t sys_connect(struct pt_regs *regs);
extern uint64_t sys_bind(struct pt_regs *regs);
extern uint64_t sys_sendto(struct pt_regs *regs);
extern uint64_t sys_recvfrom(struct pt_regs *regs);
extern uint64_t sys_recvmsg(struct pt_regs *regs);
extern uint64_t sys_listen(struct pt_regs *regs);
extern uint64_t sys_shutdown(struct pt_regs *regs);
extern uint64_t sys_accept(struct pt_regs *regs);
extern uint64_t sys_getsockname(struct pt_regs *regs);
extern uint64_t sys_getpeername(struct pt_regs *regs);
extern uint64_t sys_pipe(struct pt_regs *regs);
extern uint64_t sys_mkdir(struct pt_regs *regs);
/**
 * @brief 关闭文件系统调用
 *
 * @param fd_num 文件描述符号
 *
 * @param regs
 * @return uint64_t
 */
extern uint64_t sys_close(struct pt_regs *regs);

/**
 * @brief 从文件中读取数据
 *
 * @param fd_num regs->r8 文件描述符号
 * @param buf regs->r9 输出缓冲区
 * @param count regs->r10 要读取的字节数
 *
 * @return uint64_t
 */
extern uint64_t sys_read(struct pt_regs *regs);

/**
 * @brief 向文件写入数据
 *
 * @param fd_num regs->r8 文件描述符号
 * @param buf regs->r9 输入缓冲区
 * @param count regs->r10 要写入的字节数
 *
 * @return uint64_t
 */
extern uint64_t sys_write(struct pt_regs *regs);

/**
 * @brief 调整文件的访问位置
 *
 * @param fd_num 文件描述符号
 * @param offset 偏移量
 * @param whence 调整模式
 * @return uint64_t 调整结束后的文件访问位置
 */
extern uint64_t sys_lseek(struct pt_regs *regs);

/**
 * @brief 导出系统调用处理函数的符号
 *
 */

/**
 * @brief 系统调用不存在时的处理函数
 *
 * @param regs 进程3特权级下的寄存器
 * @return ul
 */
ul system_call_not_exists(struct pt_regs *regs)
{
    kerror("System call [ ID #%d ] not exists.", regs->rax);
    return ESYSCALL_NOT_EXISTS;
} // 取消前述宏定义

/**
 * @brief 重新定义为：把系统调用函数加入系统调用表
 * @param syscall_num 系统调用号
 * @param symbol 系统调用处理函数
 */
#define SYSCALL_COMMON(syscall_num, symbol) [syscall_num] = symbol,

/**
 * @brief 初始化系统调用模块
 *
 */
void syscall_init()
{
    kinfo("Initializing syscall...");

    set_system_trap_gate(0x80, 0, syscall_int); // 系统调用门
}

/**
 * @brief 通过中断进入系统调用
 *
 * @param syscall_id
 * @param arg0
 * @param arg1
 * @param arg2
 * @param arg3
 * @param arg4
 * @param arg5
 * @param arg6
 * @param arg7
 * @return long
 */

long enter_syscall_int(ul syscall_id, ul arg0, ul arg1, ul arg2, ul arg3, ul arg4, ul arg5, ul arg6, ul arg7)
{
    long err_code;
    __asm__ __volatile__("movq %2, %%r8 \n\t"
                         "movq %3, %%r9 \n\t"
                         "movq %4, %%r10 \n\t"
                         "movq %5, %%r11 \n\t"
                         "movq %6, %%r12 \n\t"
                         "movq %7, %%r13 \n\t"
                         "movq %8, %%r14 \n\t"
                         "movq %9, %%r15 \n\t"
                         "int $0x80   \n\t"
                         : "=a"(err_code)
                         : "a"(syscall_id), "m"(arg0), "m"(arg1), "m"(arg2), "m"(arg3), "m"(arg4), "m"(arg5), "m"(arg6),
                           "m"(arg7)
                         : "memory", "r8", "r9", "r10", "r11", "r12", "r13", "r14", "r15", "rcx", "rdx");

    return err_code;
}

/**
 * @brief 打印字符串的系统调用
 *
 * 当arg1和arg2均为0时，打印黑底白字，否则按照指定的前景色和背景色来打印
 *
 * @param regs 寄存器
 * @param arg0 要打印的字符串
 * @param arg1 前景色
 * @param arg2 背景色
 * @return ul 返回值
 */
ul sys_put_string(struct pt_regs *regs)
{

    printk_color(regs->r9, regs->r10, (char *)regs->r8);
    // printk_color(BLACK, WHITE, (char *)regs->r8);

    return 0;
}

uint64_t sys_fork(struct pt_regs *regs)
{
    return do_fork(regs, 0, regs->rsp, 0);
}
uint64_t sys_vfork(struct pt_regs *regs)
{
    return do_fork(regs, CLONE_VM | CLONE_FS | CLONE_SIGNAL, regs->rsp, 0);
}

/**
 * @brief 将堆内存调整为arg0
 *
 * @param arg0 新的堆区域的结束地址
 * arg0=-1  ===> 返回堆区域的起始地址
 * arg0=-2  ===> 返回堆区域的结束地址
 * @return uint64_t 错误码
 *
 */
uint64_t sys_brk(struct pt_regs *regs)
{
    uint64_t new_brk = PAGE_2M_ALIGN(regs->r8);
    // kdebug("sys_brk input= %#010lx ,  new_brk= %#010lx bytes current_pcb->mm->brk_start=%#018lx
    // current->end_brk=%#018lx", regs->r8, new_brk, current_pcb->mm->brk_start, current_pcb->mm->brk_end);
    struct mm_struct *mm = current_pcb->mm;
<<<<<<< HEAD
    if (new_brk < mm->brk_start || new_brk> new_brk >= current_pcb->addr_limit)
        return mm->brk_end;
    
=======
    if (new_brk < mm->brk_start || new_brk > new_brk >= current_pcb->addr_limit)
        return mm->brk_end;

>>>>>>> 3a23230a
    if (mm->brk_end == new_brk)
        return new_brk;

    int64_t offset;
    if (new_brk >= current_pcb->mm->brk_end)
        offset = (int64_t)(new_brk - current_pcb->mm->brk_end);
    else
        offset = -(int64_t)(current_pcb->mm->brk_end - new_brk);

    new_brk = mm_do_brk(current_pcb->mm->brk_end, offset); // 扩展堆内存空间

    current_pcb->mm->brk_end = new_brk;
    return mm->brk_end;
}

/**
 * @brief 将堆内存空间加上offset（注意，该系统调用只应在普通进程中调用，而不能是内核线程）
 *
 * @param arg0 offset偏移量
 * @return uint64_t the previous program break
 */
uint64_t sys_sbrk(struct pt_regs *regs)
{
    uint64_t retval = current_pcb->mm->brk_end;
    if ((int64_t)regs->r8 > 0)
    {

        uint64_t new_brk = PAGE_2M_ALIGN(retval + regs->r8);
        if (new_brk > current_pcb->addr_limit) // 堆地址空间超过限制
        {
            kdebug("exceed mem limit, new_brk = %#018lx", new_brk);
            return -ENOMEM;
        }
    }
    else
    {
        if ((__int128_t)current_pcb->mm->brk_end + (__int128_t)regs->r8 < current_pcb->mm->brk_start)
            return retval;
    }
    // kdebug("do brk");
    uint64_t new_brk = mm_do_brk(current_pcb->mm->brk_end, (int64_t)regs->r8); // 调整堆内存空间
    // kdebug("do brk done, new_brk = %#018lx", new_brk);
    current_pcb->mm->brk_end = new_brk;
    return retval;
}

/**
 * @brief 重启计算机
 *
 * @return
 */
uint64_t sys_reboot(struct pt_regs *regs)
{
    // 重启计算机
    io_out8(0x64, 0xfe);

    return 0;
}

/**
 * @brief 切换工作目录
 *
 * @param dest_path 目标路径
 * @return
+--------------+------------------------+
|    返回码    |          描述          |
+--------------+------------------------+
|      0       |          成功          |
|   EACCESS    |        权限不足        |
|    ELOOP     | 解析path时遇到路径循环 |
| ENAMETOOLONG |       路径名过长       |
|    ENOENT    |  目标文件或目录不存在  |
|    ENODIR    |  检索期间发现非目录项  |
|    ENOMEM    |      系统内存不足      |
|    EFAULT    |       错误的地址       |
| ENAMETOOLONG |        路径过长        |
+--------------+------------------------+
 */
extern uint64_t sys_chdir(struct pt_regs *regs);

/**
 * @brief 获取目录中的数据
 *
 * @param fd 文件描述符号
 * @return uint64_t dirent的总大小
 */
extern uint64_t sys_getdents(struct pt_regs *regs);

/**
 * @brief 执行新的程序
 *
 * @param user_path(r8寄存器) 文件路径
 * @param argv(r9寄存器) 参数列表
 * @return uint64_t
 */
uint64_t sys_execve(struct pt_regs *regs)
{

    char *user_path = (char *)regs->r8;
    char **argv = (char **)regs->r9;

    int path_len = strnlen_user(user_path, PAGE_4K_SIZE);

    if (path_len >= PAGE_4K_SIZE)
        return -ENAMETOOLONG;
    else if (path_len <= 0)
        return -EFAULT;

    char *path = (char *)kmalloc(path_len + 1, 0);
    if (path == NULL)
        return -ENOMEM;

    memset(path, 0, path_len + 1);

    // 拷贝文件路径
    strncpy_from_user(path, user_path, path_len);
    path[path_len] = '\0';

    // 执行新的程序
    uint64_t retval = do_execve(regs, path, argv, NULL);

    kfree(path);
    return retval;
}

/**
 * @brief 等待进程退出
 *
 * @param pid 目标进程id
 * @param status 返回的状态信息
 * @param options 等待选项
 * @param rusage
 * @return uint64_t
 */
uint64_t sys_wait4(struct pt_regs *regs)
{
    uint64_t pid = regs->r8;
    int *status = (int *)regs->r9;
    int options = regs->r10;
    void *rusage = (void *)regs->r11;

    struct process_control_block *proc = NULL;
    struct process_control_block *child_proc = NULL;

    // 查找pid为指定值的进程
    // ps: 这里判断子进程的方法没有按照posix 2008来写。
    // todo: 根据进程树判断是否为当前进程的子进程
    // todo: 当进程管理模块拥有pcblist_lock之后，调用之前，应当对其加锁
    child_proc = process_find_pcb_by_pid(pid);

    if (child_proc == NULL)
        return -ECHILD;

    // 暂时不支持options选项，该值目前必须为0
    if (options != 0)
        return -EINVAL;

    // 如果子进程没有退出，则等待其退出
    // BUG: 这里存在问题，由于未对进程管理模块加锁，因此可能会出现子进程退出后，父进程还在等待的情况
    // （子进程退出后，process_exit_notify消息丢失）
    while (child_proc->state != PROC_ZOMBIE)
        wait_queue_sleep_on_interriptible(&current_pcb->wait_child_proc_exit);

    // 拷贝子进程的返回码
    if (likely(status != NULL))
        *status = child_proc->exit_code;
    // copy_to_user(status, (void*)child_proc->exit_code, sizeof(int));

    process_release_pcb(child_proc);
    return 0;
}

/**
 * @brief 进程退出
 *
 * @param exit_code 退出返回码
 * @return uint64_t
 */
uint64_t sys_exit(struct pt_regs *regs)
{
    return process_do_exit(regs->r8);
}

uint64_t sys_nanosleep(struct pt_regs *regs)
{
    const struct timespec *rqtp = (const struct timespec *)regs->r8;
    struct timespec *rmtp = (struct timespec *)regs->r9;

    return rs_nanosleep(rqtp, rmtp);
}

ul sys_ahci_end_req(struct pt_regs *regs)
{
    // ahci_end_request();
    return 0;
}

// 系统调用的内核入口程序
void do_syscall_int(struct pt_regs *regs, unsigned long error_code)
{
    ul ret = system_call_table[regs->rax](regs);
    regs->rax = ret; // 返回码
}

extern int sys_dup(int oldfd);
extern int sys_dup2(int oldfd, int newfd);

system_call_t system_call_table[MAX_SYSTEM_CALL_NUM] = {
    [0] = system_call_not_exists,
    [1] = sys_put_string,
    [2] = sys_open,
    [3] = sys_close,
    [4] = sys_read,
    [5] = sys_write,
    [6] = sys_lseek,
    [7] = sys_fork,
    [8] = sys_vfork,
    [9] = sys_brk,
    [10] = sys_sbrk,
    [11] = sys_reboot,
    [12] = sys_chdir,
    [13] = sys_getdents,
    [14] = sys_execve,
    [15] = sys_wait4,
    [16] = sys_exit,
    [17] = sys_mkdir,
    [18] = sys_nanosleep,
    [19] = sys_clock,
    [20] = sys_pipe,
    [21] = sys_mstat,
    [22] = sys_unlink_at,
    [23] = sys_kill,
    [24] = sys_sigaction,
    [25] = sys_rt_sigreturn,
    [26] = sys_getpid,
    [27] = sys_sched,
    [28] = sys_dup,
    [29] = sys_dup2,
<<<<<<< HEAD
    [30 ... 255] = system_call_not_exists,
=======
    [30] = sys_socket,
    [31] = sys_setsockopt,
    [32] = sys_getsockopt,
    [33] = sys_connect,
    [34] = sys_bind,
    [35] = sys_sendto,
    [36] = sys_recvfrom,
    [37] = sys_recvmsg,
    [38] = sys_listen,
    [39] = sys_shutdown,
    [40] = sys_accept,
    [41] = sys_getsockname,
    [42] = sys_getpeername,
    [43 ... 255] = system_call_not_exists,
>>>>>>> 3a23230a
};<|MERGE_RESOLUTION|>--- conflicted
+++ resolved
@@ -195,15 +195,9 @@
     // kdebug("sys_brk input= %#010lx ,  new_brk= %#010lx bytes current_pcb->mm->brk_start=%#018lx
     // current->end_brk=%#018lx", regs->r8, new_brk, current_pcb->mm->brk_start, current_pcb->mm->brk_end);
     struct mm_struct *mm = current_pcb->mm;
-<<<<<<< HEAD
-    if (new_brk < mm->brk_start || new_brk> new_brk >= current_pcb->addr_limit)
-        return mm->brk_end;
-    
-=======
     if (new_brk < mm->brk_start || new_brk > new_brk >= current_pcb->addr_limit)
         return mm->brk_end;
 
->>>>>>> 3a23230a
     if (mm->brk_end == new_brk)
         return new_brk;
 
@@ -442,9 +436,6 @@
     [27] = sys_sched,
     [28] = sys_dup,
     [29] = sys_dup2,
-<<<<<<< HEAD
-    [30 ... 255] = system_call_not_exists,
-=======
     [30] = sys_socket,
     [31] = sys_setsockopt,
     [32] = sys_getsockopt,
@@ -459,5 +450,4 @@
     [41] = sys_getsockname,
     [42] = sys_getpeername,
     [43 ... 255] = system_call_not_exists,
->>>>>>> 3a23230a
 };