#include "syscall.h"
#include <common/errno.h>
#include <common/fcntl.h>
#include <common/kthread.h>
#include <common/string.h>
#include <driver/disk/ahci/ahci.h>
#include <exception/gate.h>
#include <exception/irq.h>
#include <filesystem/vfs/VFS.h>
#include <mm/slab.h>
#include <process/process.h>
#include <time/sleep.h>
// 导出系统调用入口函数，定义在entry.S中
extern void syscall_int(void);

extern uint64_t sys_clock(struct pt_regs *regs);
extern uint64_t sys_mstat(struct pt_regs *regs);
extern uint64_t sys_open(struct pt_regs *regs);
extern uint64_t sys_unlink_at(struct pt_regs *regs);
extern uint64_t sys_kill(struct pt_regs *regs);
extern uint64_t sys_sigaction(struct pt_regs *regs);
extern uint64_t sys_rt_sigreturn(struct pt_regs *regs);
extern uint64_t sys_getpid(struct pt_regs *regs);
extern uint64_t sys_sched(struct pt_regs *regs);

/**
 * @brief 关闭文件系统调用
 *
 * @param fd_num 文件描述符号
 *
 * @param regs
 * @return uint64_t
 */
extern uint64_t sys_close(struct pt_regs *regs);

/**
 * @brief 从文件中读取数据
 *
 * @param fd_num regs->r8 文件描述符号
 * @param buf regs->r9 输出缓冲区
 * @param count regs->r10 要读取的字节数
 *
 * @return uint64_t
 */
extern uint64_t sys_read(struct pt_regs *regs);

/**
 * @brief 向文件写入数据
 *
 * @param fd_num regs->r8 文件描述符号
 * @param buf regs->r9 输入缓冲区
 * @param count regs->r10 要写入的字节数
 *
 * @return uint64_t
 */
extern uint64_t sys_write(struct pt_regs *regs);

/**
 * @brief 调整文件的访问位置
 *
 * @param fd_num 文件描述符号
 * @param offset 偏移量
 * @param whence 调整模式
 * @return uint64_t 调整结束后的文件访问位置
 */
extern uint64_t sys_lseek(struct pt_regs *regs);

/**
 * @brief 导出系统调用处理函数的符号
 *
 */

/**
 * @brief 系统调用不存在时的处理函数
 *
 * @param regs 进程3特权级下的寄存器
 * @return ul
 */
ul system_call_not_exists(struct pt_regs *regs)
{
    kerror("System call [ ID #%d ] not exists.", regs->rax);
    return ESYSCALL_NOT_EXISTS;
} // 取消前述宏定义

/**
 * @brief 重新定义为：把系统调用函数加入系统调用表
 * @param syscall_num 系统调用号
 * @param symbol 系统调用处理函数
 */
#define SYSCALL_COMMON(syscall_num, symbol) [syscall_num] = symbol,

/**
 * @brief sysenter的系统调用函数，从entry.S中跳转到这里
 *
 * @param regs 3特权级下的寄存器值,rax存储系统调用号
 * @return ul 对应的系统调用函数的地址
 */
ul system_call_function(struct pt_regs *regs)
{
    return system_call_table[regs->rax](regs);
}

/**
 * @brief 初始化系统调用模块
 *
 */
void syscall_init()
{
    kinfo("Initializing syscall...");

    set_system_trap_gate(0x80, 0, syscall_int); // 系统调用门
}

/**
 * @brief 通过中断进入系统调用
 *
 * @param syscall_id
 * @param arg0
 * @param arg1
 * @param arg2
 * @param arg3
 * @param arg4
 * @param arg5
 * @param arg6
 * @param arg7
 * @return long
 */

long enter_syscall_int(ul syscall_id, ul arg0, ul arg1, ul arg2, ul arg3, ul arg4, ul arg5, ul arg6, ul arg7)
{
    long err_code;
    __asm__ __volatile__("movq %2, %%r8 \n\t"
                         "movq %3, %%r9 \n\t"
                         "movq %4, %%r10 \n\t"
                         "movq %5, %%r11 \n\t"
                         "movq %6, %%r12 \n\t"
                         "movq %7, %%r13 \n\t"
                         "movq %8, %%r14 \n\t"
                         "movq %9, %%r15 \n\t"
                         "int $0x80   \n\t"
                         : "=a"(err_code)
                         : "a"(syscall_id), "m"(arg0), "m"(arg1), "m"(arg2), "m"(arg3), "m"(arg4), "m"(arg5), "m"(arg6),
                           "m"(arg7)
                         : "memory", "r8", "r9", "r10", "r11", "r12", "r13", "r14", "r15", "rcx", "rdx");

    return err_code;
}

/**
 * @brief 打印字符串的系统调用
 *
 * 当arg1和arg2均为0时，打印黑底白字，否则按照指定的前景色和背景色来打印
 *
 * @param regs 寄存器
 * @param arg0 要打印的字符串
 * @param arg1 前景色
 * @param arg2 背景色
 * @return ul 返回值
 */
ul sys_put_string(struct pt_regs *regs)
{

    printk_color(regs->r9, regs->r10, (char *)regs->r8);
    // printk_color(BLACK, WHITE, (char *)regs->r8);

    return 0;
}

uint64_t sys_fork(struct pt_regs *regs)
{
    return do_fork(regs, 0, regs->rsp, 0);
}
uint64_t sys_vfork(struct pt_regs *regs)
{
    return do_fork(regs, CLONE_VM | CLONE_FS | CLONE_SIGNAL, regs->rsp, 0);
}

/**
 * @brief 将堆内存调整为arg0
 *
 * @param arg0 新的堆区域的结束地址
 * arg0=-1  ===> 返回堆区域的起始地址
 * arg0=-2  ===> 返回堆区域的结束地址
 * @return uint64_t 错误码
 *
 */
uint64_t sys_brk(struct pt_regs *regs)
{
    uint64_t new_brk = PAGE_2M_ALIGN(regs->r8);

    // kdebug("sys_brk input= %#010lx ,  new_brk= %#010lx bytes current_pcb->mm->brk_start=%#018lx
    // current->end_brk=%#018lx", regs->r8, new_brk, current_pcb->mm->brk_start, current_pcb->mm->brk_end);

    if ((int64_t)regs->r8 == -1)
    {
        // kdebug("get brk_start=%#018lx", current_pcb->mm->brk_start);
        return current_pcb->mm->brk_start;
    }
    if ((int64_t)regs->r8 == -2)
    {
        // kdebug("get brk_end=%#018lx", current_pcb->mm->brk_end);
        return current_pcb->mm->brk_end;
    }
    if (new_brk > current_pcb->addr_limit) // 堆地址空间超过限制
        return -ENOMEM;

    int64_t offset;
    if (new_brk >= current_pcb->mm->brk_end)
        offset = (int64_t)(new_brk - current_pcb->mm->brk_end);
    else
        offset = -(int64_t)(current_pcb->mm->brk_end - new_brk);

    new_brk = mm_do_brk(current_pcb->mm->brk_end, offset); // 扩展堆内存空间

    current_pcb->mm->brk_end = new_brk;
    return 0;
}

/**
 * @brief 将堆内存空间加上offset（注意，该系统调用只应在普通进程中调用，而不能是内核线程）
 *
 * @param arg0 offset偏移量
 * @return uint64_t the previous program break
 */
uint64_t sys_sbrk(struct pt_regs *regs)
{
    uint64_t retval = current_pcb->mm->brk_end;
    if ((int64_t)regs->r8 > 0)
    {

        uint64_t new_brk = PAGE_2M_ALIGN(retval + regs->r8);
        if (new_brk > current_pcb->addr_limit) // 堆地址空间超过限制
        {
            kdebug("exceed mem limit, new_brk = %#018lx", new_brk);
            return -ENOMEM;
        }
    }
    else
    {
        if ((__int128_t)current_pcb->mm->brk_end + (__int128_t)regs->r8 < current_pcb->mm->brk_start)
            return retval;
    }
    // kdebug("do brk");
    uint64_t new_brk = mm_do_brk(current_pcb->mm->brk_end, (int64_t)regs->r8); // 调整堆内存空间
    // kdebug("do brk done, new_brk = %#018lx", new_brk);
    current_pcb->mm->brk_end = new_brk;
    return retval;
}

/**
 * @brief 重启计算机
 *
 * @return
 */
uint64_t sys_reboot(struct pt_regs *regs)
{
    // 重启计算机
    io_out8(0x64, 0xfe);

    return 0;
}

/**
 * @brief 切换工作目录
 *
 * @param dest_path 目标路径
 * @return
+--------------+------------------------+
|    返回码    |          描述          |
+--------------+------------------------+
|      0       |          成功          |
|   EACCESS    |        权限不足        |
|    ELOOP     | 解析path时遇到路径循环 |
| ENAMETOOLONG |       路径名过长       |
|    ENOENT    |  目标文件或目录不存在  |
|    ENODIR    |  检索期间发现非目录项  |
|    ENOMEM    |      系统内存不足      |
|    EFAULT    |       错误的地址       |
| ENAMETOOLONG |        路径过长        |
+--------------+------------------------+
 */
extern uint64_t sys_chdir(struct pt_regs *regs);

/**
 * @brief 获取目录中的数据
 *
 * @param fd 文件描述符号
 * @return uint64_t dirent的总大小
 */
extern uint64_t sys_getdents(struct pt_regs *regs);


/**
 * @brief 执行新的程序
 *
 * @param user_path(r8寄存器) 文件路径
 * @param argv(r9寄存器) 参数列表
 * @return uint64_t
 */
uint64_t sys_execve(struct pt_regs *regs)
{
    // kdebug("sys_execve");
    char *user_path = (char *)regs->r8;
    char **argv = (char **)regs->r9;

    int path_len = strnlen_user(user_path, PAGE_4K_SIZE);

    // kdebug("path_len=%d", path_len);
    if (path_len >= PAGE_4K_SIZE)
        return -ENAMETOOLONG;
    else if (path_len <= 0)
        return -EFAULT;

    char *path = (char *)kmalloc(path_len + 1, 0);
    if (path == NULL)
        return -ENOMEM;

    memset(path, 0, path_len + 1);

    // kdebug("before copy file path from user");
    // 拷贝文件路径
    strncpy_from_user(path, user_path, path_len);
    path[path_len] = '\0';

    // kdebug("before do_execve, path = %s", path);
    // 执行新的程序
    uint64_t retval = do_execve(regs, path, argv, NULL);

    kfree(path);
    return retval;
}

/**
 * @brief 等待进程退出
 *
 * @param pid 目标进程id
 * @param status 返回的状态信息
 * @param options 等待选项
 * @param rusage
 * @return uint64_t
 */
uint64_t sys_wait4(struct pt_regs *regs)
{
    uint64_t pid = regs->r8;
    int *status = (int *)regs->r9;
    int options = regs->r10;
    void *rusage = (void *)regs->r11;

    struct process_control_block *proc = NULL;
    struct process_control_block *child_proc = NULL;

    // 查找pid为指定值的进程
    // ps: 这里判断子进程的方法没有按照posix 2008来写。
    // todo: 根据进程树判断是否为当前进程的子进程
    // todo: 当进程管理模块拥有pcblist_lock之后，调用之前，应当对其加锁
    child_proc = process_find_pcb_by_pid(pid);

    if (child_proc == NULL)
        return -ECHILD;

    // 暂时不支持options选项，该值目前必须为0
    if (options != 0)
        return -EINVAL;

    // 如果子进程没有退出，则等待其退出
    while (child_proc->state != PROC_ZOMBIE)
        wait_queue_sleep_on_interriptible(&current_pcb->wait_child_proc_exit);

    // 拷贝子进程的返回码
    if (likely(status != NULL))
        *status = child_proc->exit_code;
    // copy_to_user(status, (void*)child_proc->exit_code, sizeof(int));

    process_release_pcb(child_proc);
    return 0;
}

/**
 * @brief 进程退出
 *
 * @param exit_code 退出返回码
 * @return uint64_t
 */
uint64_t sys_exit(struct pt_regs *regs)
{
    return process_do_exit(regs->r8);
}

uint64_t sys_nanosleep(struct pt_regs *regs)
{
    const struct timespec *rqtp = (const struct timespec *)regs->r8;
    struct timespec *rmtp = (struct timespec *)regs->r9;

    return nanosleep(rqtp, rmtp);
}

ul sys_ahci_end_req(struct pt_regs *regs)
{
    // ahci_end_request();
    return 0;
}

// 系统调用的内核入口程序
void do_syscall_int(struct pt_regs *regs, unsigned long error_code)
{

    ul ret = system_call_table[regs->rax](regs);
    regs->rax = ret; // 返回码
}
uint64_t sys_pipe(struct pt_regs *regs){
    return -ENOTSUP;
}

extern uint64_t sys_mkdir(struct pt_regs *regs);

<<<<<<< HEAD
extern uint64_t sys_unlink_at(struct pt_regs *regs);
=======
>>>>>>> 004e86ff

system_call_t system_call_table[MAX_SYSTEM_CALL_NUM] = {
    [0] = system_call_not_exists,
    [1] = sys_put_string,
    [2] = sys_open,
    [3] = sys_close,
    [4] = sys_read,
    [5] = sys_write,
    [6] = sys_lseek,
    [7] = sys_fork,
    [8] = sys_vfork,
    [9] = sys_brk,
    [10] = sys_sbrk,
    [11] = sys_reboot,
    [12] = sys_chdir,    
    [13] = sys_getdents, 
    [14] = sys_execve,
    [15] = sys_wait4,
    [16] = sys_exit,
    [17] = sys_mkdir, 
    [18] = sys_nanosleep,
    [19] = sys_clock,
    [20] = sys_pipe,
    [21] = sys_mstat,
    [22] = sys_unlink_at,  
    [23] = sys_kill, 
    [24] = sys_sigaction,
    [25] = sys_rt_sigreturn,
    [26] = sys_getpid,
    [27] = sys_sched,
    [28 ... 255] = system_call_not_exists,
};<|MERGE_RESOLUTION|>--- conflicted
+++ resolved
@@ -289,7 +289,6 @@
  */
 extern uint64_t sys_getdents(struct pt_regs *regs);
 
-
 /**
  * @brief 执行新的程序
  *
@@ -407,16 +406,12 @@
     ul ret = system_call_table[regs->rax](regs);
     regs->rax = ret; // 返回码
 }
-uint64_t sys_pipe(struct pt_regs *regs){
+uint64_t sys_pipe(struct pt_regs *regs)
+{
     return -ENOTSUP;
 }
 
 extern uint64_t sys_mkdir(struct pt_regs *regs);
-
-<<<<<<< HEAD
-extern uint64_t sys_unlink_at(struct pt_regs *regs);
-=======
->>>>>>> 004e86ff
 
 system_call_t system_call_table[MAX_SYSTEM_CALL_NUM] = {
     [0] = system_call_not_exists,
@@ -431,18 +426,18 @@
     [9] = sys_brk,
     [10] = sys_sbrk,
     [11] = sys_reboot,
-    [12] = sys_chdir,    
-    [13] = sys_getdents, 
+    [12] = sys_chdir,
+    [13] = sys_getdents,
     [14] = sys_execve,
     [15] = sys_wait4,
     [16] = sys_exit,
-    [17] = sys_mkdir, 
+    [17] = sys_mkdir,
     [18] = sys_nanosleep,
     [19] = sys_clock,
     [20] = sys_pipe,
     [21] = sys_mstat,
-    [22] = sys_unlink_at,  
-    [23] = sys_kill, 
+    [22] = sys_unlink_at,
+    [23] = sys_kill,
     [24] = sys_sigaction,
     [25] = sys_rt_sigreturn,
     [26] = sys_getpid,
