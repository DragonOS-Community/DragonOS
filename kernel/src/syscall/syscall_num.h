--- conflicted
+++ resolved
@@ -51,13 +51,10 @@
 #define SYS_LISTEN 38      // 监听一个socket
 #define SYS_SHUTDOWN 39    // 关闭socket
 #define SYS_ACCEPT 40      // 接受一个socket连接
+
 #define SYS_GETSOCKNAME 41 // 获取socket的名字
 #define SYS_GETPEERNAME 42 // 获取socket的对端名字
-<<<<<<< HEAD
-=======
 #define SYS_GETTIMEOFDAY 43 // 获取当前时间
->>>>>>> 0663027b
-
 #define SYS_MMAP 44   // 内存映射
 #define SYS_MUNMAP 45 // 内存解除映射
 #define SYS_MPROTECT 46 // 内存保护