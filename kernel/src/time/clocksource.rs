use core::{
    fmt::Debug,
    sync::atomic::{AtomicBool, Ordering},
};

use alloc::{
    boxed::Box,
    collections::LinkedList,
    string::{String, ToString},
    sync::Arc,
    vec::Vec,
};
use lazy_static::__Deref;
use log::{debug, info};
use system_error::SystemError;
use unified_init::macros::unified_init;

use crate::{
    arch::CurrentIrqArch,
    exception::InterruptArch,
    init::initcall::INITCALL_LATE,
    libs::spinlock::SpinLock,
    process::{
        kthread::{KernelThreadClosure, KernelThreadMechanism},
        ProcessControlBlock, ProcessManager,
    },
    sched::{schedule, SchedMode},
};

use super::{
    jiffies::clocksource_default_clock,
    timer::{clock, Timer, TimerFunction},
    NSEC_PER_SEC, NSEC_PER_USEC,
};

lazy_static! {
    /// linked list with the registered clocksources
    pub static ref CLOCKSOURCE_LIST: SpinLock<LinkedList<Arc<dyn Clocksource>>> =
        SpinLock::new(LinkedList::new());
    /// 被监视中的时钟源
    pub static ref WATCHDOG_LIST: SpinLock<LinkedList<Arc<dyn Clocksource>>> =
        SpinLock::new(LinkedList::new());

    pub static ref CLOCKSOUCE_WATCHDOG:SpinLock<ClocksouceWatchdog>  = SpinLock::new(ClocksouceWatchdog::new());

    pub static ref OVERRIDE_NAME: SpinLock<String> = SpinLock::new(String::from(""));


}

static mut WATCHDOG_KTHREAD: Option<Arc<ProcessControlBlock>> = None;

/// 正在被使用时钟源
pub static CUR_CLOCKSOURCE: SpinLock<Option<Arc<dyn Clocksource>>> = SpinLock::new(None);
/// 是否完成加载
pub static FINISHED_BOOTING: AtomicBool = AtomicBool::new(false);

/// Interval: 0.5sec Threshold: 0.0625s
/// 系统节拍率
pub const HZ: u64 = 250;
// 参考：https://code.dragonos.org.cn/xref/linux-6.6.21/kernel/time/clocksource.c#101
/// watchdog检查间隔
pub const WATCHDOG_INTERVAL: u64 = HZ >> 1;
// 参考：https://code.dragonos.org.cn/xref/linux-6.6.21/kernel/time/clocksource.c#108
/// 最大能接受的误差大小
pub const WATCHDOG_THRESHOLD: u32 = NSEC_PER_SEC >> 4;

pub const MAX_SKEW_USEC: u64 = 125 * WATCHDOG_INTERVAL / HZ;
pub const WATCHDOG_MAX_SKEW: u32 = MAX_SKEW_USEC as u32 * NSEC_PER_USEC;

// 时钟周期数
#[derive(Debug, Clone, Copy)]
pub struct CycleNum(u64);

#[allow(dead_code)]
impl CycleNum {
    #[inline(always)]
    pub const fn new(cycle: u64) -> Self {
        Self(cycle)
    }
    #[inline(always)]
    pub const fn data(&self) -> u64 {
        self.0
    }
    #[inline(always)]
    #[allow(dead_code)]
    pub fn add(&self, other: CycleNum) -> CycleNum {
        CycleNum(self.data() + other.data())
    }
    #[inline(always)]
    pub fn div(&self, other: CycleNum) -> CycleNum {
        CycleNum(self.data() - other.data())
    }
}

bitflags! {

    #[derive(Default)]
    pub struct ClocksourceMask: u64 {
    }
    /// 时钟状态标记
    #[derive(Default)]
    pub struct ClocksourceFlags: u64 {
        /// 表示时钟设备是连续的
        const CLOCK_SOURCE_IS_CONTINUOUS = 0x01;
        /// 表示该时钟源需要经过watchdog检查
        const CLOCK_SOURCE_MUST_VERIFY = 0x02;
        /// 表示该时钟源是watchdog
        const CLOCK_SOURCE_WATCHDOG = 0x10;
        /// 表示该时钟源是高分辨率的
        const CLOCK_SOURCE_VALID_FOR_HRES = 0x20;
        /// 表示该时钟源误差过大
        const CLOCK_SOURCE_UNSTABLE = 0x40;
    }
}
impl From<u64> for ClocksourceMask {
    fn from(value: u64) -> Self {
        if value < 64 {
            return Self::from_bits_truncate((1 << value) - 1);
        }
        return Self::from_bits_truncate(u64::MAX);
    }
}
impl ClocksourceMask {
    pub fn new(b: u64) -> Self {
        Self { bits: b }
    }
}
impl ClocksourceFlags {
    pub fn new(b: u64) -> Self {
        Self { bits: b }
    }
}

#[derive(Debug)]
pub struct ClocksouceWatchdog {
    /// 监视器
    watchdog: Option<Arc<dyn Clocksource>>,
    /// 检查器是否在工作的标志
    is_running: bool,
    /// 上一次检查的时刻
    last_check: CycleNum,
    /// 定时监视器的过期时间
    timer_expires: u64,
}
impl ClocksouceWatchdog {
    pub fn new() -> Self {
        Self {
            watchdog: None,
            is_running: false,
            last_check: CycleNum(0),
            timer_expires: 0,
        }
    }

    /// 获取watchdog
    fn get_watchdog(&mut self) -> &mut Option<Arc<dyn Clocksource>> {
        &mut self.watchdog
    }

    /// 启用检查器
    pub fn clocksource_start_watchdog(&mut self) {
        // 如果watchdog未被设置或者已经启用了就退出
        let watchdog_list = WATCHDOG_LIST.lock_irqsave();
        if self.is_running || self.watchdog.is_none() || watchdog_list.is_empty() {
            return;
        }
        // 生成一个定时器
        let wd_timer_func: Box<WatchdogTimerFunc> = Box::new(WatchdogTimerFunc {});
        self.timer_expires += clock() + WATCHDOG_INTERVAL;
        self.last_check = self.watchdog.as_ref().unwrap().clone().read();
        let wd_timer = Timer::new(wd_timer_func, self.timer_expires);
        wd_timer.activate();
        self.is_running = true;
    }

    /// 停止检查器
    /// list_len WATCHDOG_LIST长度
    pub fn clocksource_stop_watchdog(&mut self, list_len: usize) {
        if !self.is_running || (self.watchdog.is_some() && list_len != 0) {
            return;
        }
        // TODO 当实现了周期性的定时器后 需要将监视用的定时器删除
        self.is_running = false;
    }
}

/// 定时检查器
#[derive(Debug)]
pub struct WatchdogTimerFunc;
impl TimerFunction for WatchdogTimerFunc {
    fn run(&mut self) -> Result<(), SystemError> {
        return clocksource_watchdog();
    }
}

/// 时钟源的特性
pub trait Clocksource: Send + Sync + Debug {
    // TODO 返回值类型可能需要改变
    /// returns a cycle value, passes clocksource as argument
    fn read(&self) -> CycleNum;
    /// optional function to enable the clocksource
    fn enable(&self) -> Result<i32, SystemError> {
        return Err(SystemError::ENOSYS);
    }
    /// optional function to disable the clocksource
    fn disable(&self) -> Result<(), SystemError> {
        return Err(SystemError::ENOSYS);
    }
    /// vsyscall based read
    fn vread(&self) -> Result<CycleNum, SystemError> {
        return Err(SystemError::ENOSYS);
    }
    /// suspend function for the clocksource, if necessary
    fn suspend(&self) -> Result<(), SystemError> {
        return Err(SystemError::ENOSYS);
    }
    /// resume function for the clocksource, if necessary
    fn resume(&self) -> Result<(), SystemError> {
        return Err(SystemError::ENOSYS);
    }
    // 获取时钟源数据
    fn clocksource_data(&self) -> ClocksourceData;

    fn update_clocksource_data(&self, _data: ClocksourceData) -> Result<(), SystemError> {
        return Err(SystemError::ENOSYS);
    }
    // 获取时钟源
    fn clocksource(&self) -> Arc<dyn Clocksource>;
}

/// # 实现整数log2的运算
///
/// ## 参数
///
/// * `x` - 要计算的数字
///
/// ## 返回值
///
/// * `u32` - 返回\log_2(x)的值
fn log2(x: u32) -> u32 {
    let mut result = 0;
    let mut x = x;

    if x >= 1 << 16 {
        x >>= 16;
        result |= 16;
    }
    if x >= 1 << 8 {
        x >>= 8;
        result |= 8;
    }
    if x >= 1 << 4 {
        x >>= 4;
        result |= 4;
    }
    if x >= 1 << 2 {
        x >>= 2;
        result |= 2;
    }
    if x >= 1 << 1 {
        result |= 1;
    }

    result
}

impl dyn Clocksource {
    /// # 计算时钟源能记录的最大时间跨度
    pub fn clocksource_max_deferment(&self) -> u64 {
        let cs_data_guard = self.clocksource_data();

        let mut max_cycles: u64;
        // 这里我有问题，不知道要不要修改，暂时不修改它
        max_cycles = (1 << (63 - (log2(cs_data_guard.mult) + 1))) as u64;
        max_cycles = max_cycles.min(cs_data_guard.mask.bits);
        let max_nsecs = clocksource_cyc2ns(
            CycleNum(max_cycles),
            cs_data_guard.mult,
            cs_data_guard.shift,
        );
        return max_nsecs - (max_nsecs >> 5);
    }

    /// # 计算时钟源的mult和shift，以便将一个时钟源的频率转换为另一个时钟源的频率
    fn clocks_calc_mult_shift(&self, from: u32, to: u32, maxsec: u32) -> (u32, u32) {
        let mut sftacc: u32 = 32;
        let mut sft = 1;

        // 计算限制转换范围的shift
        let mut mult = (maxsec as u64 * from as u64) >> 32;
        while mult != 0 {
            mult >>= 1;
            sftacc -= 1;
        }

        // 找到最佳的mult和shift
        for i in (1..=32).rev() {
            sft = i;
            mult = (to as u64) << sft;
            mult += from as u64 / 2;
            mult /= from as u64;
            if (mult >> sftacc) == 0 {
                break;
            }
        }

        return (mult as u32, sft);
    }

    /// # 计算时钟源可以进行的最大调整量
    fn clocksource_max_adjustment(&self) -> u32 {
        let cs_data = self.clocksource_data();
        let ret = cs_data.mult as u64 * 11 / 100;

        return ret as u32;
    }

    /// # 更新时钟源频率，初始化mult/shift 和 max_idle_ns
    fn clocksource_update_freq_scale(&self, scale: u32, freq: u32) -> Result<(), SystemError> {
        let mut cs_data = self.clocksource_data();

        if freq != 0 {
            let mut sec: u64 = cs_data.mask.bits();

            sec /= freq as u64;
            sec /= scale as u64;
            if sec == 0 {
                sec = 1;
            } else if sec > 600 && cs_data.mask.bits() > u32::MAX as u64 {
                sec = 600;
            }

            let (mult, shift) =
                self.clocks_calc_mult_shift(freq, NSEC_PER_SEC / scale, sec as u32 * scale);
            cs_data.set_mult(mult);
            cs_data.set_shift(shift);
        }

        if scale != 0 && freq != 0 && cs_data.uncertainty_margin == 0 {
            cs_data.set_uncertainty_margin(NSEC_PER_SEC / (scale * freq));
            if cs_data.uncertainty_margin < 2 * WATCHDOG_MAX_SKEW {
                cs_data.set_uncertainty_margin(2 * WATCHDOG_MAX_SKEW);
            }
        } else if cs_data.uncertainty_margin == 0 {
            cs_data.set_uncertainty_margin(WATCHDOG_THRESHOLD);
        }

        // 确保时钟源没有太大的mult值造成溢出
        cs_data.set_maxadj(self.clocksource_max_adjustment());

        let ns = self.clocksource_max_deferment();
        cs_data.set_max_idle_ns(ns as u32);

        self.update_clocksource_data(cs_data)?;

        return Ok(());
    }

    /// # 注册时钟源
    ///
    /// ## 参数
    ///
    /// - scale: 如果freq单位为0或hz，此值为1，如果为khz,此值为1000
    /// - freq: 时钟源的频率，jiffies注册时此值为0
    ///
    /// ## 返回值
    ///
    /// * `Ok(0)` - 时钟源注册成功。
    /// * `Err(SystemError)` - 时钟源注册失败。
    pub fn register(&self, scale: u32, freq: u32) -> Result<(), SystemError> {
        self.clocksource_update_freq_scale(scale, freq)?;

        // 将时钟源加入到时钟源队列中
        self.clocksource_enqueue();
        // 将时钟源加入到监视队列中
        self.clocksource_enqueue_watchdog()
            .expect("register: failed to enqueue watchdog list");
        // 选择一个最好的时钟源
        clocksource_select();
        debug!("clocksource_register successfully");
        return Ok(());
    }

    /// # 将时钟源插入时钟源队列
    pub fn clocksource_enqueue(&self) {
        // 根据rating由大到小排序
        let cs_data = self.clocksource_data();
        let mut list_guard = CLOCKSOURCE_LIST.lock();
        let mut spilt_pos: usize = 0;
        for (pos, ele) in list_guard.iter().enumerate() {
            if ele.clocksource_data().rating < cs_data.rating {
                spilt_pos = pos;
                break;
            }
        }
        let mut temp_list = list_guard.split_off(spilt_pos);
        let cs = self.clocksource();
        list_guard.push_back(cs);
        list_guard.append(&mut temp_list);
        // debug!(
        //     "CLOCKSOURCE_LIST len = {:?},clocksource_enqueue sccessfully",
        //     list_guard.len()
        // );
    }

    /// # 将时间源插入监控队列
    ///
    /// ## 返回值
    ///
    /// * `Ok(0)` - 时间源插入监控队列成功
    /// * `Err(SystemError)` - 时间源插入监控队列失败
    pub fn clocksource_enqueue_watchdog(&self) -> Result<i32, SystemError> {
        // BUG 可能需要lock irq
        let mut cs_data = self.clocksource_data();

        let cs = self.clocksource();
        if cs_data
            .flags
            .contains(ClocksourceFlags::CLOCK_SOURCE_MUST_VERIFY)
        {
            let mut list_guard = WATCHDOG_LIST.lock_irqsave();
            // cs是被监视的
            cs_data
                .flags
                .remove(ClocksourceFlags::CLOCK_SOURCE_WATCHDOG);
            cs.update_clocksource_data(cs_data)?;
            list_guard.push_back(cs);
        } else {
            // cs是监视器
            if cs_data
                .flags
                .contains(ClocksourceFlags::CLOCK_SOURCE_IS_CONTINUOUS)
            {
                // 如果时钟设备是连续的
                cs_data
                    .flags
                    .insert(ClocksourceFlags::CLOCK_SOURCE_VALID_FOR_HRES);
                cs.update_clocksource_data(cs_data.clone())?;
            }

            // 将时钟源加入到监控队列中
            let mut list_guard = WATCHDOG_LIST.lock_irqsave();
            list_guard.push_back(cs.clone());
            drop(list_guard);

            // 对比当前注册的时间源的精度和监视器的精度
            let mut cs_watchdog = CLOCKSOUCE_WATCHDOG.lock_irqsave();
            if cs_watchdog.watchdog.is_none()
                || cs_data.rating
                    > cs_watchdog
                        .watchdog
                        .clone()
                        .unwrap()
                        .clocksource_data()
                        .rating
            {
                // 当前注册的时间源的精度更高或者没有监视器，替换监视器
                cs_watchdog.watchdog.replace(cs);
                clocksource_reset_watchdog();
            }

            // 启动监视器
            cs_watchdog.clocksource_start_watchdog();
        }
        return Ok(0);
    }

    /// # 将时钟源标记为unstable
    ///
    /// ## 参数
    /// * `delta` - 时钟源误差
    pub fn set_unstable(&self, delta: i64) -> Result<i32, SystemError> {
        let mut cs_data = self.clocksource_data();
        // 打印出unstable的时钟源信息
        debug!(
            "clocksource :{:?} is unstable, its delta is {:?}",
            cs_data.name, delta
        );
        cs_data.flags.remove(
            ClocksourceFlags::CLOCK_SOURCE_VALID_FOR_HRES | ClocksourceFlags::CLOCK_SOURCE_WATCHDOG,
        );
        cs_data
            .flags
            .insert(ClocksourceFlags::CLOCK_SOURCE_UNSTABLE);
        self.update_clocksource_data(cs_data)?;

        // 启动watchdog线程 进行后续处理
        if FINISHED_BOOTING.load(Ordering::Relaxed) {
            // TODO 在实现了工作队列后，将启动线程换成schedule work
            run_watchdog_kthread();
        }
        return Ok(0);
    }

    /// # 将时间源从监视链表中弹出
    fn clocksource_dequeue_watchdog(&self) {
        let data = self.clocksource_data();
        let mut locked_watchdog = CLOCKSOUCE_WATCHDOG.lock_irqsave();
        let watchdog = locked_watchdog
            .get_watchdog()
            .clone()
            .unwrap()
            .clocksource_data();

        let mut list = WATCHDOG_LIST.lock_irqsave();
        let mut size = list.len();

        let mut del_pos: usize = size;
        for (pos, ele) in list.iter().enumerate() {
            let ele_data = ele.clocksource_data();
            if ele_data.name.eq(&data.name) && ele_data.rating.eq(&data.rating) {
                // 记录要删除的时钟源在监视链表中的下标
                del_pos = pos;
            }
        }

        if data
            .flags
            .contains(ClocksourceFlags::CLOCK_SOURCE_MUST_VERIFY)
        {
            // 如果时钟源是需要被检查的，直接删除时钟源
            if del_pos != size {
                let mut temp_list = list.split_off(del_pos);
                temp_list.pop_front();
                list.append(&mut temp_list);
            }
        } else if watchdog.name.eq(&data.name) && watchdog.rating.eq(&data.rating) {
            // 如果要删除的时钟源是监视器，则需要找到一个新的监视器
            // TODO 重新设置时钟源
            // 将链表解锁防止reset中双重加锁 并释放保存的旧的watchdog的数据

            // 代替了clocksource_reset_watchdog()的功能，将所有时钟源的watchdog标记清除
            for ele in list.iter() {
                ele.clocksource_data()
                    .flags
                    .remove(ClocksourceFlags::CLOCK_SOURCE_WATCHDOG);
            }

            // 遍历所有时间源，寻找新的监视器
            let mut clocksource_list = CLOCKSOURCE_LIST.lock();
            let mut replace_pos: usize = clocksource_list.len();
            for (pos, ele) in clocksource_list.iter().enumerate() {
                let ele_data = ele.clocksource_data();

                if ele_data.name.eq(&data.name) && ele_data.rating.eq(&data.rating)
                    || ele_data
                        .flags
                        .contains(ClocksourceFlags::CLOCK_SOURCE_MUST_VERIFY)
                {
                    // 当前时钟源是要被删除的时钟源或没被检查过的时钟源
                    // 不适合成为监视器
                    continue;
                }
                let watchdog = locked_watchdog.get_watchdog().clone();
                if watchdog.is_none()
                    || ele_data.rating > watchdog.unwrap().clocksource_data().rating
                {
                    // 如果watchdog不存在或者当前时钟源的精度高于watchdog的精度，则记录当前时钟源的下标
                    replace_pos = pos;
                }
            }
            // 使用刚刚找到的更好的时钟源替换旧的watchdog
            if replace_pos < clocksource_list.len() {
                let mut temp_list = clocksource_list.split_off(replace_pos);
                let new_wd = temp_list.front().unwrap().clone();
                clocksource_list.append(&mut temp_list);
                // 替换watchdog
                locked_watchdog.watchdog.replace(new_wd);
                // drop(locked_watchdog);
            }
            // 删除时钟源
            if del_pos != size {
                let mut temp_list = list.split_off(del_pos);
                temp_list.pop_front();
                list.append(&mut temp_list);
            }
        }

        // 清除watchdog标记
        let mut cs_data = self.clocksource_data();
        cs_data
            .flags
            .remove(ClocksourceFlags::CLOCK_SOURCE_WATCHDOG);
        self.update_clocksource_data(cs_data)
            .expect("clocksource_dequeue_watchdog: failed to update clocksource data");
        size = list.len();
        // 停止当前的watchdog
        locked_watchdog.clocksource_stop_watchdog(size - 1);
    }

    /// # 将时钟源从时钟源链表中弹出
    fn clocksource_dequeue(&self) {
        let mut list = CLOCKSOURCE_LIST.lock();
        let data = self.clocksource_data();
        let mut del_pos: usize = list.len();
        for (pos, ele) in list.iter().enumerate() {
            let ele_data = ele.clocksource_data();
            if ele_data.name.eq(&data.name) && ele_data.rating.eq(&data.rating) {
                // 记录时钟源在链表中的下标
                del_pos = pos;
            }
        }

        // 删除时钟源
        if del_pos != list.len() {
            let mut temp_list = list.split_off(del_pos);
            temp_list.pop_front();
            list.append(&mut temp_list);
        }
    }

    /// # 注销时钟源
    #[allow(dead_code)]
    pub fn unregister(&self) {
        // 将时钟源从监视链表中弹出
        self.clocksource_dequeue_watchdog();
        // 将时钟源从时钟源链表中弹出
        self.clocksource_dequeue();
        // 检查是否有更好的时钟源
        clocksource_select();
    }
    /// # 修改时钟源的精度
    ///
    /// ## 参数
    ///
    /// * `rating` - 指定的时钟精度
    fn clocksource_change_rating(&self, rating: i32) {
        // 将时钟源从链表中弹出
        self.clocksource_dequeue();
        let mut data = self.clocksource_data();
        // 修改时钟源的精度
        data.set_rating(rating);
        self.update_clocksource_data(data)
            .expect("clocksource_change_rating:updata clocksource failed");
        // 插入时钟源到时钟源链表中
        self.clocksource_enqueue();
        // 检查是否有更好的时钟源
        clocksource_select();
    }
}

#[derive(Debug, Clone)]
pub struct ClocksourceData {
    /// 时钟源名字
    pub name: String,
    /// 时钟精度
    pub rating: i32,
    pub mask: ClocksourceMask,
    pub mult: u32,
    pub shift: u32,
    pub max_idle_ns: u32,
    pub flags: ClocksourceFlags,
    pub watchdog_last: CycleNum,
    // 用于描述时钟源的不确定性边界，时钟源读取的时间可能存在的不确定性和误差范围
    pub uncertainty_margin: u32,
    // 最大的时间调整量
    pub maxadj: u32,
}

impl ClocksourceData {
    #[allow(dead_code)]
    #[allow(clippy::too_many_arguments)]
    pub fn new(
        name: String,
        rating: i32,
        mask: ClocksourceMask,
        mult: u32,
        shift: u32,
        max_idle_ns: u32,
        flags: ClocksourceFlags,
        uncertainty_margin: u32,
        maxadj: u32,
    ) -> Self {
        let csd = ClocksourceData {
            name,
            rating,
            mask,
            mult,
            shift,
            max_idle_ns,
            flags,
            watchdog_last: CycleNum(0),
            uncertainty_margin,
            maxadj,
        };
        return csd;
    }

    pub fn set_name(&mut self, name: String) {
        self.name = name;
    }
    pub fn set_rating(&mut self, rating: i32) {
        self.rating = rating;
    }
    pub fn set_mask(&mut self, mask: ClocksourceMask) {
        self.mask = mask;
    }
    pub fn set_mult(&mut self, mult: u32) {
        self.mult = mult;
    }
    pub fn set_shift(&mut self, shift: u32) {
        self.shift = shift;
    }
    pub fn set_max_idle_ns(&mut self, max_idle_ns: u32) {
        self.max_idle_ns = max_idle_ns;
    }
    pub fn set_flags(&mut self, flags: ClocksourceFlags) {
        self.flags = flags;
    }
    #[allow(dead_code)]
    pub fn remove_flags(&mut self, flags: ClocksourceFlags) {
        self.flags.remove(flags)
    }
    #[allow(dead_code)]
    pub fn insert_flags(&mut self, flags: ClocksourceFlags) {
        self.flags.insert(flags)
    }
    pub fn set_uncertainty_margin(&mut self, uncertainty_margin: u32) {
        self.uncertainty_margin = uncertainty_margin;
    }
    pub fn set_maxadj(&mut self, maxadj: u32) {
        self.maxadj = maxadj;
    }
}

///  converts clocksource cycles to nanoseconds
///
pub fn clocksource_cyc2ns(cycles: CycleNum, mult: u32, shift: u32) -> u64 {
    return (cycles.data() * mult as u64) >> shift;
}

/// # 重启所有的时间源
#[allow(dead_code)]
pub fn clocksource_resume() {
    let list = CLOCKSOURCE_LIST.lock();
    for ele in list.iter() {
        let data = ele.clocksource_data();
        match ele.resume() {
            Ok(_) => continue,
            Err(_) => {
                debug!("clocksource {:?} resume failed", data.name);
            }
        }
    }
    clocksource_resume_watchdog();
}

/// # 暂停所有的时间源
#[allow(dead_code)]
pub fn clocksource_suspend() {
    let list = CLOCKSOURCE_LIST.lock();
    for ele in list.iter() {
        let data = ele.clocksource_data();
        match ele.suspend() {
            Ok(_) => continue,
            Err(_) => {
                debug!("clocksource {:?} suspend failed", data.name);
            }
        }
    }
}

/// # 根据watchdog的精度，来检查被监视的时钟源的误差
///
/// ## 返回值
///
/// * `Ok()` - 检查完成
/// * `Err(SystemError)` - 错误码
pub fn clocksource_watchdog() -> Result<(), SystemError> {
    let mut cs_watchdog = CLOCKSOUCE_WATCHDOG.lock_irqsave();
    // debug!("clocksource_watchdog start");

    // watchdog没有在运行的话直接退出
    if !cs_watchdog.is_running || cs_watchdog.watchdog.is_none() {
        // debug!("is_running = {:?},watchdog = {:?}", cs_watchdog.is_running, cs_watchdog.watchdog);
        return Ok(());
    }
    let cur_watchdog = cs_watchdog.watchdog.as_ref().unwrap().clone();
    let cur_wd_data = cur_watchdog.as_ref().clocksource_data();
    let cur_wd_nowclock = cur_watchdog.as_ref().read().data();

    let wd_last = cs_watchdog.last_check.data();
    let wd_dev_nsec = clocksource_cyc2ns(
        CycleNum((cur_wd_nowclock - wd_last) & cur_wd_data.mask.bits),
        cur_wd_data.mult,
        cur_wd_data.shift,
    );
    cs_watchdog.last_check = CycleNum(cur_wd_nowclock);
    drop(cs_watchdog);
    let watchdog_list = WATCHDOG_LIST.lock_irqsave();
    for cs in watchdog_list.iter() {
        let mut cs_data = cs.clocksource_data();
        // 判断时钟源是否已经被标记为不稳定
        if cs_data
            .flags
            .contains(ClocksourceFlags::CLOCK_SOURCE_UNSTABLE)
        {
            // debug!("clocksource_watchdog unstable");
            // 启动watchdog_kthread
            run_watchdog_kthread();
            continue;
        }
        // 读取时钟源现在的时间
        let cs_now_clock = cs.read();

        // 如果时钟源没有被监视，则开始监视他
        if !cs_data
            .flags
            .contains(ClocksourceFlags::CLOCK_SOURCE_WATCHDOG)
        {
            // debug!("clocksource_watchdog start watch");
            cs_data
                .flags
                .insert(ClocksourceFlags::CLOCK_SOURCE_WATCHDOG);
            // 记录此次检查的时刻
            cs_data.watchdog_last = cs_now_clock;
            cs.update_clocksource_data(cs_data.clone())?;
            continue;
        }
        // debug!("cs_data.watchdog_last = {:?},cs_now_clock = {:?}", cs_data.watchdog_last, cs_now_clock);
        // 计算时钟源的误差
        let cs_dev_nsec = clocksource_cyc2ns(
            CycleNum(cs_now_clock.div(cs_data.watchdog_last).data() & cs_data.mask.bits),
            cs_data.mult,
            cs_data.shift,
        );
        // 记录此次检查的时刻
        cs_data.watchdog_last = cs_now_clock;
        cs.update_clocksource_data(cs_data.clone())?;
        if cs_dev_nsec.abs_diff(wd_dev_nsec) > WATCHDOG_THRESHOLD.into() {
            // debug!("set_unstable");
            // 误差过大，标记为unstable
            info!("cs_dev_nsec = {}", cs_dev_nsec);
            info!("wd_dev_nsec = {}", wd_dev_nsec);
            cs.set_unstable((cs_dev_nsec - wd_dev_nsec).try_into().unwrap())?;
            continue;
        }
        // debug!("clocksource_watchdog aaa");

        // 判断是否要切换为高精度模式
        if !cs_data
            .flags
            .contains(ClocksourceFlags::CLOCK_SOURCE_VALID_FOR_HRES)
            && cs_data
                .flags
                .contains(ClocksourceFlags::CLOCK_SOURCE_IS_CONTINUOUS)
            && cur_wd_data
                .flags
                .contains(ClocksourceFlags::CLOCK_SOURCE_IS_CONTINUOUS)
        {
            cs_data
                .flags
                .insert(ClocksourceFlags::CLOCK_SOURCE_VALID_FOR_HRES);
            cs.update_clocksource_data(cs_data)?;
            // TODO 通知tick机制 切换为高精度模式
        }
    }
    create_new_watchdog_timer_function();
    return Ok(());
}

fn create_new_watchdog_timer_function() {
    let mut cs_watchdog = CLOCKSOUCE_WATCHDOG.lock_irqsave();

    cs_watchdog.timer_expires += WATCHDOG_INTERVAL;
    //创建定时器执行watchdog
    let watchdog_func = Box::new(WatchdogTimerFunc {});
    let watchdog_timer = Timer::new(watchdog_func, cs_watchdog.timer_expires);
    watchdog_timer.activate();
}

fn __clocksource_watchdog_kthread() {
    let mut del_vec: Vec<usize> = Vec::new();
    let mut del_clocks: Vec<Arc<dyn Clocksource>> = Vec::new();
    let mut wd_list = WATCHDOG_LIST.lock_irqsave();

    // 将不稳定的时钟源弹出监视链表
    for (pos, ele) in wd_list.iter().enumerate() {
        let data = ele.clocksource_data();
        if data.flags.contains(ClocksourceFlags::CLOCK_SOURCE_UNSTABLE) {
            del_vec.push(pos);
            del_clocks.push(ele.clone());
        }
    }
    for pos in del_vec {
        let mut temp_list = wd_list.split_off(pos);
        temp_list.pop_front();
        wd_list.append(&mut temp_list);
    }

    // 检查是否需要停止watchdog
    CLOCKSOUCE_WATCHDOG
        .lock_irqsave()
        .clocksource_stop_watchdog(wd_list.len());
    drop(wd_list);
    // 将不稳定的时钟源精度都设置为最低，然后删除unstable标记
    for clock in del_clocks.iter() {
        clock.clocksource_change_rating(0);
        let mut data = clock.clocksource_data();
        data.watchdog_last = clock.read();
        debug!("kthread: watchdog_last = {:?}", data.watchdog_last);
        data.flags.remove(ClocksourceFlags::CLOCK_SOURCE_UNSTABLE);
        clock
            .update_clocksource_data(data)
            .expect("clocksource_watchdog_kthread: failed to update clocksource data");

        // 重新插入监视链表
        clock
            .clocksource_enqueue_watchdog()
            .expect("clocksource_watchdog_kthread: failed to enqueue watchdog list");
    }
}

/// # watchdog线程的逻辑，执行unstable的后续操作
pub fn clocksource_watchdog_kthread() -> i32 {
    // return 0;
    loop {
        // debug!("clocksource_watchdog_kthread start");
        __clocksource_watchdog_kthread();
        if KernelThreadMechanism::should_stop(&ProcessManager::current_pcb()) {
            break;
        }
        let irq_guard = unsafe { CurrentIrqArch::save_and_disable_irq() };
        ProcessManager::mark_sleep(true).expect("clocksource_watchdog_kthread:mark sleep failed");
        drop(irq_guard);
        schedule(SchedMode::SM_NONE);
    }
    return 0;
}

/// # 清空所有时钟源的watchdog标志位
pub fn clocksource_reset_watchdog() {
    let list_guard = WATCHDOG_LIST.lock_irqsave();
    for ele in list_guard.iter() {
        ele.clocksource_data()
            .flags
            .remove(ClocksourceFlags::CLOCK_SOURCE_WATCHDOG);
    }
}

/// # 重启检查器
pub fn clocksource_resume_watchdog() {
    clocksource_reset_watchdog();
}

/// # 根据精度选择最优的时钟源，或者接受用户指定的时间源
pub fn clocksource_select() {
    let list_guard = CLOCKSOURCE_LIST.lock();
    if FINISHED_BOOTING.load(Ordering::Relaxed) || list_guard.is_empty() {
        return;
    }
    let mut best = list_guard.front().unwrap().clone();
    let override_name = OVERRIDE_NAME.lock();
    // 判断是否有用户空间指定的时间源
    for ele in list_guard.iter() {
        if ele.clocksource_data().name.eq(override_name.deref()) {
            // TODO 判断是否是高精度模式
            // 暂时不支持高精度模式
            // 如果是高精度模式，但是时钟源不支持高精度模式的话，就要退出循环
            best = ele.clone();
            break;
        }
    }
    // 对比当前的时钟源和记录到最好的时钟源的精度
    if CUR_CLOCKSOURCE.lock().as_ref().is_some() {
        // 当前时钟源不为空
        let cur_clocksource = CUR_CLOCKSOURCE.lock().as_ref().unwrap().clone();
        let best_name = &best.clocksource_data().name;
        if cur_clocksource.clocksource_data().name.ne(best_name) {
            info!("Switching to the clocksource {:?}\n", best_name);
            drop(cur_clocksource);
            CUR_CLOCKSOURCE.lock().replace(best.clone());
            // TODO 通知timerkeeping 切换了时间源
        }
    } else {
        // 当前时钟源为空
        CUR_CLOCKSOURCE.lock().replace(best.clone());
    }
<<<<<<< HEAD
    debug!(" clocksource_select finish");
=======
    kdebug!("clocksource_select finish, CUR_CLOCKSOURCE = {best:?}");
>>>>>>> 92deae63
}

/// # clocksource模块加载完成
pub fn clocksource_boot_finish() {
    let mut cur_clocksource = CUR_CLOCKSOURCE.lock();
    cur_clocksource.replace(clocksource_default_clock());
    FINISHED_BOOTING.store(true, Ordering::Relaxed);
    // 清除不稳定的时钟源
    __clocksource_watchdog_kthread();
    debug!("clocksource_boot_finish");
}

fn run_watchdog_kthread() {
    if let Some(watchdog_kthread) = unsafe { WATCHDOG_KTHREAD.clone() } {
        ProcessManager::wakeup(&watchdog_kthread).ok();
    }
}

#[unified_init(INITCALL_LATE)]
pub fn init_watchdog_kthread() -> Result<(), SystemError> {
    assert!(CurrentIrqArch::is_irq_enabled());
    let closure = KernelThreadClosure::StaticEmptyClosure((
        &(clocksource_watchdog_kthread as fn() -> i32),
        (),
    ));
    let pcb = KernelThreadMechanism::create_and_run(closure, "clocksource watchdog".to_string())
        .ok_or(SystemError::EPERM)?;
    unsafe {
        WATCHDOG_KTHREAD.replace(pcb);
    }

    return Ok(());
}<|MERGE_RESOLUTION|>--- conflicted
+++ resolved
@@ -977,11 +977,7 @@
         // 当前时钟源为空
         CUR_CLOCKSOURCE.lock().replace(best.clone());
     }
-<<<<<<< HEAD
-    debug!(" clocksource_select finish");
-=======
-    kdebug!("clocksource_select finish, CUR_CLOCKSOURCE = {best:?}");
->>>>>>> 92deae63
+    debug!("clocksource_select finish, CUR_CLOCKSOURCE = {best:?}");
 }
 
 /// # clocksource模块加载完成
