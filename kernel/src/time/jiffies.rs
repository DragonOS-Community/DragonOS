--- conflicted
+++ resolved
@@ -18,13 +18,9 @@
 pub const JIFFIES_SHIFT: u32 = 8;
 pub const LATCH: u32 = (CLOCK_TICK_RATE + (HZ as u32) / 2) / HZ as u32;
 pub const ACTHZ: u32 = sh_div(CLOCK_TICK_RATE, LATCH, 8);
-<<<<<<< HEAD
-pub const NSEC_PER_JIFFY: u32 = (NSEC_PER_SEC << 8) / ACTHZ;
 pub const TICK_NESC: u32 = (NSEC_PER_SEC + (HZ as u32) / 2) / HZ as u32;
-=======
 //TODO 编写测试，保证始终跳动间隔与现实一致（两种时钟源进行对拍）
 pub const NSEC_PER_JIFFY: u32 = (((NSEC_PER_SEC as u64) << 8) / ACTHZ as u64) as u32;
->>>>>>> dfe53cf0
 pub const fn sh_div(nom: u32, den: u32, lsh: u32) -> u32 {
     (((nom) / (den)) << (lsh)) + ((((nom) % (den)) << (lsh)) + (den) / 2) / (den)
 }
