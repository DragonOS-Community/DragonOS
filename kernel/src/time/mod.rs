use core::{fmt, ops};

use self::timekeep::ktime_get_real_ns;

pub mod sleep;
<<<<<<< HEAD
=======
pub mod syscall;
>>>>>>> ab5c8ca4
pub mod timekeep;
pub mod timer;

/* Time structures. (Partitially taken from smoltcp)

The `time` module contains structures used to represent both
absolute and relative time.
<<<<<<< HEAD

 - [Instant] is used to represent absolute time.
 - [Duration] is used to represent relative time.

[Instant]: struct.Instant.html
[Duration]: struct.Duration.html
*/
=======
>>>>>>> ab5c8ca4

 - [Instant] is used to represent absolute time.
 - [Duration] is used to represent relative time.

[Instant]: struct.Instant.html
[Duration]: struct.Duration.html
*/

/// 表示时间的结构体，符合POSIX标准。
#[derive(Debug, Clone, Copy, PartialEq, Eq, Default)]
#[repr(C)]
pub struct TimeSpec {
    pub tv_sec: i64,
    pub tv_nsec: i64,
}

impl TimeSpec {
    #[allow(dead_code)]
    pub fn new(sec: i64, nsec: i64) -> TimeSpec {
        return TimeSpec {
            tv_sec: sec,
            tv_nsec: nsec,
        };
    }
}

/// A representation of an absolute time value.
///
/// The `Instant` type is a wrapper around a `i64` value that
/// represents a number of microseconds, monotonically increasing
/// since an arbitrary moment in time, such as system startup.
///
/// * A value of `0` is inherently arbitrary.
/// * A value less than `0` indicates a time before the starting
///   point.
#[derive(Debug, Copy, Clone, PartialEq, Eq, PartialOrd, Ord)]
#[cfg_attr(feature = "defmt", derive(defmt::Format))]
pub struct Instant {
    micros: i64,
}

#[allow(dead_code)]
impl Instant {
    pub const ZERO: Instant = Instant::from_micros_const(0);

    /// Create a new `Instant` from a number of microseconds.
    pub fn from_micros<T: Into<i64>>(micros: T) -> Instant {
        Instant {
            micros: micros.into(),
        }
    }

    pub const fn from_micros_const(micros: i64) -> Instant {
        Instant { micros }
    }

    /// Create a new `Instant` from a number of milliseconds.
    pub fn from_millis<T: Into<i64>>(millis: T) -> Instant {
        Instant {
            micros: millis.into() * 1000,
        }
    }

    /// Create a new `Instant` from a number of milliseconds.
    pub const fn from_millis_const(millis: i64) -> Instant {
        Instant {
            micros: millis * 1000,
        }
    }

    /// Create a new `Instant` from a number of seconds.
    pub fn from_secs<T: Into<i64>>(secs: T) -> Instant {
        Instant {
            micros: secs.into() * 1000000,
        }
    }

    /// Create a new `Instant` from the current time
    pub fn now() -> Instant {
        Self::from_micros(ktime_get_real_ns() / 1000)
    }

    /// The fractional number of milliseconds that have passed
    /// since the beginning of time.
    pub const fn millis(&self) -> i64 {
        self.micros % 1000000 / 1000
    }

    /// The fractional number of microseconds that have passed
    /// since the beginning of time.
    pub const fn micros(&self) -> i64 {
        self.micros % 1000000
    }

    /// The number of whole seconds that have passed since the
    /// beginning of time.
    pub const fn secs(&self) -> i64 {
        self.micros / 1000000
    }

    /// The total number of milliseconds that have passed since
    /// the beginning of time.
    pub const fn total_millis(&self) -> i64 {
        self.micros / 1000
    }
    /// The total number of milliseconds that have passed since
    /// the beginning of time.
    pub const fn total_micros(&self) -> i64 {
        self.micros
    }
}

impl fmt::Display for Instant {
    fn fmt(&self, f: &mut fmt::Formatter) -> fmt::Result {
        write!(f, "{}.{:0>3}s", self.secs(), self.millis())
    }
}

impl ops::Add<Duration> for Instant {
    type Output = Instant;

    fn add(self, rhs: Duration) -> Instant {
        Instant::from_micros(self.micros + rhs.total_micros() as i64)
    }
}

impl ops::AddAssign<Duration> for Instant {
    fn add_assign(&mut self, rhs: Duration) {
        self.micros += rhs.total_micros() as i64;
    }
}

impl ops::Sub<Duration> for Instant {
    type Output = Instant;

    fn sub(self, rhs: Duration) -> Instant {
        Instant::from_micros(self.micros - rhs.total_micros() as i64)
    }
}

impl ops::SubAssign<Duration> for Instant {
    fn sub_assign(&mut self, rhs: Duration) {
        self.micros -= rhs.total_micros() as i64;
    }
}

impl ops::Sub<Instant> for Instant {
    type Output = Duration;

    fn sub(self, rhs: Instant) -> Duration {
        Duration::from_micros((self.micros - rhs.micros).unsigned_abs())
    }
}

/// A relative amount of time.
#[derive(Debug, Default, Copy, Clone, PartialEq, Eq, PartialOrd, Ord)]
#[cfg_attr(feature = "defmt", derive(defmt::Format))]
pub struct Duration {
    micros: u64,
}

impl Duration {
    pub const ZERO: Duration = Duration::from_micros(0);
    /// Create a new `Duration` from a number of microseconds.
    pub const fn from_micros(micros: u64) -> Duration {
        Duration { micros }
    }

    /// Create a new `Duration` from a number of milliseconds.
    pub const fn from_millis(millis: u64) -> Duration {
        Duration {
            micros: millis * 1000,
        }
    }

    /// Create a new `Instant` from a number of seconds.
    pub const fn from_secs(secs: u64) -> Duration {
        Duration {
            micros: secs * 1000000,
        }
    }

    /// The fractional number of milliseconds in this `Duration`.
    pub const fn millis(&self) -> u64 {
        self.micros / 1000 % 1000
    }

    /// The fractional number of milliseconds in this `Duration`.
    pub const fn micros(&self) -> u64 {
        self.micros % 1000000
    }

    /// The number of whole seconds in this `Duration`.
    pub const fn secs(&self) -> u64 {
        self.micros / 1000000
    }

    /// The total number of milliseconds in this `Duration`.
    pub const fn total_millis(&self) -> u64 {
        self.micros / 1000
    }

    /// The total number of microseconds in this `Duration`.
    pub const fn total_micros(&self) -> u64 {
        self.micros
    }
}

impl fmt::Display for Duration {
    fn fmt(&self, f: &mut fmt::Formatter) -> fmt::Result {
        write!(f, "{}.{:03}s", self.secs(), self.millis())
    }
}

impl ops::Add<Duration> for Duration {
    type Output = Duration;

    fn add(self, rhs: Duration) -> Duration {
        Duration::from_micros(self.micros + rhs.total_micros())
    }
}

impl ops::AddAssign<Duration> for Duration {
    fn add_assign(&mut self, rhs: Duration) {
        self.micros += rhs.total_micros();
    }
}

impl ops::Sub<Duration> for Duration {
    type Output = Duration;

    fn sub(self, rhs: Duration) -> Duration {
        Duration::from_micros(
            self.micros
                .checked_sub(rhs.total_micros())
                .expect("overflow when subtracting durations"),
        )
    }
}

impl ops::SubAssign<Duration> for Duration {
    fn sub_assign(&mut self, rhs: Duration) {
        self.micros = self
            .micros
            .checked_sub(rhs.total_micros())
            .expect("overflow when subtracting durations");
    }
}

impl ops::Mul<u32> for Duration {
    type Output = Duration;

    fn mul(self, rhs: u32) -> Duration {
        Duration::from_micros(self.micros * rhs as u64)
    }
}

impl ops::MulAssign<u32> for Duration {
    fn mul_assign(&mut self, rhs: u32) {
        self.micros *= rhs as u64;
    }
}

impl ops::Div<u32> for Duration {
    type Output = Duration;

    fn div(self, rhs: u32) -> Duration {
        Duration::from_micros(self.micros / rhs as u64)
    }
}

impl ops::DivAssign<u32> for Duration {
    fn div_assign(&mut self, rhs: u32) {
        self.micros /= rhs as u64;
    }
}

impl ops::Shl<u32> for Duration {
    type Output = Duration;

    fn shl(self, rhs: u32) -> Duration {
        Duration::from_micros(self.micros << rhs)
    }
}

impl ops::ShlAssign<u32> for Duration {
    fn shl_assign(&mut self, rhs: u32) {
        self.micros <<= rhs;
    }
}

impl ops::Shr<u32> for Duration {
    type Output = Duration;

    fn shr(self, rhs: u32) -> Duration {
        Duration::from_micros(self.micros >> rhs)
    }
}

impl ops::ShrAssign<u32> for Duration {
    fn shr_assign(&mut self, rhs: u32) {
        self.micros >>= rhs;
    }
}

impl From<::core::time::Duration> for Duration {
    fn from(other: ::core::time::Duration) -> Duration {
        Duration::from_micros(other.as_secs() * 1000000 + other.subsec_micros() as u64)
    }
}

impl From<Duration> for ::core::time::Duration {
    fn from(val: Duration) -> Self {
        ::core::time::Duration::from_micros(val.total_micros())
    }
}

/// 支持与smoltcp的时间转换
impl From<smoltcp::time::Instant> for Instant {
    fn from(val: smoltcp::time::Instant) -> Self {
        Instant::from_micros(val.micros())
    }
}

impl Into<smoltcp::time::Instant> for Instant {
    fn into(self) -> smoltcp::time::Instant {
        smoltcp::time::Instant::from_millis(self.millis())
    }
}

/// 支持与smoltcp的时间转换
impl From<smoltcp::time::Duration> for Duration {
    fn from(val: smoltcp::time::Duration) -> Self {
        Duration::from_micros(val.micros())
    }
}

impl Into<smoltcp::time::Duration> for Duration {
    fn into(self) -> smoltcp::time::Duration {
        smoltcp::time::Duration::from_millis(self.millis())
    }
}<|MERGE_RESOLUTION|>--- conflicted
+++ resolved
@@ -3,10 +3,7 @@
 use self::timekeep::ktime_get_real_ns;
 
 pub mod sleep;
-<<<<<<< HEAD
-=======
 pub mod syscall;
->>>>>>> ab5c8ca4
 pub mod timekeep;
 pub mod timer;
 
@@ -14,16 +11,6 @@
 
 The `time` module contains structures used to represent both
 absolute and relative time.
-<<<<<<< HEAD
-
- - [Instant] is used to represent absolute time.
- - [Duration] is used to represent relative time.
-
-[Instant]: struct.Instant.html
-[Duration]: struct.Duration.html
-*/
-=======
->>>>>>> ab5c8ca4
 
  - [Instant] is used to represent absolute time.
  - [Duration] is used to represent relative time.
