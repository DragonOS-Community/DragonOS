--- conflicted
+++ resolved
@@ -493,10 +493,6 @@
     /// The expire cycles
     fn cal_expire_cycles(ns: usize) -> usize;
 
-<<<<<<< HEAD
-    fn get_cycles_ns() -> usize;
-=======
     /// 将CPU的时钟周期数转换为纳秒
     fn cycles2ns(cycles: usize) -> usize;
->>>>>>> dfe53cf0
 }