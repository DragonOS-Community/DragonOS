<<<<<<< HEAD
pub mod sleep;
pub mod timekeep;
pub mod timer;
=======
use core::{fmt, ops};

use self::timekeep::ktime_get_real_ns;

pub mod sleep;
pub mod timekeep;
pub mod timer;

/* Time structures. (Partitially taken from smoltcp)

The `time` module contains structures used to represent both
absolute and relative time.

 - [Instant] is used to represent absolute time.
 - [Duration] is used to represent relative time.

[Instant]: struct.Instant.html
[Duration]: struct.Duration.html
*/
>>>>>>> ac48398d

/// 表示时间的结构体
#[derive(Debug, Clone, Copy, PartialEq, Eq, Default)]
pub struct TimeSpec {
    pub tv_sec: i64,
    pub tv_nsec: i64,
}

impl TimeSpec {
<<<<<<< HEAD
=======
    #[allow(dead_code)]
>>>>>>> ac48398d
    pub fn new(sec: i64, nsec: i64) -> TimeSpec {
        return TimeSpec {
            tv_sec: sec,
            tv_nsec: nsec,
        };
    }
<<<<<<< HEAD
=======
}

/// A representation of an absolute time value.
///
/// The `Instant` type is a wrapper around a `i64` value that
/// represents a number of microseconds, monotonically increasing
/// since an arbitrary moment in time, such as system startup.
///
/// * A value of `0` is inherently arbitrary.
/// * A value less than `0` indicates a time before the starting
///   point.
#[derive(Debug, Copy, Clone, PartialEq, Eq, PartialOrd, Ord)]
#[cfg_attr(feature = "defmt", derive(defmt::Format))]
pub struct Instant {
    micros: i64,
}

#[allow(dead_code)]
impl Instant {
    pub const ZERO: Instant = Instant::from_micros_const(0);

    /// Create a new `Instant` from a number of microseconds.
    pub fn from_micros<T: Into<i64>>(micros: T) -> Instant {
        Instant {
            micros: micros.into(),
        }
    }

    pub const fn from_micros_const(micros: i64) -> Instant {
        Instant { micros }
    }

    /// Create a new `Instant` from a number of milliseconds.
    pub fn from_millis<T: Into<i64>>(millis: T) -> Instant {
        Instant {
            micros: millis.into() * 1000,
        }
    }

    /// Create a new `Instant` from a number of milliseconds.
    pub const fn from_millis_const(millis: i64) -> Instant {
        Instant {
            micros: millis * 1000,
        }
    }

    /// Create a new `Instant` from a number of seconds.
    pub fn from_secs<T: Into<i64>>(secs: T) -> Instant {
        Instant {
            micros: secs.into() * 1000000,
        }
    }

    /// Create a new `Instant` from the current time
    pub fn now() -> Instant {
        Self::from_micros(ktime_get_real_ns() / 1000)
    }

    /// The fractional number of milliseconds that have passed
    /// since the beginning of time.
    pub const fn millis(&self) -> i64 {
        self.micros % 1000000 / 1000
    }

    /// The fractional number of microseconds that have passed
    /// since the beginning of time.
    pub const fn micros(&self) -> i64 {
        self.micros % 1000000
    }

    /// The number of whole seconds that have passed since the
    /// beginning of time.
    pub const fn secs(&self) -> i64 {
        self.micros / 1000000
    }

    /// The total number of milliseconds that have passed since
    /// the beginning of time.
    pub const fn total_millis(&self) -> i64 {
        self.micros / 1000
    }
    /// The total number of milliseconds that have passed since
    /// the beginning of time.
    pub const fn total_micros(&self) -> i64 {
        self.micros
    }
}

impl fmt::Display for Instant {
    fn fmt(&self, f: &mut fmt::Formatter) -> fmt::Result {
        write!(f, "{}.{:0>3}s", self.secs(), self.millis())
    }
}

impl ops::Add<Duration> for Instant {
    type Output = Instant;

    fn add(self, rhs: Duration) -> Instant {
        Instant::from_micros(self.micros + rhs.total_micros() as i64)
    }
}

impl ops::AddAssign<Duration> for Instant {
    fn add_assign(&mut self, rhs: Duration) {
        self.micros += rhs.total_micros() as i64;
    }
}

impl ops::Sub<Duration> for Instant {
    type Output = Instant;

    fn sub(self, rhs: Duration) -> Instant {
        Instant::from_micros(self.micros - rhs.total_micros() as i64)
    }
}

impl ops::SubAssign<Duration> for Instant {
    fn sub_assign(&mut self, rhs: Duration) {
        self.micros -= rhs.total_micros() as i64;
    }
}

impl ops::Sub<Instant> for Instant {
    type Output = Duration;

    fn sub(self, rhs: Instant) -> Duration {
        Duration::from_micros((self.micros - rhs.micros).unsigned_abs())
    }
}

/// A relative amount of time.
#[derive(Debug, Default, Copy, Clone, PartialEq, Eq, PartialOrd, Ord)]
#[cfg_attr(feature = "defmt", derive(defmt::Format))]
pub struct Duration {
    micros: u64,
}

impl Duration {
    pub const ZERO: Duration = Duration::from_micros(0);
    /// Create a new `Duration` from a number of microseconds.
    pub const fn from_micros(micros: u64) -> Duration {
        Duration { micros }
    }

    /// Create a new `Duration` from a number of milliseconds.
    pub const fn from_millis(millis: u64) -> Duration {
        Duration {
            micros: millis * 1000,
        }
    }

    /// Create a new `Instant` from a number of seconds.
    pub const fn from_secs(secs: u64) -> Duration {
        Duration {
            micros: secs * 1000000,
        }
    }

    /// The fractional number of milliseconds in this `Duration`.
    pub const fn millis(&self) -> u64 {
        self.micros / 1000 % 1000
    }

    /// The fractional number of milliseconds in this `Duration`.
    pub const fn micros(&self) -> u64 {
        self.micros % 1000000
    }

    /// The number of whole seconds in this `Duration`.
    pub const fn secs(&self) -> u64 {
        self.micros / 1000000
    }

    /// The total number of milliseconds in this `Duration`.
    pub const fn total_millis(&self) -> u64 {
        self.micros / 1000
    }

    /// The total number of microseconds in this `Duration`.
    pub const fn total_micros(&self) -> u64 {
        self.micros
    }
}

impl fmt::Display for Duration {
    fn fmt(&self, f: &mut fmt::Formatter) -> fmt::Result {
        write!(f, "{}.{:03}s", self.secs(), self.millis())
    }
}

impl ops::Add<Duration> for Duration {
    type Output = Duration;

    fn add(self, rhs: Duration) -> Duration {
        Duration::from_micros(self.micros + rhs.total_micros())
    }
}

impl ops::AddAssign<Duration> for Duration {
    fn add_assign(&mut self, rhs: Duration) {
        self.micros += rhs.total_micros();
    }
}

impl ops::Sub<Duration> for Duration {
    type Output = Duration;

    fn sub(self, rhs: Duration) -> Duration {
        Duration::from_micros(
            self.micros
                .checked_sub(rhs.total_micros())
                .expect("overflow when subtracting durations"),
        )
    }
}

impl ops::SubAssign<Duration> for Duration {
    fn sub_assign(&mut self, rhs: Duration) {
        self.micros = self
            .micros
            .checked_sub(rhs.total_micros())
            .expect("overflow when subtracting durations");
    }
}

impl ops::Mul<u32> for Duration {
    type Output = Duration;

    fn mul(self, rhs: u32) -> Duration {
        Duration::from_micros(self.micros * rhs as u64)
    }
}

impl ops::MulAssign<u32> for Duration {
    fn mul_assign(&mut self, rhs: u32) {
        self.micros *= rhs as u64;
    }
}

impl ops::Div<u32> for Duration {
    type Output = Duration;

    fn div(self, rhs: u32) -> Duration {
        Duration::from_micros(self.micros / rhs as u64)
    }
}

impl ops::DivAssign<u32> for Duration {
    fn div_assign(&mut self, rhs: u32) {
        self.micros /= rhs as u64;
    }
}

impl ops::Shl<u32> for Duration {
    type Output = Duration;

    fn shl(self, rhs: u32) -> Duration {
        Duration::from_micros(self.micros << rhs)
    }
}

impl ops::ShlAssign<u32> for Duration {
    fn shl_assign(&mut self, rhs: u32) {
        self.micros <<= rhs;
    }
}

impl ops::Shr<u32> for Duration {
    type Output = Duration;

    fn shr(self, rhs: u32) -> Duration {
        Duration::from_micros(self.micros >> rhs)
    }
}

impl ops::ShrAssign<u32> for Duration {
    fn shr_assign(&mut self, rhs: u32) {
        self.micros >>= rhs;
    }
}

impl From<::core::time::Duration> for Duration {
    fn from(other: ::core::time::Duration) -> Duration {
        Duration::from_micros(other.as_secs() * 1000000 + other.subsec_micros() as u64)
    }
}

impl From<Duration> for ::core::time::Duration {
    fn from(val: Duration) -> Self {
        ::core::time::Duration::from_micros(val.total_micros())
    }
}

/// 支持与smoltcp的时间转换
impl From<smoltcp::time::Instant> for Instant {
    fn from(val: smoltcp::time::Instant) -> Self {
        Instant::from_micros(val.micros())
    }
}

impl Into<smoltcp::time::Instant> for Instant {
    fn into(self) -> smoltcp::time::Instant {
        smoltcp::time::Instant::from_millis(self.millis())
    }
}

/// 支持与smoltcp的时间转换
impl From<smoltcp::time::Duration> for Duration {
    fn from(val: smoltcp::time::Duration) -> Self {
        Duration::from_micros(val.micros())
    }
}

impl Into<smoltcp::time::Duration> for Duration {
    fn into(self) -> smoltcp::time::Duration {
        smoltcp::time::Duration::from_millis(self.millis())
    }
>>>>>>> ac48398d
}<|MERGE_RESOLUTION|>--- conflicted
+++ resolved
@@ -1,15 +1,10 @@
-<<<<<<< HEAD
+use core::{fmt, ops};
+
+use self::timekeep::ktime_get_real_ns;
+
 pub mod sleep;
 pub mod timekeep;
 pub mod timer;
-=======
-use core::{fmt, ops};
-
-use self::timekeep::ktime_get_real_ns;
-
-pub mod sleep;
-pub mod timekeep;
-pub mod timer;
 
 /* Time structures. (Partitially taken from smoltcp)
 
@@ -22,7 +17,6 @@
 [Instant]: struct.Instant.html
 [Duration]: struct.Duration.html
 */
->>>>>>> ac48398d
 
 /// 表示时间的结构体
 #[derive(Debug, Clone, Copy, PartialEq, Eq, Default)]
@@ -32,18 +26,13 @@
 }
 
 impl TimeSpec {
-<<<<<<< HEAD
-=======
     #[allow(dead_code)]
->>>>>>> ac48398d
     pub fn new(sec: i64, nsec: i64) -> TimeSpec {
         return TimeSpec {
             tv_sec: sec,
             tv_nsec: nsec,
         };
     }
-<<<<<<< HEAD
-=======
 }
 
 /// A representation of an absolute time value.
@@ -361,5 +350,4 @@
     fn into(self) -> smoltcp::time::Duration {
         smoltcp::time::Duration::from_millis(self.millis())
     }
->>>>>>> ac48398d
 }