use core::{fmt, ops};

use self::timekeep::ktime_get_real_ns;

<<<<<<< HEAD
pub mod sleep;
pub mod syscall;
pub mod timekeep;
pub mod timer;

=======
pub mod clocksource;
pub mod jiffies;
pub mod sleep;
pub mod syscall;
pub mod timeconv;
pub mod timekeep;
pub mod timekeeping;
pub mod timer;
>>>>>>> 7a82d8dc
/* Time structures. (Partitially taken from smoltcp)

The `time` module contains structures used to represent both
absolute and relative time.
<<<<<<< HEAD

 - [Instant] is used to represent absolute time.
 - [Duration] is used to represent relative time.

[Instant]: struct.Instant.html
[Duration]: struct.Duration.html
*/
=======

 - [Instant] is used to represent absolute time.
 - [Duration] is used to represent relative time.

[Instant]: struct.Instant.html
[Duration]: struct.Duration.html
*/
#[allow(dead_code)]
pub const MSEC_PER_SEC: u32 = 1000;
#[allow(dead_code)]
pub const USEC_PER_MSEC: u32 = 1000;
#[allow(dead_code)]
pub const NSEC_PER_USEC: u32 = 1000;
#[allow(dead_code)]
pub const NSEC_PER_MSEC: u32 = 1000000;
#[allow(dead_code)]
pub const USEC_PER_SEC: u32 = 1000000;
#[allow(dead_code)]
pub const NSEC_PER_SEC: u32 = 1000000000;
#[allow(dead_code)]
pub const FSEC_PER_SEC: u64 = 1000000000000000;
>>>>>>> 7a82d8dc

/// 表示时间的结构体，符合POSIX标准。
#[derive(Debug, Clone, Copy, PartialEq, Eq, Default)]
#[repr(C)]
pub struct TimeSpec {
    pub tv_sec: i64,
    pub tv_nsec: i64,
}

impl TimeSpec {
    #[allow(dead_code)]
    pub fn new(sec: i64, nsec: i64) -> TimeSpec {
        return TimeSpec {
            tv_sec: sec,
            tv_nsec: nsec,
        };
    }
}

/// A representation of an absolute time value.
///
/// The `Instant` type is a wrapper around a `i64` value that
/// represents a number of microseconds, monotonically increasing
/// since an arbitrary moment in time, such as system startup.
///
/// * A value of `0` is inherently arbitrary.
/// * A value less than `0` indicates a time before the starting
///   point.
#[derive(Debug, Copy, Clone, PartialEq, Eq, PartialOrd, Ord)]
#[cfg_attr(feature = "defmt", derive(defmt::Format))]
pub struct Instant {
    micros: i64,
}

#[allow(dead_code)]
impl Instant {
    pub const ZERO: Instant = Instant::from_micros_const(0);

    /// Create a new `Instant` from a number of microseconds.
    pub fn from_micros<T: Into<i64>>(micros: T) -> Instant {
        Instant {
            micros: micros.into(),
        }
    }

    pub const fn from_micros_const(micros: i64) -> Instant {
        Instant { micros }
    }

    /// Create a new `Instant` from a number of milliseconds.
    pub fn from_millis<T: Into<i64>>(millis: T) -> Instant {
        Instant {
            micros: millis.into() * 1000,
        }
    }

    /// Create a new `Instant` from a number of milliseconds.
    pub const fn from_millis_const(millis: i64) -> Instant {
        Instant {
            micros: millis * 1000,
        }
    }

    /// Create a new `Instant` from a number of seconds.
    pub fn from_secs<T: Into<i64>>(secs: T) -> Instant {
        Instant {
            micros: secs.into() * 1000000,
        }
    }

    /// Create a new `Instant` from the current time
    pub fn now() -> Instant {
        Self::from_micros(ktime_get_real_ns() / 1000)
    }

    /// The fractional number of milliseconds that have passed
    /// since the beginning of time.
    pub const fn millis(&self) -> i64 {
        self.micros % 1000000 / 1000
    }

    /// The fractional number of microseconds that have passed
    /// since the beginning of time.
    pub const fn micros(&self) -> i64 {
        self.micros % 1000000
    }

    /// The number of whole seconds that have passed since the
    /// beginning of time.
    pub const fn secs(&self) -> i64 {
        self.micros / 1000000
    }

    /// The total number of milliseconds that have passed since
    /// the beginning of time.
    pub const fn total_millis(&self) -> i64 {
        self.micros / 1000
    }
    /// The total number of milliseconds that have passed since
    /// the beginning of time.
    pub const fn total_micros(&self) -> i64 {
        self.micros
    }
}

impl fmt::Display for Instant {
    fn fmt(&self, f: &mut fmt::Formatter) -> fmt::Result {
        write!(f, "{}.{:0>3}s", self.secs(), self.millis())
    }
}

impl ops::Add<Duration> for Instant {
    type Output = Instant;

    fn add(self, rhs: Duration) -> Instant {
        Instant::from_micros(self.micros + rhs.total_micros() as i64)
    }
}

impl ops::AddAssign<Duration> for Instant {
    fn add_assign(&mut self, rhs: Duration) {
        self.micros += rhs.total_micros() as i64;
    }
}

impl ops::Sub<Duration> for Instant {
    type Output = Instant;

    fn sub(self, rhs: Duration) -> Instant {
        Instant::from_micros(self.micros - rhs.total_micros() as i64)
    }
}

impl ops::SubAssign<Duration> for Instant {
    fn sub_assign(&mut self, rhs: Duration) {
        self.micros -= rhs.total_micros() as i64;
    }
}

impl ops::Sub<Instant> for Instant {
    type Output = Duration;

    fn sub(self, rhs: Instant) -> Duration {
        Duration::from_micros((self.micros - rhs.micros).unsigned_abs())
    }
}

/// A relative amount of time.
#[derive(Debug, Default, Copy, Clone, PartialEq, Eq, PartialOrd, Ord)]
#[cfg_attr(feature = "defmt", derive(defmt::Format))]
pub struct Duration {
    micros: u64,
}

impl Duration {
    pub const ZERO: Duration = Duration::from_micros(0);
    /// Create a new `Duration` from a number of microseconds.
    pub const fn from_micros(micros: u64) -> Duration {
        Duration { micros }
    }

    /// Create a new `Duration` from a number of milliseconds.
    pub const fn from_millis(millis: u64) -> Duration {
        Duration {
            micros: millis * 1000,
        }
    }

    /// Create a new `Instant` from a number of seconds.
    pub const fn from_secs(secs: u64) -> Duration {
        Duration {
            micros: secs * 1000000,
        }
    }

    /// The fractional number of milliseconds in this `Duration`.
    pub const fn millis(&self) -> u64 {
        self.micros / 1000 % 1000
    }

    /// The fractional number of milliseconds in this `Duration`.
    pub const fn micros(&self) -> u64 {
        self.micros % 1000000
    }

    /// The number of whole seconds in this `Duration`.
    pub const fn secs(&self) -> u64 {
        self.micros / 1000000
    }

    /// The total number of milliseconds in this `Duration`.
    pub const fn total_millis(&self) -> u64 {
        self.micros / 1000
    }

    /// The total number of microseconds in this `Duration`.
    pub const fn total_micros(&self) -> u64 {
        self.micros
    }
}

impl fmt::Display for Duration {
    fn fmt(&self, f: &mut fmt::Formatter) -> fmt::Result {
        write!(f, "{}.{:03}s", self.secs(), self.millis())
    }
}

impl ops::Add<Duration> for Duration {
    type Output = Duration;

    fn add(self, rhs: Duration) -> Duration {
        Duration::from_micros(self.micros + rhs.total_micros())
    }
}

impl ops::AddAssign<Duration> for Duration {
    fn add_assign(&mut self, rhs: Duration) {
        self.micros += rhs.total_micros();
    }
}

impl ops::Sub<Duration> for Duration {
    type Output = Duration;

    fn sub(self, rhs: Duration) -> Duration {
        Duration::from_micros(
            self.micros
                .checked_sub(rhs.total_micros())
                .expect("overflow when subtracting durations"),
        )
    }
}

impl ops::SubAssign<Duration> for Duration {
    fn sub_assign(&mut self, rhs: Duration) {
        self.micros = self
            .micros
            .checked_sub(rhs.total_micros())
            .expect("overflow when subtracting durations");
    }
}

impl ops::Mul<u32> for Duration {
    type Output = Duration;

    fn mul(self, rhs: u32) -> Duration {
        Duration::from_micros(self.micros * rhs as u64)
    }
}

impl ops::MulAssign<u32> for Duration {
    fn mul_assign(&mut self, rhs: u32) {
        self.micros *= rhs as u64;
    }
}

impl ops::Div<u32> for Duration {
    type Output = Duration;

    fn div(self, rhs: u32) -> Duration {
        Duration::from_micros(self.micros / rhs as u64)
    }
}

impl ops::DivAssign<u32> for Duration {
    fn div_assign(&mut self, rhs: u32) {
        self.micros /= rhs as u64;
    }
}

impl ops::Shl<u32> for Duration {
    type Output = Duration;

    fn shl(self, rhs: u32) -> Duration {
        Duration::from_micros(self.micros << rhs)
    }
}

impl ops::ShlAssign<u32> for Duration {
    fn shl_assign(&mut self, rhs: u32) {
        self.micros <<= rhs;
    }
}

impl ops::Shr<u32> for Duration {
    type Output = Duration;

    fn shr(self, rhs: u32) -> Duration {
        Duration::from_micros(self.micros >> rhs)
    }
}

impl ops::ShrAssign<u32> for Duration {
    fn shr_assign(&mut self, rhs: u32) {
        self.micros >>= rhs;
    }
}

impl From<::core::time::Duration> for Duration {
    fn from(other: ::core::time::Duration) -> Duration {
        Duration::from_micros(other.as_secs() * 1000000 + other.subsec_micros() as u64)
    }
}

impl From<Duration> for ::core::time::Duration {
    fn from(val: Duration) -> Self {
        ::core::time::Duration::from_micros(val.total_micros())
    }
}

/// 支持与smoltcp的时间转换
impl From<smoltcp::time::Instant> for Instant {
    fn from(val: smoltcp::time::Instant) -> Self {
        Instant::from_micros(val.micros())
    }
}

impl Into<smoltcp::time::Instant> for Instant {
    fn into(self) -> smoltcp::time::Instant {
        smoltcp::time::Instant::from_millis(self.millis())
    }
}

/// 支持与smoltcp的时间转换
impl From<smoltcp::time::Duration> for Duration {
    fn from(val: smoltcp::time::Duration) -> Self {
        Duration::from_micros(val.micros())
    }
}

impl Into<smoltcp::time::Duration> for Duration {
    fn into(self) -> smoltcp::time::Duration {
        smoltcp::time::Duration::from_millis(self.millis())
    }
}<|MERGE_RESOLUTION|>--- conflicted
+++ resolved
@@ -2,13 +2,6 @@
 
 use self::timekeep::ktime_get_real_ns;
 
-<<<<<<< HEAD
-pub mod sleep;
-pub mod syscall;
-pub mod timekeep;
-pub mod timer;
-
-=======
 pub mod clocksource;
 pub mod jiffies;
 pub mod sleep;
@@ -17,12 +10,10 @@
 pub mod timekeep;
 pub mod timekeeping;
 pub mod timer;
->>>>>>> 7a82d8dc
 /* Time structures. (Partitially taken from smoltcp)
 
 The `time` module contains structures used to represent both
 absolute and relative time.
-<<<<<<< HEAD
 
  - [Instant] is used to represent absolute time.
  - [Duration] is used to represent relative time.
@@ -30,14 +21,6 @@
 [Instant]: struct.Instant.html
 [Duration]: struct.Duration.html
 */
-=======
-
- - [Instant] is used to represent absolute time.
- - [Duration] is used to represent relative time.
-
-[Instant]: struct.Instant.html
-[Duration]: struct.Duration.html
-*/
 #[allow(dead_code)]
 pub const MSEC_PER_SEC: u32 = 1000;
 #[allow(dead_code)]
@@ -52,7 +35,6 @@
 pub const NSEC_PER_SEC: u32 = 1000000000;
 #[allow(dead_code)]
 pub const FSEC_PER_SEC: u64 = 1000000000000000;
->>>>>>> 7a82d8dc
 
 /// 表示时间的结构体，符合POSIX标准。
 #[derive(Debug, Clone, Copy, PartialEq, Eq, Default)]
