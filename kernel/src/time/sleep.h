--- conflicted
+++ resolved
@@ -2,20 +2,7 @@
 
 #include <common/glib.h>
 #include <common/time.h>
-<<<<<<< HEAD
-
-
-/**
- * @brief 休眠指定时间
- * 
- * @param rqtp 指定休眠的时间
- * @param rmtp 返回的剩余休眠时间
- * @return int 
- */
-int rs_nanosleep(const struct timespec *rqtp, struct timespec *rmtp);
-=======
 #include <process/ptrace.h>
->>>>>>> ab5c8ca4
 
 /**
  * @brief 睡眠指定时间
