--- conflicted
+++ resolved
@@ -2,10 +2,7 @@
 
 #include <common/glib.h>
 #include <driver/timers/HPET/HPET.h>
-<<<<<<< HEAD
-=======
 #include <common/kthread.h>
->>>>>>> 7a82d8dc
 
 // 定义LONG_MAX为最大超时时间 - 允许负数
 #define MAX_TIMEOUT (int64_t)((1ul << 63) - 1)
