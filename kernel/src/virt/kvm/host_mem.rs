--- conflicted
+++ resolved
@@ -2,14 +2,7 @@
 use system_error::SystemError;
 
 use super::{vcpu::Vcpu, vm};
-<<<<<<< HEAD
-use crate::mm::{kernel_mapper::KernelMapper, page::PageFlags, VirtAddr};
-=======
-use crate::{
-    kdebug,
-    mm::{kernel_mapper::KernelMapper, page::EntryFlags, VirtAddr},
-};
->>>>>>> d1d0aca4
+use crate::mm::{kernel_mapper::KernelMapper, page::EntryFlags, VirtAddr};
 
 /*
  * Address types:
