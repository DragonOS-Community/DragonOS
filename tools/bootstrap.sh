emulator="qemu"
defpackman="apt-get"
dockerInstall="true"
export RUSTUP_DIST_SERVER=https://mirrors.ustc.edu.cn/rust-static
export RUSTUP_UPDATE_ROOT=https://mirrors.ustc.edu.cn/rust-static/rustup

banner()
{
	echo "|------------------------------------------|"
	echo "|    Welcome to the DragonOS bootstrap     |"
	echo "|------------------------------------------|"
}

# 因为编码原因, 只有在vim打开该文件的时候对齐才是真的对齐
congratulations()
{
	echo "|-----------Congratulations!---------------|"
	echo "|                                          |"
	echo "|   你成功安装了DragonOS所需的依赖项!      |"
    echo "|                                          |"
    echo "|   请关闭当前终端, 并重新打开一个终端     |"
	echo "|   然后通过以下命令运行:                  |"
	echo "|                                          |"
	echo "|                make run                  |"
	echo "|                                          |"
	echo "|------------------------------------------|"
}


####################################
# 当检测到ubuntu或Debian时，执行此函数 #
# 参数:第一个参数为包管理器            #
####################################
install_ubuntu_debian_pkg()
{
    echo "检测到 Ubuntu/Debian"
	echo "正在更新包管理器的列表..."
	sudo "$1" update
	echo "正在安装所需的包..."
    sudo "$1" install -y \
        ca-certificates \
        curl \
        gnupg \
        lsb-release \
        llvm-dev libclang-dev clang gcc-multilib \
<<<<<<< HEAD
        gcc build-essential fdisk dosfstools dnsmasq bridge-utils iptables libssl-dev
=======
        gcc build-essential fdisk dosfstools dnsmasq bridge-utils iptables libssl-dev pkg-config
>>>>>>> aa0367d6

    if [ -z "$(which docker)" ] && [ -n ${dockerInstall} ]; then
        echo "正在安装docker..."
        sudo mkdir -p /etc/apt/keyrings
        curl -fsSL https://download.docker.com/linux/debian/gpg | sudo gpg --dearmor -o /etc/apt/keyrings/docker.gpg
        echo \
            "deb [arch=$(dpkg --print-architecture) signed-by=/etc/apt/keyrings/docker.gpg] https://download.docker.com/linux/debian \
            $(lsb_release -cs) stable" | sudo tee /etc/apt/sources.list.d/docker.list > /dev/null
        sudo $1 update
        sudo "$1" install -y docker-ce docker-ce-cli containerd.io docker-compose-plugin
    elif [ -z ${dockerInstall} ]; then
		echo "您传入--no-docker参数生效, 安装docker步骤被跳过."
	elif [ -n "$(which docker)" ]; then
        echo "您的计算机上已经安装了docker"
    fi

    if [ -z "$(which qemu-system-x86_64)" ]; then
        echo "正在安装QEMU虚拟机..."
        sudo $1 install -y qemu-system qemu-kvm
    else
        echo "QEMU已经在您的电脑上安装！"
    fi

}

install_osx_pkg()
{
    echo "Detected OSX! 暂不支持Mac OSX的一键安装！"
    exit 1
}

####################################################################################
# This function takes care of everything associated to rust, and the version manager
# That controls it, it can install rustup and uninstall multirust as well as making
# sure that the correct version of rustc is selected by rustup
####################################################################################
rustInstall() {
	# Check to see if multirust is installed, we don't want it messing with rustup
	# In the future we can probably remove this but I believe it's good to have for now
	if [ -e /usr/local/lib/rustlib/uninstall.sh ] ; then
		echo "您的系统上似乎安装了multirust。"
		echo "该工具已被维护人员弃用，并将导致问题。"
		echo "如果您愿意，此脚本可以从系统中删除multirust"
		printf "卸载 multirust (y/N):"
		read multirust
		if echo "$multirust" | grep -iq "^y" ;then
			sudo /usr/local/lib/rustlib/uninstall.sh
		else
			echo "请手动卸载multistrust和任何其他版本的rust，然后重新运行bootstrap.sh"
			exit
		fi
	fi
	# If rustup is not installed we should offer to install it for them
	if [ -z "$(which rustup)" ]; then
		echo "您没有安装rustup,"
		echo "我们强烈建议使用rustup, 是否要立即安装？"
		echo "*WARNING* 这将会发起这样的一个命令 'curl | sh' "
		printf "(y/N): "
		read rustup
		if echo "$rustup" | grep -iq "^y" ;then
			#install rustup
			curl https://sh.rustup.rs -sSf | sh -s -- --default-toolchain nightly
			# You have to add the rustup variables to the $PATH
			echo "export PATH=\"\$HOME/.cargo/bin:\$PATH\"" >> ~/.bashrc
			# source the variables so that we can execute rustup commands in the current shell
			source ~/.cargo/env
			source "$HOME/.cargo/env"
		else
			echo "Rustup will not be installed!"
		fi
	fi
	#
	if [ -z "$(which rustc)" ]; then
		echo "Rust 还未被安装"
		echo "请再次运行脚本，接受rustup安装"
		echo "或通过以下方式手动安装rustc（不推荐）："
		echo "curl -sSf https://static.rust-lang.org/rustup.sh | sh -s -- --channel=nightly"
		exit
	else
        echo "是否为Rust换源为国内镜像源？(Tuna)"
		echo "如果您在国内，我们推荐您这样做，以提升网络速度。"
		echo "*WARNING* 这将会替换原有的镜像源设置。"
		printf "(y/N): "
		read change_src
		if echo "$change_src" | grep -iq "^y" ;then
			touch ~/.cargo/config
			bash change_rust_src.sh
		else
			echo "取消换源，您原有的配置不会被改变。"
		fi
        echo "正在安装DragonOS所需的rust组件...首次安装需要一些时间来更新索引，请耐心等待..."
        cargo install cargo-binutils
        rustup toolchain install nightly
        rustup default nightly
        rustup component add rust-src
        rustup component add llvm-tools-preview
		rustup target add x86_64-unknown-none
		cargo install dadk
		echo "Rust已经成功的在您的计算机上安装！请运行 source ~/.cargo/env 以使rust在当前窗口生效！"
	fi
}


############# 脚本开始 ##############
# 读取参数及选项，使用 -help 参数查看详细选项
while true; do
	if [ -z "$1" ]; then
		break;
	fi
	echo "repeat"
	case "$1" in
		"--no-docker")
			dockerInstall=""
		;;
		"--help")
			echo "--no-docker(not install docker): 该参数表示执行该脚本的过程中不单独安装docker."
			exit 0
		;;
		*)
			echo "无法识别参数$1, 请传入 --help 参数查看提供的选项."
		;;
	esac
	shift 1
done

############ 开始执行 ###############
banner 			# 开始横幅
rustInstall     # 安装rust

if [ "Darwin" == "$(uname -s)" ]; then
	install_osx_pkg "$emulator" || exit 1
else
	# Here we will use package managers to determine which operating system the user is using.

	# Suse and derivatives
	if hash 2>/dev/null zypper; then
		suse "$emulator" || exit 1
	# Debian or any derivative of it
	elif hash 2>/dev/null apt-get; then
		install_ubuntu_debian_pkg "$defpackman"  || exit 1
	# Fedora
	elif hash 2>/dev/null dnf; then
		fedora "$emulator" || exit 1
	# Gentoo
	elif hash 2>/dev/null emerge; then
		gentoo "$emulator" || exit 1
	# SolusOS
	elif hash 2>/dev/null eopkg; then
		solus "$emulator" || exit 1
	# Arch linux
	elif hash 2>/dev/null pacman; then
		archLinux "$emulator" || exit 1
	# FreeBSD
	elif hash 2>/dev/null pkg; then
		freebsd "$emulator" || exit 1
	# Unsupported platform
	else
    	printf "\e[31;1mFatal error: \e[0;31mUnsupported platform, please open an issue\[0m" || exit 1
	fi
fi

# 创建磁盘镜像
bash create_hdd_image.sh
# 编译安装GCC交叉编译工具链
bash build_gcc_toolchain.sh
# 编译安装grub
bash grub_auto_install.sh

# 解决kvm权限问题
USR=$USER
sudo adduser $USR kvm
sudo chown $USR /dev/kvm

congratulations<|MERGE_RESOLUTION|>--- conflicted
+++ resolved
@@ -43,11 +43,7 @@
         gnupg \
         lsb-release \
         llvm-dev libclang-dev clang gcc-multilib \
-<<<<<<< HEAD
-        gcc build-essential fdisk dosfstools dnsmasq bridge-utils iptables libssl-dev
-=======
         gcc build-essential fdisk dosfstools dnsmasq bridge-utils iptables libssl-dev pkg-config
->>>>>>> aa0367d6
 
     if [ -z "$(which docker)" ] && [ -n ${dockerInstall} ]; then
         echo "正在安装docker..."
