emulator="qemu"
defpackman="apt-get"
dockerInstall="true"
export RUSTUP_DIST_SERVER=https://mirrors.ustc.edu.cn/rust-static
export RUSTUP_UPDATE_ROOT=https://mirrors.ustc.edu.cn/rust-static/rustup

banner()
{
	echo "|------------------------------------------|"
	echo "|    Welcome to the DragonOS bootstrap     |"
	echo "|------------------------------------------|"
}

# 因为编码原因, 只有在vim打开该文件的时候对齐才是真的对齐
congratulations()
{
	echo "|-----------Congratulations!---------------|"
	echo "|                                          |"
	echo "|   你成功安装了DragonOS所需的依赖项!      |"
    echo "|                                          |"
    echo "|   请关闭当前终端, 并重新打开一个终端     |"
	echo "|   然后通过以下命令运行:                  |"
	echo "|                                          |"
	echo "|                make run                  |"
	echo "|                                          |"
	echo "|------------------------------------------|"
}


####################################
# 当检测到ubuntu或Debian时，执行此函数 #
# 参数:第一个参数为包管理器            #
####################################
install_ubuntu_debian_pkg()
{
    echo "检测到 Ubuntu/Debian"
	echo "正在更新包管理器的列表..."
	sudo "$1" update
	echo "正在安装所需的包..."
    sudo "$1" install -y \
        ca-certificates \
        curl \
        gnupg \
        lsb-release \
        llvm-dev libclang-dev clang gcc-multilib \
<<<<<<< HEAD
        gcc build-essential fdisk dosfstools dnsmasq bridge-utils iptables
=======
        gcc build-essential fdisk dosfstools dnsmasq bridge-utils iptables libssl-dev
>>>>>>> ab5c8ca4

    if [ -z "$(which docker)" ] && [ -n ${dockerInstall} ]; then
        echo "正在安装docker..."
        sudo mkdir -p /etc/apt/keyrings
        curl -fsSL https://download.docker.com/linux/debian/gpg | sudo gpg --dearmor -o /etc/apt/keyrings/docker.gpg
        echo \
            "deb [arch=$(dpkg --print-architecture) signed-by=/etc/apt/keyrings/docker.gpg] https://download.docker.com/linux/debian \
            $(lsb_release -cs) stable" | sudo tee /etc/apt/sources.list.d/docker.list > /dev/null
        sudo $1 update
        sudo "$1" install -y docker-ce docker-ce-cli containerd.io docker-compose-plugin
    elif [ -z ${dockerInstall} ]; then
		echo "您传入--no-docker参数生效, 安装docker步骤被跳过."
	elif [ -n "$(which docker)" ]; then
        echo "您的计算机上已经安装了docker"
    fi

    if [ -z "$(which qemu-system-x86_64)" ]; then
        echo "正在安装QEMU虚拟机..."
        sudo $1 install -y qemu-system qemu-kvm
    else
        echo "QEMU已经在您的电脑上安装！"
    fi

}

install_osx_pkg()
{
    echo "Detected OSX! 暂不支持Mac OSX的一键安装！"
    exit 1
}

####################################################################################
# This function takes care of everything associated to rust, and the version manager
# That controls it, it can install rustup and uninstall multirust as well as making
# sure that the correct version of rustc is selected by rustup
####################################################################################
rustInstall() {
	# Check to see if multirust is installed, we don't want it messing with rustup
	# In the future we can probably remove this but I believe it's good to have for now
	if [ -e /usr/local/lib/rustlib/uninstall.sh ] ; then
		echo "您的系统上似乎安装了multirust。"
		echo "该工具已被维护人员弃用，并将导致问题。"
		echo "如果您愿意，此脚本可以从系统中删除multirust"
		printf "卸载 multirust (y/N):"
		read multirust
		if echo "$multirust" | grep -iq "^y" ;then
			sudo /usr/local/lib/rustlib/uninstall.sh
		else
			echo "请手动卸载multistrust和任何其他版本的rust，然后重新运行bootstrap.sh"
			exit
		fi
	fi
	# If rustup is not installed we should offer to install it for them
	if [ -z "$(which rustup)" ]; then
		echo "您没有安装rustup,"
		echo "我们强烈建议使用rustup, 是否要立即安装？"
		echo "*WARNING* 这将会发起这样的一个命令 'curl | sh' "
		printf "(y/N): "
		read rustup
		if echo "$rustup" | grep -iq "^y" ;then
			#install rustup
			curl https://sh.rustup.rs -sSf | sh -s -- --default-toolchain nightly
			# You have to add the rustup variables to the $PATH
			echo "export PATH=\"\$HOME/.cargo/bin:\$PATH\"" >> ~/.bashrc
			# source the variables so that we can execute rustup commands in the current shell
			source ~/.cargo/env
			source "$HOME/.cargo/env"
		else
			echo "Rustup will not be installed!"
		fi
	fi
	#
	if [ -z "$(which rustc)" ]; then
		echo "Rust 还未被安装"
		echo "请再次运行脚本，接受rustup安装"
		echo "或通过以下方式手动安装rustc（不推荐）："
		echo "curl -sSf https://static.rust-lang.org/rustup.sh | sh -s -- --channel=nightly"
		exit
	else
        echo "是否为Rust换源为国内镜像源？(Tuna)"
		echo "如果您在国内，我们推荐您这样做，以提升网络速度。"
		echo "*WARNING* 这将会替换原有的镜像源设置。"
		printf "(y/N): "
		read change_src
		if echo "$change_src" | grep -iq "^y" ;then
			touch ~/.cargo/config
			bash change_rust_src.sh
		else
			echo "取消换源，您原有的配置不会被改变。"
		fi
        echo "正在安装DragonOS所需的rust组件...首次安装需要一些时间来更新索引，请耐心等待..."
        cargo install cargo-binutils
        rustup toolchain install nightly
        rustup default nightly
        rustup component add rust-src
        rustup component add llvm-tools-preview
		rustup target add x86_64-unknown-none
		cargo install dadk
		echo "Rust已经成功的在您的计算机上安装！请运行 source ~/.cargo/env 以使rust在当前窗口生效！"
	fi
}


############# 脚本开始 ##############
# 读取参数及选项，使用 -help 参数查看详细选项
while true; do
	if [ -z "$1" ]; then
		break;
	fi
	echo "repeat"
	case "$1" in
		"--no-docker")
			dockerInstall=""
		;;
		"--help")
			echo "--no-docker(not install docker): 该参数表示执行该脚本的过程中不单独安装docker."
			exit 0
		;;
		*)
			echo "无法识别参数$1, 请传入 --help 参数查看提供的选项."
		;;
	esac
	shift 1
done

############ 开始执行 ###############
banner 			# 开始横幅
rustInstall     # 安装rust

if [ "Darwin" == "$(uname -s)" ]; then
	install_osx_pkg "$emulator" || exit 1
else
	# Here we will use package managers to determine which operating system the user is using.

	# Suse and derivatives
	if hash 2>/dev/null zypper; then
		suse "$emulator" || exit 1
	# Debian or any derivative of it
	elif hash 2>/dev/null apt-get; then
		install_ubuntu_debian_pkg "$defpackman"  || exit 1
	# Fedora
	elif hash 2>/dev/null dnf; then
		fedora "$emulator" || exit 1
	# Gentoo
	elif hash 2>/dev/null emerge; then
		gentoo "$emulator" || exit 1
	# SolusOS
	elif hash 2>/dev/null eopkg; then
		solus "$emulator" || exit 1
	# Arch linux
	elif hash 2>/dev/null pacman; then
		archLinux "$emulator" || exit 1
	# FreeBSD
	elif hash 2>/dev/null pkg; then
		freebsd "$emulator" || exit 1
	# Unsupported platform
	else
    	printf "\e[31;1mFatal error: \e[0;31mUnsupported platform, please open an issue\[0m" || exit 1
	fi
fi

# 创建磁盘镜像
bash create_hdd_image.sh
# 编译安装GCC交叉编译工具链
bash build_gcc_toolchain.sh
# 编译安装grub
bash grub_auto_install.sh

# 解决kvm权限问题
USR=$USER
sudo adduser $USR kvm
sudo chown $USR /dev/kvm

congratulations<|MERGE_RESOLUTION|>--- conflicted
+++ resolved
@@ -43,11 +43,7 @@
         gnupg \
         lsb-release \
         llvm-dev libclang-dev clang gcc-multilib \
-<<<<<<< HEAD
-        gcc build-essential fdisk dosfstools dnsmasq bridge-utils iptables
-=======
         gcc build-essential fdisk dosfstools dnsmasq bridge-utils iptables libssl-dev
->>>>>>> ab5c8ca4
 
     if [ -z "$(which docker)" ] && [ -n ${dockerInstall} ]; then
         echo "正在安装docker..."
