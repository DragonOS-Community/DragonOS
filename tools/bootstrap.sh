--- conflicted
+++ resolved
@@ -41,13 +41,8 @@
         lsb-release \
         llvm-dev libclang-dev clang gcc-multilib \
         gcc build-essential fdisk dosfstools
-<<<<<<< HEAD
-    
-    if [ -z "$(which docker)" ]; then
-=======
 
     if [ -z "$(which docker)" ] && [ -n ${dockerInstall} ]; then
->>>>>>> d8a06412
         echo "正在安装docker..."
         sudo mkdir -p /etc/apt/keyrings
         curl -fsSL https://download.docker.com/linux/debian/gpg | sudo gpg --dearmor -o /etc/apt/keyrings/docker.gpg
