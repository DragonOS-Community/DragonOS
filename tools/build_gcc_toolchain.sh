--- conflicted
+++ resolved
@@ -17,23 +17,14 @@
 KEEP_GCC=0
 CHANGE_SOURCE=0
 FORCE=0
-<<<<<<< HEAD
-SAVE=0
-=======
 SAVE_CACHE=0
->>>>>>> 2224c93e
 while true; do
 	if [ ! -n "$1" ]; then
 		break
 	fi
 	case "$1" in
-<<<<<<< HEAD
-        "-save")
-            SAVE=1
-=======
         "-save-cache")
             SAVE_CACHE=1
->>>>>>> 2224c93e
         ;;
 		"-rebuild")	
 			echo "清除${INSTALL_POS}目录下的所有信息"
@@ -53,11 +44,7 @@
         ;;
         "-help")
             echo "脚本选项如下:"
-<<<<<<< HEAD
-            echo "-save: 保留最后的下载压缩包"
-=======
             echo "-save-cache: 保留最后的下载压缩包"
->>>>>>> 2224c93e
             echo "-rebuild: 清除上一次安装的全部信息, 即删掉$INSTALL_POS目录下的所有内容, 然后重新构建gcc工具链."
             echo "-kg(keep-gcc): 您确保${STRUCTURE}-gcc已被编译安装, 本次调用脚本不重复编译安装gcc. 如果没有安装，脚本仍然会自动安装."
             echo "-kb(keep-binutils): 您确保binutils已被编译安装, 本次调用脚本不重复编译安装binutils. 如果没有安装，脚本仍然会自动安装."
@@ -185,11 +172,7 @@
 if [ -n "$(find $PREFIX/bin/* -name $TARGET_GCC)" ] &&
    [ -n "$(find $PREFIX/bin/* -name $TARGET_LD)" ] &&
    [ -n "$(find $PREFIX/bin/* -name $TARGET_AS)" ]; then
-<<<<<<< HEAD
-   if [ ${SAVE} -eq 0 ]; then
-=======
    if [ ${SAVE_CACHE} -eq 0 ]; then
->>>>>>> 2224c93e
         # 删除临时文件
         rm -rf "$BIN_UTILS"
         rm -rf "$BIN_UTILS_TAR"
