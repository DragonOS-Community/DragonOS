--- conflicted
+++ resolved
@@ -11,14 +11,8 @@
     utils.lib.eachDefaultSystem (system:
       let
         pkgs = nixpkgs.legacyPackages.${system};
-<<<<<<< HEAD
-        rustVer = fenix.packages.${system}.fromToolchainName {
-          name = "nightly-2025-08-10";
-          sha256 = "sha256-3JA9u08FrvsLdi5dGIsUeQZq3Tpn9RvWdkLus2+5cHs=";
-=======
         rusttoolchain = fenix.packages.${system}.fromToolchainFile{
           file = ../../kernel/rust-toolchain.toml;
->>>>>>> 75153e2b
         };
       in {
         devShells.default = pkgs.mkShell {
