user_sub_dirs = apps

SUBDIR_ROOTS := . 
DIRS := . $(shell find $(SUBDIR_ROOTS) -type d)
GARBAGE_PATTERNS := *.o sys_api_lib *.a
GARBAGE := $(foreach DIR,$(DIRS),$(addprefix $(DIR)/,$(GARBAGE_PATTERNS)))


tmp_output_dir=$(ROOT_PATH)/bin/tmp/user
output_dir=$(ROOT_PATH)/bin/user

CFLAGS := $(GLOBAL_CFLAGS) -I $(shell pwd)/libs -I $(shell pwd)/libs/libc/src/include -I $(shell pwd)/libs/libc/src/include/export
current_CFLAGS := $(CFLAGS)

<<<<<<< HEAD
DADK_VERSION = $(shell dadk -V | awk 'END {print $2}')
# 最小的DADK版本
MIN_DADK_VERSION = 0.1.1
=======
DADK_VERSION=$(shell dadk -V | awk 'END {print $$2}')
# 最小的DADK版本
MIN_DADK_VERSION = 0.1.2
>>>>>>> 9a367aa7
DADK_CACHE_DIR = $(ROOT_PATH)/bin/dadk_cache

# 旧版的libc安装路径
OLD_LIBC_INSTALL_PATH=$(ROOT_PATH)/bin/sysroot/usr/old_libc

ECHO:
	@echo "$@"


install_dadk:
# 如果未安装
ifeq ("$(DADK_VERSION)", "")
	@echo "\ndadk is not installed."
	@echo "Please install dadk $(MIN_DADK_VERSION) or higher version"
	@echo "\nYou can install dadk by running the following command:"
	@echo "\n\tcargo install dadk"
	@echo "\nOr you can install dadk from source by running the following command:"
	@echo "\n\tcargo install --git https://github.com/DragonOS-Community/DADK.git"
	@echo "\n"
<<<<<<< HEAD
	@exit 1
else
	@echo "dadk version $(DADK_VERSION) installed"
endif

=======
	@echo "Auto installing dadk..."
	CC=gcc AS=as AR=ar LD=ld OBJCOPY=objcopy NM=nm cargo install dadk
else
# 如果DADK版本过低，则自动更新
	@echo "dadk version $(DADK_VERSION) installed"
# 如果DADK版本过低，则自动更新
ifneq ($(shell printf '%s\n%s' "$(DADK_VERSION)" "$(MIN_DADK_VERSION)" | sort -V | head -n1), $(MIN_DADK_VERSION))
	@echo "dadk version is too low, please update to $(MIN_DADK_VERSION) or higher version"
	@echo "Updating dadk..."
	CC=gcc AS=as AR=ar LD=ld OBJCOPY=objcopy NM=nm cargo install dadk || (echo "dadk update failed" && exit 1)
	@echo "dadk updated"
endif
endif

.PHONY: dadk_run
>>>>>>> 9a367aa7
dadk_run: install_dadk
	mkdir -p $(DADK_CACHE_DIR)
# 之所以在这里临时设置ARCH为空，是因为如果要设置这个环境变量，应当在DADK的配置文件中设置
	ARCH= dadk --config-dir dadk/config --cache-dir $(DADK_CACHE_DIR) --dragonos-dir $(ROOT_PATH)/bin/sysroot build
	ARCH= dadk --config-dir dadk/config --cache-dir $(DADK_CACHE_DIR) --dragonos-dir $(ROOT_PATH)/bin/sysroot install

<<<<<<< HEAD
dadk_clean: install_dadk
	dadk --config-dir dadk/config --cache-dir $(DADK_CACHE_DIR) --dragonos-dir $(ROOT_PATH)/bin/sysroot clean
=======
.PHONY: dadk_clean
dadk_clean: install_dadk
	dadk --config-dir dadk/config --cache-dir $(DADK_CACHE_DIR) --dragonos-dir $(ROOT_PATH)/bin/sysroot clean src
	dadk --config-dir dadk/config --cache-dir $(DADK_CACHE_DIR) --dragonos-dir $(ROOT_PATH)/bin/sysroot clean target
>>>>>>> 9a367aa7

$(user_sub_dirs): ECHO sys_api_lib 

	$(MAKE) -C $@ all CFLAGS="$(CFLAGS)" tmp_output_dir="$(tmp_output_dir)" output_dir="$(output_dir)" sys_libs_dir="$(shell pwd)/libs"

app: $(user_sub_dirs)
	$(MAKE) dadk_run 

all: install_dadk app

	$(shell if [ ! -e $(tmp_output_dir) ];then mkdir -p $(tmp_output_dir); fi)
	$(shell if [ ! -e $(output_dir) ];then mkdir -p $(output_dir); fi)

	@echo 用户态程序编译完成

make_output_dir: ECHO
	mkdir -p $(ROOT_PATH)/bin/user/
	mkdir -p $(ROOT_PATH)/bin/tmp/user
	mkdir -p $(ROOT_PATH)/bin/sysroot/usr/include
	mkdir -p $(ROOT_PATH)/bin/sysroot/usr/lib

	$(shell if [ ! -e $(tmp_output_dir) ];then mkdir -p $(tmp_output_dir); fi)
	$(shell if [ ! -e $(output_dir) ];then mkdir -p $(output_dir); fi)
# 系统库

sys_api_lib_stage_1: make_output_dir
	@echo Building sys_api_lib...
	$(MAKE) -C libs all CFLAGS="$(CFLAGS)" tmp_output_dir="$(tmp_output_dir)" output_dir="$(output_dir)" sys_libs_dir="$(shell pwd)/libs"
	

sys_api_lib: sys_api_lib_stage_1

# 打包系统库
	mkdir -p $(ROOT_PATH)/bin/tmp/user/sys_api_lib_build_tmp
	mkdir -p $(OLD_LIBC_INSTALL_PATH)/include
	mkdir -p $(OLD_LIBC_INSTALL_PATH)/lib
<<<<<<< HEAD
	$(AR) x $(ROOT_PATH)/user/libs/libc/target/x86_64-unknown-none/release/liblibc.a --output=$(ROOT_PATH)/bin/tmp/user/sys_api_lib_build_tmp 
=======
	$(AR) x $(ROOT_PATH)/target/x86_64-unknown-none/release/liblibc.a --output=$(ROOT_PATH)/bin/tmp/user/sys_api_lib_build_tmp 
>>>>>>> 9a367aa7
	$(AR) crvs $(OLD_LIBC_INSTALL_PATH)/lib/libc.a $(shell find ./libs/* -name "*.o") $(shell find $(ROOT_PATH)/bin/tmp/user/sys_api_lib_build_tmp/* -name "*.o")
	rm -rf $(ROOT_PATH)/bin/tmp/user/sys_api_lib_build_tmp
# $(shell find ./libs/* -name "*.o" | xargs -I {} cp {} $(ROOT_PATH)/bin/sysroot/usr/lib/)
	$(shell cp -r $(ROOT_PATH)/user/libs/libc/src/include/export/* $(OLD_LIBC_INSTALL_PATH)/include/)
	$(shell cp -r $(ROOT_PATH)/user/libs/libc/src/arch/x86_64/c*.o $(OLD_LIBC_INSTALL_PATH)/lib/)

.PHONY: clean
clean: 
	rm -rf $(GARBAGE)
	$(MAKE) dadk_clean
	$(MAKE) clean -C libs
	@list='$(user_sub_dirs)'; for subdir in $$list; do \
		echo "Clean in dir: $$subdir";\
		cd $$subdir && $(MAKE) clean;\
		cd .. ;\
	done
	<|MERGE_RESOLUTION|>--- conflicted
+++ resolved
@@ -12,15 +12,9 @@
 CFLAGS := $(GLOBAL_CFLAGS) -I $(shell pwd)/libs -I $(shell pwd)/libs/libc/src/include -I $(shell pwd)/libs/libc/src/include/export
 current_CFLAGS := $(CFLAGS)
 
-<<<<<<< HEAD
-DADK_VERSION = $(shell dadk -V | awk 'END {print $2}')
-# 最小的DADK版本
-MIN_DADK_VERSION = 0.1.1
-=======
 DADK_VERSION=$(shell dadk -V | awk 'END {print $$2}')
 # 最小的DADK版本
 MIN_DADK_VERSION = 0.1.2
->>>>>>> 9a367aa7
 DADK_CACHE_DIR = $(ROOT_PATH)/bin/dadk_cache
 
 # 旧版的libc安装路径
@@ -40,13 +34,6 @@
 	@echo "\nOr you can install dadk from source by running the following command:"
 	@echo "\n\tcargo install --git https://github.com/DragonOS-Community/DADK.git"
 	@echo "\n"
-<<<<<<< HEAD
-	@exit 1
-else
-	@echo "dadk version $(DADK_VERSION) installed"
-endif
-
-=======
 	@echo "Auto installing dadk..."
 	CC=gcc AS=as AR=ar LD=ld OBJCOPY=objcopy NM=nm cargo install dadk
 else
@@ -62,22 +49,16 @@
 endif
 
 .PHONY: dadk_run
->>>>>>> 9a367aa7
 dadk_run: install_dadk
 	mkdir -p $(DADK_CACHE_DIR)
 # 之所以在这里临时设置ARCH为空，是因为如果要设置这个环境变量，应当在DADK的配置文件中设置
 	ARCH= dadk --config-dir dadk/config --cache-dir $(DADK_CACHE_DIR) --dragonos-dir $(ROOT_PATH)/bin/sysroot build
 	ARCH= dadk --config-dir dadk/config --cache-dir $(DADK_CACHE_DIR) --dragonos-dir $(ROOT_PATH)/bin/sysroot install
 
-<<<<<<< HEAD
-dadk_clean: install_dadk
-	dadk --config-dir dadk/config --cache-dir $(DADK_CACHE_DIR) --dragonos-dir $(ROOT_PATH)/bin/sysroot clean
-=======
 .PHONY: dadk_clean
 dadk_clean: install_dadk
 	dadk --config-dir dadk/config --cache-dir $(DADK_CACHE_DIR) --dragonos-dir $(ROOT_PATH)/bin/sysroot clean src
 	dadk --config-dir dadk/config --cache-dir $(DADK_CACHE_DIR) --dragonos-dir $(ROOT_PATH)/bin/sysroot clean target
->>>>>>> 9a367aa7
 
 $(user_sub_dirs): ECHO sys_api_lib 
 
@@ -114,11 +95,7 @@
 	mkdir -p $(ROOT_PATH)/bin/tmp/user/sys_api_lib_build_tmp
 	mkdir -p $(OLD_LIBC_INSTALL_PATH)/include
 	mkdir -p $(OLD_LIBC_INSTALL_PATH)/lib
-<<<<<<< HEAD
-	$(AR) x $(ROOT_PATH)/user/libs/libc/target/x86_64-unknown-none/release/liblibc.a --output=$(ROOT_PATH)/bin/tmp/user/sys_api_lib_build_tmp 
-=======
 	$(AR) x $(ROOT_PATH)/target/x86_64-unknown-none/release/liblibc.a --output=$(ROOT_PATH)/bin/tmp/user/sys_api_lib_build_tmp 
->>>>>>> 9a367aa7
 	$(AR) crvs $(OLD_LIBC_INSTALL_PATH)/lib/libc.a $(shell find ./libs/* -name "*.o") $(shell find $(ROOT_PATH)/bin/tmp/user/sys_api_lib_build_tmp/* -name "*.o")
 	rm -rf $(ROOT_PATH)/bin/tmp/user/sys_api_lib_build_tmp
 # $(shell find ./libs/* -name "*.o" | xargs -I {} cp {} $(ROOT_PATH)/bin/sysroot/usr/lib/)
