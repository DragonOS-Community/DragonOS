#include "sys_version.h" // 这是系统的版本头文件，在编译过程中自动生成
#include <math.h>
#include <stdio.h>
#include <stdlib.h>
#include <time.h>
#include <unistd.h>
void print_ascii_logo()
{
    printf(" ____                                      ___   ____ \n");
    printf("|  _ \\  _ __   __ _   __ _   ___   _ __   / _ \\ / ___| \n");
    printf("| | | || '__| / _` | / _` | / _ \\ | '_ \\ | | | |\\___ \\  \n");
    printf("| |_| || |   | (_| || (_| || (_) || | | || |_| | ___) |\n");
    printf("|____/ |_|    \\__,_| \\__, | \\___/ |_| |_| \\___/ |____/ \n");
    printf("                     |___/     \n");
}
void print_copyright()
{
    printf(" DragonOS - An opensource operating system.\n");
    printf(" Copyright: fslongjin & DragonOS Community. 2022-2023, All rights reserved.\n");
    printf(" Version: ");
<<<<<<< HEAD
    put_string("V0.1.7\n", COLOR_GREEN, COLOR_BLACK);
=======
    put_string("V0.1.8\n", COLOR_GREEN, COLOR_BLACK);
>>>>>>> 9a367aa7
    printf(" Git commit SHA1: %s\n", DRAGONOS_GIT_COMMIT_SHA1);
    printf(" Build time: %s %s\n", __DATE__, __TIME__);
    printf(" \nYou can visit the project via:\n");
    printf("\n");
    put_string("    Official Website: https://DragonOS.org\n", COLOR_INDIGO, COLOR_BLACK);
    put_string("    GitHub: https://github.com/DragonOS-Community/DragonOS\n", COLOR_ORANGE, COLOR_BLACK);
    printf("\n");
    printf(" Maintainer: longjin <longjin@DragonOS.org>\n");
    printf(" Get contact with the community: <contact@DragonOS.org>\n");
    printf("\n");
    printf(" If you find any problems during use, please visit:\n");
    put_string("    https://bbs.DragonOS.org\n", COLOR_ORANGE, COLOR_BLACK);
    printf("\n");
    printf(" Join our development community:\n");
    put_string("    https://DragonOS.zulipchat.com\n", COLOR_ORANGE, COLOR_BLACK);
    printf("\n");
}

int main()
{
    print_ascii_logo();
    print_copyright();

    return 0;
}<|MERGE_RESOLUTION|>--- conflicted
+++ resolved
@@ -18,11 +18,7 @@
     printf(" DragonOS - An opensource operating system.\n");
     printf(" Copyright: fslongjin & DragonOS Community. 2022-2023, All rights reserved.\n");
     printf(" Version: ");
-<<<<<<< HEAD
-    put_string("V0.1.7\n", COLOR_GREEN, COLOR_BLACK);
-=======
     put_string("V0.1.8\n", COLOR_GREEN, COLOR_BLACK);
->>>>>>> 9a367aa7
     printf(" Git commit SHA1: %s\n", DRAGONOS_GIT_COMMIT_SHA1);
     printf(" Build time: %s %s\n", __DATE__, __TIME__);
     printf(" \nYou can visit the project via:\n");
