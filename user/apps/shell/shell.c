--- conflicted
+++ resolved
@@ -58,10 +58,6 @@
 
         //添加初始光标
         put_string(" ", COLOR_BLACK, COLOR_WHITE);
-<<<<<<< HEAD
-=======
-        put_string("\b", COLOR_BLACK, COLOR_WHITE);
->>>>>>> 303bea63
 
         // 循环读取每一行到buffer
         count_history++;
@@ -179,11 +175,7 @@
                        sizeof(history_commands[current_command_index - 1]));
                 count_history--;
             }
-<<<<<<< HEAD
-            printf("%c", '\b');
-=======
-            put_string(" ", COLOR_WHITE, COLOR_BLACK);
->>>>>>> 303bea63
+            printf("%c", '\b');
             return count;
         }
 
@@ -194,20 +186,12 @@
                 if (count > 0)
                 {
                     // 回退去除先前光标
-<<<<<<< HEAD
                     printf("%c", '\b');
                     // 去除字符
                     printf("%c", '\b');
                     buf[--count] = 0;
                     // 在最后一个字符处加光标
                     put_string(" ", COLOR_BLACK, COLOR_WHITE);
-=======
-                    put_string(" ", COLOR_WHITE, COLOR_BLACK);
-                    buf[--count] = 0;
-                    printf("%c", '\b');
-                    // 在最后一个字符处加光标
-                    put_string("\b", COLOR_BLACK, COLOR_WHITE);
->>>>>>> 303bea63
                 }
             }
             else
@@ -217,10 +201,6 @@
                 printf("%c", key);
                 // 在最后一个字符处加光标
                 put_string(" ", COLOR_BLACK, COLOR_WHITE);
-<<<<<<< HEAD
-=======
-                put_string("\b", COLOR_BLACK, COLOR_WHITE);
->>>>>>> 303bea63
             }
             if (count > 0 && current_command_index >= count_history)
             {
