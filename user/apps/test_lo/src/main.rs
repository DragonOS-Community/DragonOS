--- conflicted
+++ resolved
@@ -2,11 +2,7 @@
 use std::str;
 
 fn main() -> std::io::Result<()> {
-<<<<<<< HEAD
-    let socket = UdpSocket::bind("10.0.2.15:34254")?;
-=======
     let socket = UdpSocket::bind("127.0.0.1:34254")?;
->>>>>>> b418cd2b
     socket.connect("127.0.0.1:34255")?;
 
     let listener = UdpSocket::bind("127.0.0.1:34255")?;
