--- conflicted
+++ resolved
@@ -2,7 +2,6 @@
 use std::str;
 
 fn main() -> std::io::Result<()> {
-<<<<<<< HEAD
     let socket = UdpSocket::bind("10.0.2.15:34254")?;
     socket.connect("127.0.0.2:34255")?;
 
@@ -12,13 +11,7 @@
     socket.send(msg.as_bytes())?;
 
     let mut buf = [0; 1024];
-    let (amt, _src) = listener.recv_from(&mut buf)?;
-=======
-    let listener = UdpSocket::bind("0.0.0.0:12580")?;
-
-    let mut buf = [0; 1024];
     let (amt, src) = listener.recv_from(&mut buf)?;
->>>>>>> f956080e
 
     let received_msg = str::from_utf8(&buf[..amt]).expect("Could not read buffer as UTF-8");
 
