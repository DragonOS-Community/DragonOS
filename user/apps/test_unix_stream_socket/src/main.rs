--- conflicted
+++ resolved
@@ -1,10 +1,3 @@
-<<<<<<< HEAD
-
-use std::io::Error;
-use std::os::fd::RawFd;
-use std::fs;
-=======
->>>>>>> 91f24d46
 use libc::*;
 use std::ffi::CString;
 use std::fs;
