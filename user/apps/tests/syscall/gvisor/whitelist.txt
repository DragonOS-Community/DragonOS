--- conflicted
+++ resolved
@@ -23,11 +23,8 @@
 #chown_test
 chdir_test
 fchdir_test
-<<<<<<< HEAD
 rename_test
-=======
 getdents_test
->>>>>>> b99a5445
 
 # 进程相关测试
 fork_test
