--- conflicted
+++ resolved
@@ -23,13 +23,10 @@
 #chown_test
 chdir_test
 fchdir_test
-<<<<<<< HEAD
 pread64_test
-=======
 rename_test
 getdents_test
 preadv_test
->>>>>>> 53df56cb
 
 # 进程相关测试
 fork_test
