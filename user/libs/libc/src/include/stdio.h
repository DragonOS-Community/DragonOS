--- conflicted
+++ resolved
@@ -24,13 +24,10 @@
 
 #define SEEK_MAX 3
 
-<<<<<<< HEAD
-=======
 /* The value returned by fgetc and similar functions to indicate the
    end of the file.  */
 #define EOF (-1)
 
->>>>>>> 2224c93e
 typedef struct {
     int fd;  // 文件描述符
 } FILE;
@@ -53,12 +50,6 @@
 int sprintf(char *buf, const char *fmt, ...);
 int vsprintf(char *buf, const char *fmt, va_list args);
 
-<<<<<<< HEAD
-int fflush(FILE *stream) {}
-int fprintf(FILE *restrict stream, const char *restrict format, ...);
-int puts(const char *s);
-int putchar(int c);
-=======
 int fflush(FILE *stream);
 int fprintf(FILE *restrict stream, const char *restrict format, ...);
 int ferror(FILE *stream);
@@ -69,5 +60,4 @@
 
 #if defined(__cplusplus) 
 }  /* extern "C" */ 
-#endif
->>>>>>> 2224c93e
+#endif