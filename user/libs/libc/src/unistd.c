--- conflicted
+++ resolved
@@ -88,15 +88,12 @@
 uint64_t brk(uint64_t end_brk)
 {
     uint64_t x = (uint64_t)syscall_invoke(SYS_BRK, (uint64_t)end_brk, 0, 0, 0, 0, 0, 0, 0);
-<<<<<<< HEAD
-    return x;
-=======
-    if (x < end_brk){
+    if (x < end_brk)
+    {
         errno = -ENOMEM;
         return -1;
     }
     return 0;
->>>>>>> ac48398d
 }
 
 /**
@@ -214,7 +211,7 @@
 
 int dup(int fd)
 {
-    return syscall_invoke(SYS_DUP, fd, 0, 0, 0, 0, 0, 0, 0);    
+    return syscall_invoke(SYS_DUP, fd, 0, 0, 0, 0, 0, 0, 0);
 }
 
 int dup2(int ofd, int nfd)
